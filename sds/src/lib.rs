--- conflicted
+++ resolved
@@ -28,17 +28,12 @@
 pub use rule_match::{ReplacementType, RuleMatch};
 pub use scanner::cache_pool::{CachePool, CachePoolBuilder, CachePoolGuard};
 pub use scanner::{
-<<<<<<< HEAD
-    error::CreateScannerError, CompiledRule, CompiledRuleDyn, MatchEmitter, Scanner,
-    ScannerBuilder, StringMatch,
-=======
     config::RuleConfig,
     error::CreateScannerError,
     regex_rule::config::SecondaryValidator,
     regex_rule::config::{ProximityKeywordsConfig, RegexRuleConfig},
     scope::Scope,
-    CompiledRuleTrait, MatchEmitter, Scanner, ScannerBuilder, StringMatch,
->>>>>>> a652103e
+    CompiledRule, CompiledRuleDyn, MatchEmitter, Scanner, ScannerBuilder, StringMatch,
 };
 pub use scoped_ruleset::ExclusionCheck;
 pub use validation::{

use super::{
    config::{self, HttpValidatorConfig, HttpValidatorOption, RequestHeader},
    match_validator::MatchValidator,
};
use crate::{match_validation::config::HttpMethod, CompiledRuleDyn, MatchStatus, RuleMatch};
use async_trait::async_trait;
use futures::future::join_all;
<<<<<<< HEAD
use reqwest::Client;
use std::{fmt, ops::Range, time::Duration};
=======
use lazy_static::lazy_static;
use reqwest::Client;
use std::{fmt, ops::Range, time::Duration};

lazy_static! {
    static ref HTTP_CLIENT: Client = Client::new();
}
>>>>>>> 7ab2ae40

pub struct HttpValidator {
    config: HttpValidatorConfig,
}

impl HttpValidator {
    pub fn new(config: HttpValidatorConfig) -> Self {
        HttpValidator { config }
    }
}

pub struct HttpValidatorConfigBuilder {
    endpoint: String,
    method: HttpMethod,
    request_header: Vec<RequestHeader>,
    valid_http_status_code: Vec<Range<u16>>,
    invalid_http_status_code: Vec<Range<u16>>,
    options: HttpValidatorOption,
}

impl HttpValidatorConfigBuilder {
    pub fn new(endpoint: String) -> Self {
        HttpValidatorConfigBuilder {
            endpoint,
            method: HttpMethod::Get,
            request_header: vec![RequestHeader {
                key: "Authorization".to_string(),
                value: "Bearer $MATCH".to_string(),
            }],
            valid_http_status_code: vec![200..300],
            invalid_http_status_code: vec![400..500],
            options: HttpValidatorOption {
                timeout: Duration::from_secs(config::DEFAULT_HTTPS_TIMEOUT_SEC),
            },
        }
    }
    pub fn set_request_header(&mut self, request_header: Vec<RequestHeader>) -> &mut Self {
        self.request_header = request_header;
        self
    }
    pub fn set_method(&mut self, method: HttpMethod) -> &mut Self {
        self.method = method;
        self
    }
    pub fn set_valid_http_status_code(
        &mut self,
        valid_http_status_code: Vec<Range<u16>>,
    ) -> &mut Self {
        self.valid_http_status_code = valid_http_status_code;
        self
    }
    pub fn set_invalid_http_status_code(
        &mut self,
        invalid_http_status_code: Vec<Range<u16>>,
    ) -> &mut Self {
        self.invalid_http_status_code = invalid_http_status_code;
        self
    }
    pub fn set_timeout(&mut self, timeout: Duration) -> &mut Self {
        self.options.timeout = timeout;
        self
    }
    pub fn build(&self) -> HttpValidatorConfig {
        HttpValidatorConfig {
            endpoint: self.endpoint.clone(),
            method: self.method.clone(),
            request_header: self.request_header.clone(),
            valid_http_status_code: self.valid_http_status_code.clone(),
            invalid_http_status_code: self.invalid_http_status_code.clone(),
            options: self.options.clone(),
        }
    }
}

pub struct HttpValidatorHelper;

impl HttpValidatorHelper {
    pub fn new_github_config_builder() -> HttpValidatorConfigBuilder {
        let mut builder =
            HttpValidatorConfigBuilder::new("https://api.github.com/octocat".to_string());
        builder.set_request_header(vec![
            RequestHeader {
                key: "Authorization".to_string(),
                value: "Bearer $MATCH".to_string(),
            },
            RequestHeader {
                key: "User-Agent".to_string(),
                value: "TEST_DD_SDS".to_string(),
            },
            RequestHeader {
                key: "X-GitHub-Api-Version".to_string(),
                value: "2022-11-28".to_string(),
            },
        ]);
        builder
    }

    pub fn new_datadog_config_builder() -> HttpValidatorConfigBuilder {
        let mut builder = HttpValidatorConfigBuilder::new(
            "https://api.datadoghq.com/api/v1/validate".to_string(),
        );
        builder.set_request_header(vec![
            RequestHeader {
                key: "DD-API-KEY".to_string(),
                value: "$MATCH".to_string(),
            },
            RequestHeader {
                key: "User-Agent".to_string(),
                value: "TEST_DD_SDS".to_string(),
            },
            RequestHeader {
                key: "Accept".to_string(),
                value: "application/json".to_string(),
            },
        ]);
        builder
    }
}

#[async_trait]
impl MatchValidator for HttpValidator {
    async fn validate(&self, matches: &mut Vec<RuleMatch>, _: &Vec<Box<dyn CompiledRuleDyn>>) {
        // Let's reqwest the HTTP API endpoint to validate the matches
<<<<<<< HEAD
        let client = Client::new();
        let futures = matches.iter_mut().map(|m| {
            let client = client.clone();
=======
        let futures = matches.iter_mut().map(|m| {
>>>>>>> 7ab2ae40
            async move {
                let mut request_builder: reqwest::RequestBuilder;
                match self.config.method {
                    HttpMethod::Get => {
<<<<<<< HEAD
                        request_builder = client.get(&self.config.endpoint);
                    }
                    HttpMethod::Post => {
                        request_builder = client.post(&self.config.endpoint);
                    }
                    HttpMethod::Put => {
                        request_builder = client.put(&self.config.endpoint);
                    }
                    HttpMethod::Delete => {
                        request_builder = client.delete(&self.config.endpoint);
                    }
                    HttpMethod::Patch => {
                        request_builder = client.patch(&self.config.endpoint);
=======
                        request_builder = HTTP_CLIENT.get(&self.config.endpoint);
                    }
                    HttpMethod::Post => {
                        request_builder = HTTP_CLIENT.post(&self.config.endpoint);
                    }
                    HttpMethod::Put => {
                        request_builder = HTTP_CLIENT.put(&self.config.endpoint);
                    }
                    HttpMethod::Delete => {
                        request_builder = HTTP_CLIENT.delete(&self.config.endpoint);
                    }
                    HttpMethod::Patch => {
                        request_builder = HTTP_CLIENT.patch(&self.config.endpoint);
>>>>>>> 7ab2ae40
                    }
                }
                // Set timeout
                request_builder = request_builder.timeout(self.config.options.timeout);

                // Add headers
                for header in &self.config.request_header {
                    request_builder = request_builder.header(
                        &header.key,
                        &header.get_value_with_match(m.match_value.as_ref().unwrap()),
                    );
                }
                let res = request_builder.send().await;
                match res {
                    Ok(val) => {
                        // First check if this is in the valid status ranges
                        for valid_range in &self.config.valid_http_status_code {
                            if valid_range.contains(&val.status().as_u16()) {
                                m.match_status = MatchStatus::Valid;
                                return;
                            }
                        }
                        // Next check if this is in the invalid status ranges
                        for invalid_range in &self.config.invalid_http_status_code {
                            if invalid_range.contains(&val.status().as_u16()) {
                                m.match_status = MatchStatus::Invalid;
                                return;
                            }
                        }
                        // If it's not in either, then it's not available
                        m.match_status = MatchStatus::Error(fmt::format(format_args!(
                            "Unexpected HTTP status code {}",
                            val.status().as_u16()
                        )));
                    }
                    Err(err) => {
                        // TODO(trosenblatt) emit a metrics for this
                        m.match_status = MatchStatus::Error(fmt::format(format_args!(
                            "Error making HTTP request: {}",
                            err
                        )));
                    }
                }
            }
        });
        // Wait for all result to complete
        let _ = join_all(futures).await;
    }
}<|MERGE_RESOLUTION|>--- conflicted
+++ resolved
@@ -5,10 +5,6 @@
 use crate::{match_validation::config::HttpMethod, CompiledRuleDyn, MatchStatus, RuleMatch};
 use async_trait::async_trait;
 use futures::future::join_all;
-<<<<<<< HEAD
-use reqwest::Client;
-use std::{fmt, ops::Range, time::Duration};
-=======
 use lazy_static::lazy_static;
 use reqwest::Client;
 use std::{fmt, ops::Range, time::Duration};
@@ -16,7 +12,6 @@
 lazy_static! {
     static ref HTTP_CLIENT: Client = Client::new();
 }
->>>>>>> 7ab2ae40
 
 pub struct HttpValidator {
     config: HttpValidatorConfig,
@@ -140,32 +135,11 @@
 impl MatchValidator for HttpValidator {
     async fn validate(&self, matches: &mut Vec<RuleMatch>, _: &Vec<Box<dyn CompiledRuleDyn>>) {
         // Let's reqwest the HTTP API endpoint to validate the matches
-<<<<<<< HEAD
-        let client = Client::new();
         let futures = matches.iter_mut().map(|m| {
-            let client = client.clone();
-=======
-        let futures = matches.iter_mut().map(|m| {
->>>>>>> 7ab2ae40
             async move {
                 let mut request_builder: reqwest::RequestBuilder;
                 match self.config.method {
                     HttpMethod::Get => {
-<<<<<<< HEAD
-                        request_builder = client.get(&self.config.endpoint);
-                    }
-                    HttpMethod::Post => {
-                        request_builder = client.post(&self.config.endpoint);
-                    }
-                    HttpMethod::Put => {
-                        request_builder = client.put(&self.config.endpoint);
-                    }
-                    HttpMethod::Delete => {
-                        request_builder = client.delete(&self.config.endpoint);
-                    }
-                    HttpMethod::Patch => {
-                        request_builder = client.patch(&self.config.endpoint);
-=======
                         request_builder = HTTP_CLIENT.get(&self.config.endpoint);
                     }
                     HttpMethod::Post => {
@@ -179,7 +153,6 @@
                     }
                     HttpMethod::Patch => {
                         request_builder = HTTP_CLIENT.patch(&self.config.endpoint);
->>>>>>> 7ab2ae40
                     }
                 }
                 // Set timeout

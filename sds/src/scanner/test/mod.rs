mod async_rule;
mod included_keywords;
mod match_validation;
mod metrics;
mod overlapping_matches;
mod validators;

use super::*;
use super::{ScannerBuilder, StringMatch};
use crate::match_action::{MatchAction, MatchActionValidationError};

use crate::observability::labels::Labels;
use crate::scanner::regex_rule::config::{
    ProximityKeywordsConfig, RegexRuleConfig, SecondaryValidator::*,
};
use crate::scanner::scope::Scope;
use crate::scanner::{CreateScannerError, Scanner, get_next_regex_start};
use crate::validation::RegexValidationError;

use crate::{Encoding, Utf8Encoding};
use crate::{PartialRedactDirection, Path, PathSegment, RuleMatch, simple_event::SimpleEvent};

use std::collections::BTreeMap;

use super::CompiledRule;
use super::RuleConfig;

pub struct DumbRuleConfig {}

pub struct DumbCompiledRule {}

impl CompiledRule for DumbCompiledRule {
    fn get_string_matches(
        &self,
        _content: &str,
        _path: &Path,
        ctx: &mut StringMatchesCtx,
    ) -> RuleResult {
        ctx.match_emitter.emit(StringMatch { start: 10, end: 16 });
        Ok(RuleStatus::Done)
    }
}

impl RuleConfig for DumbRuleConfig {
    fn convert_to_compiled_rule(
        &self,
        _content: usize,
        _: Labels,
    ) -> Result<Box<dyn CompiledRule>, CreateScannerError> {
        Ok(Box::new(DumbCompiledRule {}))
    }
}

pub struct CustomRuleConfig {}

pub struct CustomCompiledRule {}

impl CompiledRule for CustomCompiledRule {
    fn get_string_matches(
        &self,
        content: &str,
        _path: &Path,
        ctx: &mut StringMatchesCtx,
    ) -> RuleResult {
        // Match the word "secret" in the content
        if let Some(start) = content.find("secret") {
            ctx.match_emitter.emit(StringMatch {
                start,
                end: start + 6,
            });
        }
        Ok(RuleStatus::Done)
    }

    // Does not override allow_scanner_to_exclude_namespace, so it returns true by default
}

impl RuleConfig for CustomRuleConfig {
    fn convert_to_compiled_rule(
        &self,
        _content: usize,
        _: Labels,
    ) -> Result<Box<dyn CompiledRule>, CreateScannerError> {
        Ok(Box::new(CustomCompiledRule {}))
    }
}

#[test]
fn dumb_custom_rule() {
    let scanner = ScannerBuilder::new(&[RootRuleConfig::new(
        Arc::new(DumbRuleConfig {}) as Arc<dyn RuleConfig>
    )
    .match_action(MatchAction::Redact {
        replacement: "[REDACTED]".to_string(),
    })])
    .build()
    .unwrap();

    let mut input = "this is a secret with random data".to_owned();

    let matched_rules = scanner.scan(&mut input).unwrap();

    assert_eq!(matched_rules.len(), 1);
    assert_eq!(input, "this is a [REDACTED] with random data");
}

#[test]
fn test_mixed_rules() {
    let scanner = ScannerBuilder::new(&[
        RootRuleConfig::new(Arc::new(DumbRuleConfig {}) as Arc<dyn RuleConfig>).match_action(
            MatchAction::Redact {
                replacement: "[REDACTED]".to_string(),
            },
        ),
        RootRuleConfig::new(RegexRuleConfig::new("secret").build()).match_action(
            MatchAction::Redact {
                replacement: "[SECRET]".to_string(),
            },
        ),
    ])
    .build()
    .unwrap();

    let mut input = "this is a dumbss with random data and a secret".to_owned();

    let matched_rules = scanner.scan(&mut input).unwrap();

    assert_eq!(matched_rules.len(), 2);
    assert_eq!(
        input,
        "this is a [REDACTED] with random data and a [SECRET]"
    );
}

#[test]
fn simple_redaction() {
    let scanner = ScannerBuilder::new(&[RootRuleConfig::new(
        RegexRuleConfig::new("secret").build(),
    )
    .match_action(MatchAction::Redact {
        replacement: "[REDACTED]".to_string(),
    })])
    .build()
    .unwrap();

    let mut input = "text with secret".to_owned();

    let matched_rules = scanner.scan(&mut input).unwrap();

    assert_eq!(matched_rules.len(), 1);
    assert_eq!(input, "text with [REDACTED]");
}

#[test]
fn simple_redaction_with_additional_labels() {
    let scanner = ScannerBuilder::new(&[RootRuleConfig::new(
        RegexRuleConfig::new("secret").build(),
    )
    .match_action(MatchAction::Redact {
        replacement: "[REDACTED]".to_string(),
    })])
    .labels(Labels::new(&[("key".to_string(), "value".to_string())]))
    .build()
    .unwrap();

    let mut input = "text with secret".to_owned();

    let matched_rules = scanner.scan(&mut input).unwrap();

    assert_eq!(matched_rules.len(), 1);
    assert_eq!(input, "text with [REDACTED]");
}

#[test]
fn should_fail_on_compilation_error() {
    let scanner_result =
        ScannerBuilder::new(&[RootRuleConfig::new(RegexRuleConfig::new("\\u").build())]).build();
    assert!(scanner_result.is_err());
    assert_eq!(
        scanner_result.err().unwrap(),
        CreateScannerError::InvalidRegex(RegexValidationError::InvalidSyntax)
    )
}

#[test]
fn should_validate_zero_char_count_partial_redact() {
    let scanner_result = ScannerBuilder::new(&[RootRuleConfig::new(
        RegexRuleConfig::new("secret").build(),
    )
    .match_action(MatchAction::PartialRedact {
        direction: PartialRedactDirection::LastCharacters,
        character_count: 0,
    })])
    .build();

    assert!(scanner_result.is_err());
    assert_eq!(
        scanner_result.err().unwrap(),
        CreateScannerError::InvalidMatchAction(
            MatchActionValidationError::PartialRedactionNumCharsZero
        )
    )
}

#[test]
fn multiple_replacements() {
    let scanner = ScannerBuilder::new(&[RootRuleConfig::new(RegexRuleConfig::new("\\d").build())
        .match_action(MatchAction::Redact {
            replacement: "[REDACTED]".to_string(),
        })])
    .build()
    .unwrap();

    let mut content = "testing 1 2 3".to_string();

    let matches = scanner.scan(&mut content).unwrap();

    assert_eq!(content, "testing [REDACTED] [REDACTED] [REDACTED]");
    assert_eq!(matches.len(), 3);
}

#[test]
fn match_rule_index() {
    let scanner = ScannerBuilder::new(&[
        RootRuleConfig::new(RegexRuleConfig::new("a").build()),
        RootRuleConfig::new(RegexRuleConfig::new("b").build()),
    ])
    .build()
    .unwrap();

    let mut content = "a b".to_string();

    let matches = scanner.scan(&mut content).unwrap();

    assert_eq!(content, "a b");
    assert_eq!(matches.len(), 2);
    assert_eq!(matches[0].rule_index, 0);
    assert_eq!(
        (
            matches[0].start_index,
            matches[0].end_index_exclusive,
            matches[0].shift_offset
        ),
        (0, 1, 0)
    );
    assert_eq!(matches[1].rule_index, 1);
    assert_eq!(
        (
            matches[1].start_index,
            matches[1].end_index_exclusive,
            matches[1].shift_offset
        ),
        (2, 3, 0)
    );
}

#[test]
fn test_indices() {
    let test_builder = RegexRuleConfig::new("test");
    let detect_test_rule = RootRuleConfig::new(test_builder.build());
    let redact_test_rule =
        RootRuleConfig::new(test_builder.build()).match_action(MatchAction::Redact {
            replacement: "[test]".to_string(),
        });

    let redact_test_rule_2 =
        RootRuleConfig::new(RegexRuleConfig::new("ab").build()).match_action(MatchAction::Redact {
            replacement: "[ab]".to_string(),
        });

    let test_cases = vec![
        (vec![detect_test_rule.clone()], "test1", vec![(0, 4, 0)]),
        (vec![redact_test_rule.clone()], "test2", vec![(0, 6, 2)]),
        (vec![redact_test_rule.clone()], "xtestx", vec![(1, 7, 2)]),
        (
            vec![redact_test_rule.clone()],
            "xtestxtestx",
            vec![(1, 7, 2), (8, 14, 4)],
        ),
        (
            vec![redact_test_rule_2.clone()],
            "xtestxabx",
            vec![(6, 10, 2)],
        ),
        (
            vec![redact_test_rule_2.clone(), redact_test_rule.clone()],
            "xtestxabx",
            vec![(1, 7, 2), (8, 12, 4)],
        ),
        (
            vec![detect_test_rule.clone(), redact_test_rule_2.clone()],
            "ab-test",
            vec![(0, 4, 2), (5, 9, 2)],
        ),
    ];

    for (rule_config, input, expected_indices) in test_cases {
        let scanner = ScannerBuilder::new(rule_config.leak()).build().unwrap();
        let mut input = input.to_string();
        let matches = scanner.scan(&mut input).unwrap();

        assert_eq!(matches.len(), expected_indices.len());
        for (rule_match, expected_range) in matches.iter().zip(expected_indices) {
            assert_eq!(
                (
                    rule_match.start_index,
                    rule_match.end_index_exclusive,
                    rule_match.shift_offset
                ),
                expected_range
            );
        }
    }
}

fn build_test_scanner() -> Scanner {
    let redact_test_rule = RootRuleConfig::new(
        RegexRuleConfig::new("world")
            .with_proximity_keywords(ProximityKeywordsConfig {
                look_ahead_character_count: 30,
                included_keywords: vec!["awsAccess".to_string(), "access/key".to_string()],
                excluded_keywords: vec![],
            })
            .build(),
    )
    .match_action(MatchAction::Redact {
        replacement: "[REDACTED]".to_string(),
    });
    Scanner::builder(&[redact_test_rule]).build().unwrap()
}

#[test]
fn test_included_keywords_match_path_case_insensitive() {
    let scanner = build_test_scanner();

    let mut content = SimpleEvent::Map(BTreeMap::from([(
        "access".to_string(),
        SimpleEvent::Map(BTreeMap::from([(
            "KEY".to_string(),
            SimpleEvent::String("hello world".to_string()),
        )])),
    )]));

    let matches = scanner.scan(&mut content).unwrap();
    assert_eq!(matches.len(), 1);
}

#[test]
fn test_included_keywords_path_not_matching() {
    let scanner = build_test_scanner();

    let mut content = SimpleEvent::Map(BTreeMap::from([(
        "aws".to_string(),
        SimpleEvent::List(vec![
            SimpleEvent::Map(BTreeMap::from([(
                "key".to_string(),
                SimpleEvent::String("hello world".to_string()),
            )])),
            SimpleEvent::Map(BTreeMap::from([(
                "access".to_string(),
                SimpleEvent::String("hello".to_string()),
            )])),
        ]),
    )]));

    let matches = scanner.scan(&mut content).unwrap();
    assert_eq!(matches.len(), 0);
}

#[test]
fn test_blocked_rules() {
    let redact_test_rule = RootRuleConfig::new(RegexRuleConfig::new("world").build()).match_action(
        MatchAction::Redact {
            replacement: "[REDACTED]".to_string(),
        },
    );

    let scanner = ScannerBuilder::new(&[redact_test_rule]).build().unwrap();
    let mut content = "hello world".to_string();

    // Scan with no blocked rules
    let matches = scanner.scan(&mut content).unwrap();
    assert_eq!(content, "hello [REDACTED]");
    assert_eq!(matches.len(), 1);

    // Scan with blocked rules
    let mut content = "hello world".to_string();
    let matches = scanner
        .scan_with_options(
            &mut content,
            ScanOptionBuilder::new()
                .with_blocked_rules_idx(vec![0])
                .build(),
        )
        .unwrap();
    assert_eq!(content, "hello world");
    assert_eq!(matches.len(), 0);
}

#[test]
fn test_excluded_keywords() {
    let redact_test_rule = RootRuleConfig::new(
        RegexRuleConfig::new("world")
            .with_proximity_keywords(ProximityKeywordsConfig {
                look_ahead_character_count: 30,
                included_keywords: vec![],
                excluded_keywords: vec!["hello".to_string()],
            })
            .build(),
    )
    .match_action(MatchAction::Redact {
        replacement: "[REDACTED]".to_string(),
    });

    let scanner = ScannerBuilder::new(&[redact_test_rule]).build().unwrap();
    let mut content = "hello world".to_string();
    let matches = scanner.scan(&mut content).unwrap();
    assert_eq!(content, "hello world");
    assert_eq!(matches.len(), 0);

    let mut content = "he**o world".to_string();
    let matches = scanner.scan(&mut content).unwrap();
    assert_eq!(content, "he**o [REDACTED]");
    assert_eq!(matches.len(), 1);
}

#[test]
fn test_match_suppression() {
    let suppression_test_rule = RootRuleConfig::new(RegexRuleConfig::new(r".*@.*\.com").build())
        .match_action(MatchAction::Redact {
            replacement: "[REDACTED]".to_string(),
        })
        .suppressions(Suppressions {
            ends_with: vec!["@datadoghq.com".to_string(), "@google.com".to_string()],
            exact_match: vec!["admin@yahoo.com".to_string()],
            starts_with: vec!["arthur".to_string()],
        });

    let scanner = ScannerBuilder::new(&[suppression_test_rule])
        .with_return_matches(true)
        .build()
        .unwrap();

    // This match should be suppressed because it ends with @datadoghq.com
    let mut content = "arthur@datadoghq.com".to_string();
    let matches = scanner.scan(&mut content).unwrap();
    assert_eq!(content, "arthur@datadoghq.com");
    assert_eq!(matches.len(), 0);

    // This match should not be suppressed because it doesn't end with @datadoghq.com
    let mut content = "nathan@yahoo.com".to_string();
    let matches = scanner.scan(&mut content).unwrap();
    assert_eq!(content, "[REDACTED]");
    assert_eq!(matches.len(), 1);
}

#[test]
fn test_match_suppression_suppress_half_of_the_matches() {
    let suppression_test_rule =
        RootRuleConfig::new(RegexRuleConfig::new(r"\b\w*@\w*\.com\b").build())
            .match_action(MatchAction::Redact {
                replacement: "[REDACTED]".to_string(),
            })
            .suppressions(Suppressions {
                ends_with: vec![],
                exact_match: vec!["arthur@datadoghq.com".to_string()],
                starts_with: vec![],
            });

    let scanner = ScannerBuilder::new(&[suppression_test_rule])
        .with_return_matches(true)
        .build()
        .unwrap();

    // This match should be suppressed because it ends with @datadoghq.com
    let mut content =
        "my main email is arthur@datadoghq.com while my secondary email is nathan@yahoo.com"
            .to_string();
    let matches = scanner.scan(&mut content).unwrap();
    assert_eq!(matches.len(), 1);
    assert_eq!(
        content,
        "my main email is arthur@datadoghq.com while my secondary email is [REDACTED]"
    );
}

#[test]
fn test_no_suppressions_does_not_suppress_matches() {
    let suppression_test_rule =
        RootRuleConfig::new(RegexRuleConfig::new(r"\b\w*@\w*\.com\b").build())
            .match_action(MatchAction::Redact {
                replacement: "[REDACTED]".to_string(),
            })
            .suppressions(Suppressions {
                ends_with: vec![],
                exact_match: vec![],
                starts_with: vec![],
            });

    let scanner = ScannerBuilder::new(&[suppression_test_rule])
        .with_return_matches(true)
        .build()
        .unwrap();

    // Matches should not be suppressed because there are no suppressions
    let mut content =
        "my main email is arthur@datadoghq.com while my secondary email is nathan@yahoo.com"
            .to_string();
    let matches = scanner.scan(&mut content).unwrap();
    assert_eq!(matches.len(), 2);
    assert_eq!(
        content,
        "my main email is [REDACTED] while my secondary email is [REDACTED]"
    );
}

#[test]
fn test_match_suppression_invalid() {
    let duplicate_suppressions = Suppressions {
        ends_with: vec!["@datadoghq.com".to_string(), "@datadoghq.com".to_string()],
        exact_match: vec![],
        starts_with: vec![],
    };
    let suppression_too_long = Suppressions {
        ends_with: vec!["a".repeat(1001)],
        exact_match: vec![],
        starts_with: vec![],
    };
    let suppression_too_many = Suppressions {
        ends_with: vec!["@datadoghq.com".to_string(); 31],
        exact_match: vec![],
        starts_with: vec![],
    };
    let suppression_empty = Suppressions {
        ends_with: vec!["".to_string()],
        exact_match: vec![],
        starts_with: vec![],
    };

    let test_cases = vec![
        (
            duplicate_suppressions,
            CreateScannerError::InvalidSuppressions(
                SuppressionValidationError::DuplicateSuppression,
            ),
        ),
        (
            suppression_too_long,
            CreateScannerError::InvalidSuppressions(SuppressionValidationError::SuppressionTooLong),
        ),
        (
            suppression_too_many,
            CreateScannerError::InvalidSuppressions(
                SuppressionValidationError::TooManySuppressions,
            ),
        ),
        (
            suppression_empty,
            CreateScannerError::InvalidSuppressions(SuppressionValidationError::EmptySuppression),
        ),
    ];
    for (suppressions, expected_error) in test_cases {
        let suppression_test_rule =
            RootRuleConfig::new(RegexRuleConfig::new(r".*@.*\.com").build())
                .match_action(MatchAction::Redact {
                    replacement: "[REDACTED]".to_string(),
                })
                .suppressions(suppressions);

        let scanner = ScannerBuilder::new(&[suppression_test_rule]).build();
        let err = scanner.map(|_| ()).unwrap_err();
        assert_eq!(err, expected_error);
    }
}

#[test]
fn test_multiple_partial_redactions() {
    let rule = RootRuleConfig::new(RegexRuleConfig::new("...").build()).match_action(
        MatchAction::PartialRedact {
            direction: PartialRedactDirection::FirstCharacters,
            character_count: 1,
        },
    );

    let scanner = ScannerBuilder::new(&[rule.clone(), rule]).build().unwrap();
    let mut content = "hello world".to_string();
    let matches = scanner.scan(&mut content).unwrap();

    assert_eq!(matches.len(), 3);
    assert_eq!(content, "*el*o *orld");

    assert_eq!(
        matches[0],
        RuleMatch {
            rule_index: 0,
            path: Path::root(),
            replacement_type: crate::ReplacementType::PartialStart,
            start_index: 0,
            end_index_exclusive: 3,
            shift_offset: 0,

            match_value: None,

            match_status: MatchStatus::NotAvailable,
        }
    );

    assert_eq!(
        matches[1],
        RuleMatch {
            rule_index: 0,
            path: Path::root(),
            replacement_type: crate::ReplacementType::PartialStart,
            start_index: 3,
            end_index_exclusive: 6,
            shift_offset: 0,

            match_value: None,

            match_status: MatchStatus::NotAvailable,
        }
    );

    assert_eq!(
        matches[2],
        RuleMatch {
            rule_index: 0,
            path: Path::root(),
            replacement_type: crate::ReplacementType::PartialStart,
            start_index: 6,
            end_index_exclusive: 9,
            shift_offset: 0,

            match_value: None,

            match_status: MatchStatus::NotAvailable,
        }
    );
}

#[test]
fn assert_scanner_is_sync_send() {
    // This ensures that the scanner is safe to use from multiple threads.
    // This is needed because the Scanner can be used from unsafe FFI code which
    // prevents the compiler from enforcing this
    fn assert_send<T: Send + Sync>() {}

    assert_send::<Scanner>();
}

#[test]
fn should_skip_match_when_present_in_excluded_matches() {
    // If 2 matches have the same mutation and same start, the longer one is taken
    let rule_0 = RootRuleConfig::new(RegexRuleConfig::new("b.*").build())
        .scope(Scope::exclude(vec![Path::from(vec![PathSegment::Field(
            "test".into(),
        )])]))
        .match_action(MatchAction::Redact {
            replacement: "[scrub]".to_string(),
        });

    let scanner = ScannerBuilder::new(&[rule_0]).build().unwrap();

    let mut content = SimpleEvent::Map(BTreeMap::from([
        (
            "a-match".to_string(),
            SimpleEvent::String("bcdef".to_string()),
        ),
        (
            "z-match".to_string(),
            SimpleEvent::String("bcdef".to_string()),
        ),
        ("test".to_string(), SimpleEvent::String("bcdef".to_string())),
    ]));

    let matches = scanner.scan(&mut content).unwrap();

    // "test" is excluded because it matches the excluded scope.
    // Both "a-match" and "z-match" are excluded due to having the
    // same match value as "test" (multi-pass V0)
    assert_eq!(matches.len(), 0);
}

#[test]
fn should_be_able_to_disable_multipass_v0() {
    let rule_0 = RootRuleConfig::new(RegexRuleConfig::new("b.*").build())
        .scope(Scope::exclude(vec![Path::from(vec![PathSegment::Field(
            "test".into(),
        )])]))
        .match_action(MatchAction::Redact {
            replacement: "[scrub]".to_string(),
        });

    let scanner = ScannerBuilder::new(&[rule_0])
        .with_multipass_v0(false)
        .build()
        .unwrap();

    let mut content = SimpleEvent::Map(BTreeMap::from([
        (
            "a-match".to_string(),
            SimpleEvent::String("bcdef".to_string()),
        ),
        (
            "z-match".to_string(),
            SimpleEvent::String("bcdef".to_string()),
        ),
        ("test".to_string(), SimpleEvent::String("bcdef".to_string())),
    ]));

    let matches = scanner.scan(&mut content).unwrap();

    // "test" is excluded because it matches the excluded scope.
    // Both "a-match" and "z-match" are kept since multipass V0 is disabled
    assert_eq!(matches.len(), 2);
}

#[test]
fn should_not_exclude_false_positive_matches() {
    // If a match in an excluded scope is a false-positive due to keyword proximity matching,
    // it is not saved in the excluded matches.
    let rule_0 = RootRuleConfig::new(
        RegexRuleConfig::new("b.*")
            .with_proximity_keywords(ProximityKeywordsConfig {
                look_ahead_character_count: 30,
                included_keywords: vec!["secret".to_string()],
                excluded_keywords: vec![],
            })
            .build(),
    )
    .scope(Scope::exclude(vec![Path::from(vec![PathSegment::Field(
        "test".into(),
    )])]))
    .match_action(MatchAction::Redact {
        replacement: "[scrub]".to_string(),
    });

    let scanner = ScannerBuilder::new(&[rule_0]).build().unwrap();

    let mut content = SimpleEvent::Map(BTreeMap::from([
        (
            "message".to_string(),
            SimpleEvent::String("secret abcdef".to_string()),
        ),
        ("test".to_string(), SimpleEvent::String("bcdef".to_string())),
    ]));

    // This is a regex so we're safe to unwrap
    let matches = scanner.scan(&mut content).unwrap();
    assert_eq!(matches.len(), 1);
}

#[test]
fn test_calculate_indices_is_called_with_sorted_start_index() {
    // A custom "Event" implementation is used here to use a different encoding that asserts the indices are in order
    struct OrderAssertEvent(SimpleEvent);

    impl crate::Event for OrderAssertEvent {
        type Encoding = AssertOrderEncoding;

        fn visit_event<'a>(
            &'a mut self,
            visitor: &mut impl crate::EventVisitor<'a>,
        ) -> Result<(), crate::ScannerError> {
            self.0.visit_event(visitor).map(|_| {})
        }

        fn visit_string_mut(&mut self, path: &Path, visit: impl FnMut(&mut String) -> bool) {
            self.0.visit_string_mut(path, visit)
        }
    }

    struct AssertOrderEncoding;

    impl Encoding for AssertOrderEncoding {
        type Index = <Utf8Encoding as Encoding>::Index;
        type IndexShift = <Utf8Encoding as Encoding>::IndexShift;

        fn zero_index() -> Self::Index {
            <Utf8Encoding as Encoding>::zero_index()
        }

        fn zero_shift() -> Self::IndexShift {
            <Utf8Encoding as Encoding>::zero_shift()
        }

        fn get_index(value: &Self::Index, utf8_index: usize) -> usize {
            <Utf8Encoding as Encoding>::get_index(value, utf8_index)
        }

        fn calculate_indices<'a>(
            _content: &str,
            match_visitor: impl Iterator<Item = crate::EncodeIndices<'a, Self>>,
        ) {
            let mut prev_start = 0;
            for indices in match_visitor {
                assert!(
                    indices.utf8_start >= prev_start,
                    "Indices are not in order."
                );
                prev_start = indices.utf8_start;
            }
        }

        fn adjust_shift(shift: &mut Self::IndexShift, before: &str, after: &str) {
            <Utf8Encoding as Encoding>::adjust_shift(shift, before, after)
        }

        fn get_shift(value: &Self::IndexShift, utf8_shift: isize) -> isize {
            <Utf8Encoding as Encoding>::get_shift(value, utf8_shift)
        }
    }

    // `rule_0` has a match after `rule_1` (out of order)
    let rule_0 = RootRuleConfig::new(RegexRuleConfig::new("efg").build());
    let rule_1 = RootRuleConfig::new(RegexRuleConfig::new("abc").build());

    let scanner = ScannerBuilder::new(&[rule_0, rule_1]).build().unwrap();

    let mut content = OrderAssertEvent(SimpleEvent::Map(BTreeMap::from([(
        "message".to_string(),
        SimpleEvent::String("abc-efg".to_string()),
    )])));

    let matches = scanner.scan(&mut content).unwrap();
    assert_eq!(matches.len(), 2);
}

#[test]
fn test_hash_with_leading_zero() {
    let rule_0 =
        RootRuleConfig::new(RegexRuleConfig::new(".+").build()).match_action(MatchAction::Hash);

    let scanner = ScannerBuilder::new(&[rule_0]).build().unwrap();

    let mut content =
        SimpleEvent::String("rand string that has a leading zero after hashing: y".to_string());

    let matches = scanner.scan(&mut content).unwrap();
    assert_eq!(matches.len(), 1);

    // normally 09d99e4b6ad0d289, but the leading 0 is removed
    assert_eq!(content, SimpleEvent::String("9d99e4b6ad0d289".to_string()));
}

#[test]
fn test_hash_with_leading_zero_utf16() {
    #[allow(deprecated)]
    let rule_0 = RootRuleConfig::new(RegexRuleConfig::new(".+").build())
        .match_action(MatchAction::Utf16Hash);

    let scanner = ScannerBuilder::new(&[rule_0]).build().unwrap();

    let mut content = "rand string that has a leading zero after hashing: S".to_string();

    let matches = scanner.scan(&mut content).unwrap();
    assert_eq!(matches.len(), 1);

    // normally 08c3ad1a22e2edb1, but the leading 0 is removed
    assert_eq!(content, "8c3ad1a22e2edb1");
}

#[test]
fn test_internal_overlapping_matches() {
    // A simple "credit-card rule is modified a bit to allow a multi-char character in the match
    let rule_0 = RootRuleConfig::new(
        RegexRuleConfig::new("([\\d€]+){1}(,\\d+){3}")
            .with_validator(Some(LuhnChecksum))
            .build(),
    )
    .match_action(MatchAction::Redact {
        replacement: "[credit card]".to_string(),
    });

    let scanner = ScannerBuilder::new(&[rule_0]).build().unwrap();

    // The first 4 numbers match as a credit-card, but fail the luhn checksum.
    // The last 4 numbers (which overlap with the first match) pass the checksum.
    let mut content = "[5€184,5185,5252,5052,5005]".to_string();

    let matches = scanner.scan(&mut content).unwrap();
    // This is mostly asserting that the scanner doesn't panic when encountering multibyte characters
    assert_eq!(matches.len(), 1);
}

#[test]
fn test_next_regex_start_after_false_positive() {
    let content = "          testtest";
    let regex_match = (10, 14);
    assert_eq!(get_next_regex_start(content, regex_match), Some(11));
}

#[test]
fn test_excluded_keyword_with_excluded_chars_in_content() {
    let rule_0 = RootRuleConfig::new(
        RegexRuleConfig::new("value")
            .with_proximity_keywords(ProximityKeywordsConfig {
                look_ahead_character_count: 30,
                included_keywords: vec![],
                excluded_keywords: vec!["test".to_string()],
            })
            .build(),
    )
    .match_action(MatchAction::Redact {
        replacement: "[REDACTED]".to_string(),
    });

    let scanner = ScannerBuilder::new(&[rule_0]).build().unwrap();

    // "test" should NOT be detected as an excluded keyword because "-" is ignored, so the word
    // boundary shouldn't match here
    let mut content = "x-test=value".to_string();

    let matches = scanner.scan(&mut content).unwrap();
    // This should match because "test" is not found, so it's not a false-positive
    assert_eq!(matches.len(), 1);
}

#[test]
fn test_capture_group() {
    let suppression_test_rule = RootRuleConfig::new(
        RegexRuleConfig::new(r"hello (?<sds_match>world)")
            .with_pattern_capture_groups(vec!["sds_match".to_string()])
            .build(),
    )
    .match_action(MatchAction::Redact {
        replacement: "[REDACTED]".to_string(),
    });

    let scanner = ScannerBuilder::new(&[suppression_test_rule])
        .with_return_matches(true)
        .build()
        .unwrap();

    let mut content = "hello world i am here".to_string();
    let matches = scanner.scan(&mut content).unwrap();
    // Only the "world" part of the match should be redacted
    assert_eq!(content, "hello [REDACTED] i am here");
    assert_eq!(matches.len(), 1);
}

#[test]
<<<<<<< HEAD
fn test_precedence_ordering() {
    assert!(Precedence::Specific > Precedence::Generic);
    assert!(Precedence::Generic > Precedence::Catchall);
}

#[test]
fn test_precedence_ordering_in_scanner() {
    let rule_0 = RootRuleConfig::new(RegexRuleConfig::new("abc").build())
        .precedence(Precedence::Specific)
        .match_action(MatchAction::Redact {
            replacement: "[SPECIFIC]".to_string(),
        });
    let rule_1 = RootRuleConfig::new(RegexRuleConfig::new("abc").build())
        .precedence(Precedence::Generic)
        .match_action(MatchAction::Redact {
            replacement: "[GENERIC]".to_string(),
        });
    let rule_2 = RootRuleConfig::new(RegexRuleConfig::new("abc").build())
        .precedence(Precedence::Catchall)
        .match_action(MatchAction::Redact {
            replacement: "[CATCHALL]".to_string(),
        });

    // We place the catchall rule first to show the specific rule takes precedence.
    let scanner = ScannerBuilder::new(&[rule_2, rule_1, rule_0])
        .build()
        .unwrap();
    let mut content = "abc".to_string();
    let matches = scanner.scan(&mut content).unwrap();
    assert_eq!(matches.len(), 1);
    assert_eq!(content, "[SPECIFIC]");
=======
fn test_allow_scanner_to_exclude_namespace_custom_rule() {
    // This test proves that when a custom rule does NOT override allow_scanner_to_exclude_namespace
    // (so it returns true by default), the excluded namespace check is applied correctly.
    // The excluded_field should not be scanned.
    let rule = RootRuleConfig::new(Arc::new(CustomRuleConfig {}) as Arc<dyn RuleConfig>)
        .scope(Scope::exclude(vec![Path::from(vec![PathSegment::Field(
            "excluded_field".into(),
        )])]))
        .match_action(MatchAction::Redact {
            replacement: "[REDACTED]".to_string(),
        });

    let scanner = ScannerBuilder::new(&[rule])
        .with_multipass_v0(false)
        .build()
        .unwrap();

    let mut content = SimpleEvent::Map(BTreeMap::from([
        (
            "excluded_field".to_string(),
            SimpleEvent::String("secret data".to_string()),
        ),
        (
            "included_field".to_string(),
            SimpleEvent::String("secret data".to_string()),
        ),
    ]));

    let matches = scanner.scan(&mut content).unwrap();

    // Only the included_field should have a match because excluded_field is excluded
    // and allow_scanner_to_exclude_namespace returns true (default behavior)
    assert_eq!(matches.len(), 1);
    assert_eq!(
        content,
        SimpleEvent::Map(BTreeMap::from([
            (
                "excluded_field".to_string(),
                SimpleEvent::String("secret data".to_string()),
            ),
            (
                "included_field".to_string(),
                SimpleEvent::String("[REDACTED] data".to_string()),
            ),
        ]))
    );
>>>>>>> 85b2c16f
}<|MERGE_RESOLUTION|>--- conflicted
+++ resolved
@@ -940,7 +940,6 @@
 }
 
 #[test]
-<<<<<<< HEAD
 fn test_precedence_ordering() {
     assert!(Precedence::Specific > Precedence::Generic);
     assert!(Precedence::Generic > Precedence::Catchall);
@@ -972,7 +971,8 @@
     let matches = scanner.scan(&mut content).unwrap();
     assert_eq!(matches.len(), 1);
     assert_eq!(content, "[SPECIFIC]");
-=======
+}
+
 fn test_allow_scanner_to_exclude_namespace_custom_rule() {
     // This test proves that when a custom rule does NOT override allow_scanner_to_exclude_namespace
     // (so it returns true by default), the excluded namespace check is applied correctly.
@@ -1019,5 +1019,4 @@
             ),
         ]))
     );
->>>>>>> 85b2c16f
 }
use crate::match_validation::validator_utils::generate_aws_headers_and_body;
use crate::scanner::RootRuleConfig;
use crate::{
    AwsConfig, AwsType, HttpValidatorConfigBuilder, InternalMatchValidationType, MatchAction,
    MatchStatus, MatchValidationType, ProximityKeywordsConfig, RegexRuleConfig, ScannerBuilder,
};
use httpmock::Method::{GET, POST};
use httpmock::MockServer;
use std::fmt;
use std::time::Duration;

#[test]
fn test_should_return_match_with_match_validation() {
<<<<<<< HEAD
    let scanner =
        ScannerBuilder::new(&[RootRuleConfig::new(RegexRuleConfig::new("world").build())
            .match_action(MatchAction::Redact {
                replacement: "[REDACTED]".to_string(),
            })
            .match_validation_type(MatchValidationType::CustomHttp(
                HttpValidatorConfigBuilder::new("http://localhost:8080".to_string())
                    .build()
                    .unwrap(),
            ))])
        .build()
        .unwrap();
=======
    let scanner = ScannerBuilder::new(&[RegexRuleConfig::new("world")
        .match_action(MatchAction::Redact {
            replacement: "[REDACTED]".to_string(),
        })
        .third_party_active_checker(MatchValidationType::CustomHttp(
            HttpValidatorConfigBuilder::new("http://localhost:8080".to_string())
                .build()
                .unwrap(),
        ))
        .build()])
    .build()
    .unwrap();
>>>>>>> 648bc751

    let mut content = "hey world".to_string();
    let rule_match = scanner.scan(&mut content);
    assert_eq!(rule_match.len(), 1);
    assert_eq!(content, "hey [REDACTED]");
    assert_eq!(rule_match[0].match_value, Some("world".to_string()));
}

#[test]
fn test_should_error_if_no_match_validation() {
    let scanner =
        ScannerBuilder::new(&[RootRuleConfig::new(RegexRuleConfig::new("world").build())
            .match_action(MatchAction::Redact {
                replacement: "[REDACTED]".to_string(),
            })])
        .build()
        .unwrap();

    let mut content = "hey world".to_string();
    let mut rule_match = scanner.scan(&mut content);
    assert_eq!(rule_match.len(), 1);
    assert_eq!(content, "hey [REDACTED]");
    assert_eq!(rule_match[0].match_value, None);
    // Let's call validate and check that it panics
    let err = scanner.validate_matches(&mut rule_match);
    assert!(err.is_err());
}

#[test]
fn test_should_allocate_match_validator_depending_on_match_type() {
    use crate::match_validation::config::AwsConfig;

    let rule_aws_id = RootRuleConfig::new(RegexRuleConfig::new("aws-id").build())
        .match_action(MatchAction::Redact {
            replacement: "[AWS ID]".to_string(),
        })
<<<<<<< HEAD
        .match_validation_type(MatchValidationType::Aws(AwsType::AwsId));
    let rule_aws_secret = RootRuleConfig::new(RegexRuleConfig::new("aws-secret").build())
=======
        .third_party_active_checker(MatchValidationType::Aws(AwsType::AwsId))
        .build();
    let rule_aws_secret = RegexRuleConfig::new("aws-secret")
>>>>>>> 648bc751
        .match_action(MatchAction::Redact {
            replacement: "[AWS SECRET]".to_string(),
        })
        .third_party_active_checker(MatchValidationType::Aws(AwsType::AwsSecret(
            AwsConfig::default(),
<<<<<<< HEAD
        )));

    let rule_custom_http_1_domain_1 =
        RootRuleConfig::new(RegexRuleConfig::new("custom-http1").build())
            .match_action(MatchAction::Redact {
                replacement: "[CUSTOM HTTP1]".to_string(),
            })
            .match_validation_type(MatchValidationType::CustomHttp(
                HttpValidatorConfigBuilder::new("http://localhost:8080".to_string())
                    .build()
                    .unwrap(),
            ));

    let rule_custom_http_2_domain_1 =
        RootRuleConfig::new(RegexRuleConfig::new("custom-http2").build())
            .match_action(MatchAction::Redact {
                replacement: "[CUSTOM HTTP2]".to_string(),
            })
            .match_validation_type(MatchValidationType::CustomHttp(
                HttpValidatorConfigBuilder::new("http://localhost:8080".to_string())
                    .build()
                    .unwrap(),
            ));

    let rule_custom_http_domain_2 =
        RootRuleConfig::new(RegexRuleConfig::new("custom-http3").build())
            .match_action(MatchAction::Redact {
                replacement: "[CUSTOM HTTP2]".to_string(),
            })
            .match_validation_type(MatchValidationType::CustomHttp(
                HttpValidatorConfigBuilder::new("http://localhost:8081".to_string())
                    .build()
                    .unwrap(),
            ));
=======
        )))
        .build();

    let rule_custom_http_1_domain_1 = RegexRuleConfig::new("custom-http1")
        .match_action(MatchAction::Redact {
            replacement: "[CUSTOM HTTP1]".to_string(),
        })
        .third_party_active_checker(MatchValidationType::CustomHttp(
            HttpValidatorConfigBuilder::new("http://localhost:8080".to_string())
                .build()
                .unwrap(),
        ))
        .build();

    let rule_custom_http_2_domain_1 = RegexRuleConfig::new("custom-http2")
        .match_action(MatchAction::Redact {
            replacement: "[CUSTOM HTTP2]".to_string(),
        })
        .third_party_active_checker(MatchValidationType::CustomHttp(
            HttpValidatorConfigBuilder::new("http://localhost:8080".to_string())
                .build()
                .unwrap(),
        ))
        .build();

    let rule_custom_http_domain_2 = RegexRuleConfig::new("custom-http3")
        .match_action(MatchAction::Redact {
            replacement: "[CUSTOM HTTP2]".to_string(),
        })
        .third_party_active_checker(MatchValidationType::CustomHttp(
            HttpValidatorConfigBuilder::new("http://localhost:8081".to_string())
                .build()
                .unwrap(),
        ))
        .build();
>>>>>>> 648bc751

    let scanner = ScannerBuilder::new(&[
        rule_aws_id,
        rule_aws_secret,
        rule_custom_http_1_domain_1,
        rule_custom_http_2_domain_1,
        rule_custom_http_domain_2,
    ])
    .build()
    .unwrap();

    // Let's check the number of entries in the match validator map
    let match_validator_map = &scanner.match_validators_per_type;
    assert_eq!(match_validator_map.len(), 3);
    // Custom assertion to check if the validators are the same
    let aws_validator = match_validator_map
        .get(&InternalMatchValidationType::Aws)
        .unwrap();
    let http_2_validator = match_validator_map
        .get(&InternalMatchValidationType::CustomHttp(vec![
            "http://localhost:8080".to_string(),
        ]))
        .unwrap();
    let http_1_validator = match_validator_map
        .get(&InternalMatchValidationType::CustomHttp(vec![
            "http://localhost:8081".to_string(),
        ]))
        .unwrap();
    assert!(!std::ptr::eq(
        http_1_validator.as_ref(),
        http_2_validator.as_ref()
    ));
    assert!(!std::ptr::eq(
        aws_validator.as_ref(),
        http_2_validator.as_ref()
    ));
    assert!(!std::ptr::eq(
        aws_validator.as_ref(),
        http_1_validator.as_ref()
    ));
}

#[test]
fn test_aws_id_only_shall_not_validate() {
    let rule_aws_id = RootRuleConfig::new(RegexRuleConfig::new("aws_id").build())
        .match_action(MatchAction::Redact {
            replacement: "[AWS_ID]".to_string(),
        })
<<<<<<< HEAD
        .match_validation_type(MatchValidationType::Aws(AwsType::AwsId));
=======
        .third_party_active_checker(MatchValidationType::Aws(AwsType::AwsId))
        .build();
>>>>>>> 648bc751

    let scanner = ScannerBuilder::new(&[rule_aws_id]).build().unwrap();
    let mut content = "this is an aws_id".to_string();
    let mut matches = scanner.scan(&mut content);
    assert_eq!(matches.len(), 1);
    assert_eq!(content, "this is an [AWS_ID]");
    assert!(scanner.validate_matches(&mut matches).is_err());
    assert_eq!(matches[0].match_status, MatchStatus::NotChecked);
}

#[test]
fn test_mock_same_http_validator_several_matches() {
    let server = MockServer::start();

    // Create a mock on the server.
    let mock_service_valid = server.mock(|when, then| {
        when.method(GET)
            .path("/")
            .header("authorization", "Bearer valid_match");
        then.status(200);
    });
    let mock_service_invalid = server.mock(|when, then| {
        when.method(GET)
            .path("/")
            .header("authorization", "Bearer invalid_match");
        then.status(404).header("content-type", "text/html");
    });
    let mock_service_error = server.mock(|when, then| {
        when.method(GET)
            .path("/")
            .header("authorization", "Bearer error_match");
        then.status(500).header("content-type", "text/html");
    });

    let rule_valid_match = RootRuleConfig::new(RegexRuleConfig::new("\\bvalid_match\\b").build())
        .match_action(MatchAction::Redact {
            replacement: "[VALID]".to_string(),
        })
        .third_party_active_checker(MatchValidationType::CustomHttp(
            HttpValidatorConfigBuilder::new(server.url("/").to_string())
                .build()
                .unwrap(),
<<<<<<< HEAD
        ));

    let rule_invalid_match =
        RootRuleConfig::new(RegexRuleConfig::new("\\binvalid_match\\b").build())
            .match_action(MatchAction::Redact {
                replacement: "[INVALID]".to_string(),
            })
            .match_validation_type(MatchValidationType::CustomHttp(
                HttpValidatorConfigBuilder::new(server.url("/").to_string())
                    .build()
                    .unwrap(),
            ));

    let rule_error_match = RootRuleConfig::new(RegexRuleConfig::new("\\berror_match\\b").build())
=======
        ))
        .build();

    let rule_invalid_match = RegexRuleConfig::new("\\binvalid_match\\b")
        .match_action(MatchAction::Redact {
            replacement: "[INVALID]".to_string(),
        })
        .third_party_active_checker(MatchValidationType::CustomHttp(
            HttpValidatorConfigBuilder::new(server.url("/").to_string())
                .build()
                .unwrap(),
        ))
        .build();

    let rule_error_match = RegexRuleConfig::new("\\berror_match\\b")
>>>>>>> 648bc751
        .match_action(MatchAction::Redact {
            replacement: "[ERROR]".to_string(),
        })
        .third_party_active_checker(MatchValidationType::CustomHttp(
            HttpValidatorConfigBuilder::new(server.url("/").to_string())
                .build()
                .unwrap(),
        ));
    let scanner = ScannerBuilder::new(&[rule_valid_match, rule_invalid_match, rule_error_match])
        .build()
        .unwrap();

    let mut content =
        "this is a content with a valid_match an invalid_match and an error_match".to_string();
    let mut matches = scanner.scan(&mut content);
    assert_eq!(matches.len(), 3);
    assert_eq!(
        content,
        "this is a content with a [VALID] an [INVALID] and an [ERROR]"
    );
    assert!(scanner.validate_matches(&mut matches).is_ok());
    mock_service_valid.assert();
    mock_service_invalid.assert();
    mock_service_error.assert();
    assert_eq!(matches[0].match_status, MatchStatus::Valid);
    assert_eq!(matches[1].match_status, MatchStatus::Invalid);
    assert_eq!(
        matches[2].match_status,
        MatchStatus::Error("Unexpected HTTP status code 500".to_string())
    );
}

#[test]
fn test_mock_http_timeout() {
    let server = MockServer::start();
    let _ = server.mock(|when, then| {
        when.method(GET)
            .path("/")
            .header("authorization", "Bearer valid_match");
        then.status(200);
    });
    let rule_valid_match = RootRuleConfig::new(RegexRuleConfig::new("\\bvalid_match\\b").build())
        .match_action(MatchAction::Redact {
            replacement: "[VALID]".to_string(),
        })
        .third_party_active_checker(MatchValidationType::CustomHttp(
            HttpValidatorConfigBuilder::new(server.url("/").to_string())
                .set_timeout(Duration::from_micros(0))
                .build()
                .unwrap(),
        ));

    let scanner = ScannerBuilder::new(&[rule_valid_match]).build().unwrap();

    let mut content = "this is a content with a valid_match".to_string();
    let mut matches = scanner.scan(&mut content);
    assert_eq!(matches.len(), 1);
    assert_eq!(content, "this is a content with a [VALID]");
    assert!(scanner.validate_matches(&mut matches).is_ok());
    // This will be in the form "Error making HTTP request: "
    match &matches[0].match_status {
        MatchStatus::Error(val) => {
            assert!(val.starts_with("Error making HTTP request:"));
        }
        _ => assert!(false),
    }
}
#[test]
fn test_mock_multiple_match_validators() {
    let server = MockServer::start();

    // Create a mock on the server.
    let mock_http_service_valid = server.mock(|when, then| {
        when.method(GET).path("/http-service");
        then.status(200);
    });
    let mock_aws_service_valid = server.mock(|when, then| {
        when.method(POST).path("/aws-service");
        then.status(200);
    });

    let rule_valid_match = RootRuleConfig::new(RegexRuleConfig::new("\\bvalid_match\\b").build())
        .match_action(MatchAction::Redact {
            replacement: "[VALID]".to_string(),
        })
        .third_party_active_checker(MatchValidationType::CustomHttp(
            HttpValidatorConfigBuilder::new(server.url("/http-service").to_string())
                .build()
                .unwrap(),
        ));

    let rule_aws_id = RootRuleConfig::new(RegexRuleConfig::new("\\baws_id\\b").build())
        .match_action(MatchAction::Redact {
            replacement: "[AWS_ID]".to_string(),
        })
<<<<<<< HEAD
        .match_validation_type(MatchValidationType::Aws(AwsType::AwsId));
=======
        .third_party_active_checker(MatchValidationType::Aws(AwsType::AwsId))
        .build();
>>>>>>> 648bc751

    let rule_aws_secret = RootRuleConfig::new(RegexRuleConfig::new("\\baws_secret\\b").build())
        .match_action(MatchAction::Redact {
            replacement: "[AWS_SECRET]".to_string(),
        })
        .third_party_active_checker(MatchValidationType::Aws(AwsType::AwsSecret(AwsConfig {
            aws_sts_endpoint: server.url("/aws-service").to_string(),
            forced_datetime_utc: None,
            timeout: Duration::from_secs(1),
        })));

    let scanner = ScannerBuilder::new(&[rule_valid_match, rule_aws_id, rule_aws_secret])
        .build()
        .unwrap();

    let mut content =
        "this is a content with a valid_match an aws_id and an aws_secret".to_string();
    let mut matches = scanner.scan(&mut content);
    assert_eq!(matches.len(), 3);
    assert_eq!(
        content,
        "this is a content with a [VALID] an [AWS_ID] and an [AWS_SECRET]"
    );
    assert!(scanner.validate_matches(&mut matches).is_ok());
    mock_http_service_valid.assert();
    mock_aws_service_valid.assert();
    assert_eq!(matches[0].match_status, MatchStatus::Valid);
    assert_eq!(matches[1].match_status, MatchStatus::Valid);
    assert_eq!(matches[2].match_status, MatchStatus::Valid);
}

#[test]
fn test_mock_endpoint_with_multiple_hosts() {
    let server = MockServer::start();
    // Create a mock on the server.
    let mock_http_service_us = server.mock(|when, then| {
        when.method(GET).path("/us-service");
        then.status(200);
    });
    let mock_http_service_eu = server.mock(|when, then| {
        when.method(GET).path("/eu-service");
        then.status(403);
    });
    let rule_valid_match = RootRuleConfig::new(RegexRuleConfig::new("\\bvalid_match\\b").build())
        .match_action(MatchAction::Redact {
            replacement: "[VALID]".to_string(),
        })
        .third_party_active_checker(MatchValidationType::CustomHttp(
            HttpValidatorConfigBuilder::new(server.url("/$HOST-service").to_string())
                .set_hosts(vec!["us".to_string(), "eu".to_string()])
                .build()
                .unwrap(),
        ));

    let scanner = ScannerBuilder::new(&[rule_valid_match]).build().unwrap();
    let mut content = "this is a content with a valid_match on multiple hosts".to_string();
    let mut matches = scanner.scan(&mut content);
    assert_eq!(matches.len(), 1);
    assert_eq!(
        content,
        "this is a content with a [VALID] on multiple hosts"
    );
    assert!(scanner.validate_matches(&mut matches).is_ok());
    mock_http_service_us.assert();
    mock_http_service_eu.assert();
    assert_eq!(matches[0].match_status, MatchStatus::Valid);
}

#[test]
fn test_mock_aws_validator() {
    let server = MockServer::start();
    let server_url = server.url("/").to_string();

    // Compute signature for valid match
    let datetime = chrono::Utc::now();

    let aws_id_valid = "AKIAYYB64AB3GAW3WH79";
    let aws_id_invalid = "AKIAYYB64AB3GAW3WH70";
    let aws_id_error = "AKIAYYB64AB3GAW3WH71";
    let aws_secret_1 = "uYd/WrqSWR6m7rkYsjqGnD3QsmO7hQjDFXPQHMVy";
    let aws_secret_2 = "uYd/WrqSWR6m7rkYsjqGnD3QsmO7hQjDFXPZHMVy";

    let (_, headers_valid) =
        generate_aws_headers_and_body(&datetime, server_url.as_str(), aws_id_valid, aws_secret_1);
    let valid_authorization = headers_valid.get("authorization").unwrap();
    let (_, headers_invalid) =
        generate_aws_headers_and_body(&datetime, server_url.as_str(), aws_id_invalid, aws_secret_1);
    let invalid_authorization_1 = headers_invalid.get("authorization").unwrap();
    let (_, headers_invalid) =
        generate_aws_headers_and_body(&datetime, server_url.as_str(), aws_id_valid, aws_secret_2);
    let invalid_authorization_2 = headers_invalid.get("authorization").unwrap();
    let (_, headers_error) =
        generate_aws_headers_and_body(&datetime, server_url.as_str(), aws_id_error, aws_secret_1);
    let error_authorization_1 = headers_error.get("authorization").unwrap();
    let (_, headers_error) =
        generate_aws_headers_and_body(&datetime, server_url.as_str(), aws_id_error, aws_secret_2);
    let error_authorization_2 = headers_error.get("authorization").unwrap();
    // Create a mock on the server.
    let mock_service_valid = server.mock(|when, then| {
        when.method(POST)
            .path("/")
            .header("authorization", valid_authorization.to_str().unwrap());
        then.status(200);
    });
    let mock_service_invalid_1 = server.mock(|when, then| {
        when.method(POST)
            .path("/")
            .header("authorization", invalid_authorization_1.to_str().unwrap());
        then.status(403);
    });
    let mock_service_invalid_2 = server.mock(|when, then| {
        when.method(POST)
            .path("/")
            .header("authorization", invalid_authorization_2.to_str().unwrap());
        then.status(403);
    });
    let mock_service_error_1 = server.mock(|when, then| {
        when.method(POST)
            .path("/")
            .header("authorization", error_authorization_1.to_str().unwrap());
        then.status(500);
    });
    let mock_service_error_2 = server.mock(|when, then| {
        when.method(POST)
            .path("/")
            .header("authorization", error_authorization_2.to_str().unwrap());
        then.status(500);
    });
    let rule_aws_id = RootRuleConfig::new(RegexRuleConfig::new("AKIA[0-9A-Z]{16}").build())
        .match_action(MatchAction::Redact {
            replacement: "[AWS_ID]".to_string(),
        })
<<<<<<< HEAD
        .match_validation_type(MatchValidationType::Aws(AwsType::AwsId));

    let rule_aws_secret = RootRuleConfig::new(
        RegexRuleConfig::new("[A-Za-z0-9/+]{40}")
            .proximity_keywords(ProximityKeywordsConfig {
                look_ahead_character_count: 30,
                included_keywords: vec!["aws_secret".to_string()],
                excluded_keywords: vec![],
            })
            .build(),
    )
    .match_validation_type(MatchValidationType::Aws(AwsType::AwsSecret(AwsConfig {
        aws_sts_endpoint: server_url.clone(),
        forced_datetime_utc: Some(datetime),
        timeout: Duration::from_secs(5),
    })))
    .match_action(MatchAction::Redact {
        replacement: "[AWS_SECRET]".to_string(),
    });
=======
        .third_party_active_checker(MatchValidationType::Aws(AwsType::AwsId))
        .build();

    let rule_aws_secret = RegexRuleConfig::new("[A-Za-z0-9/+]{40}")
        .match_action(MatchAction::Redact {
            replacement: "[AWS_SECRET]".to_string(),
        })
        .proximity_keywords(ProximityKeywordsConfig {
            look_ahead_character_count: 30,
            included_keywords: vec!["aws_secret".to_string()],
            excluded_keywords: vec![],
        })
        .third_party_active_checker(MatchValidationType::Aws(AwsType::AwsSecret(AwsConfig {
            aws_sts_endpoint: server_url.clone(),
            forced_datetime_utc: Some(datetime),
            timeout: Duration::from_secs(5),
        })))
        .build();
>>>>>>> 648bc751

    let scanner = ScannerBuilder::new(&[rule_aws_id, rule_aws_secret])
        .build()
        .unwrap();

    let mut content = fmt::format(format_args!(
        "content with a valid aws_id {}, an invalid aws_id {}, an error aws_id {} and an aws_secret {} and an other aws_secret {}", aws_id_valid, aws_id_invalid, aws_id_error, aws_secret_1, aws_secret_2));
    let mut matches = scanner.scan(&mut content);
    assert_eq!(matches.len(), 5);
    assert_eq!(
        content,
        "content with a valid aws_id [AWS_ID], an invalid aws_id [AWS_ID], an error aws_id [AWS_ID] and an aws_secret [AWS_SECRET] and an other aws_secret [AWS_SECRET]"
    );
    assert!(scanner.validate_matches(&mut matches).is_ok());
    mock_service_valid.assert();
    mock_service_invalid_1.assert();
    mock_service_invalid_2.assert();
    mock_service_error_1.assert();
    mock_service_error_2.assert();
    assert_eq!(matches[0].match_status, MatchStatus::Valid);
    assert_eq!(matches[1].match_status, MatchStatus::Invalid);
    assert_eq!(
        matches[2].match_status,
        MatchStatus::Error("Unexpected HTTP status code 500".to_string())
    );
    assert_eq!(matches[3].match_status, MatchStatus::Valid);
    // ID1 + SECRET2 should be in error so it should contain error and not invalid
    assert_eq!(
        matches[4].match_status,
        MatchStatus::Error("Unexpected HTTP status code 500".to_string())
    );
}<|MERGE_RESOLUTION|>--- conflicted
+++ resolved
@@ -11,33 +11,18 @@
 
 #[test]
 fn test_should_return_match_with_match_validation() {
-<<<<<<< HEAD
     let scanner =
         ScannerBuilder::new(&[RootRuleConfig::new(RegexRuleConfig::new("world").build())
             .match_action(MatchAction::Redact {
                 replacement: "[REDACTED]".to_string(),
             })
-            .match_validation_type(MatchValidationType::CustomHttp(
+            .third_party_active_checker(MatchValidationType::CustomHttp(
                 HttpValidatorConfigBuilder::new("http://localhost:8080".to_string())
                     .build()
                     .unwrap(),
             ))])
         .build()
         .unwrap();
-=======
-    let scanner = ScannerBuilder::new(&[RegexRuleConfig::new("world")
-        .match_action(MatchAction::Redact {
-            replacement: "[REDACTED]".to_string(),
-        })
-        .third_party_active_checker(MatchValidationType::CustomHttp(
-            HttpValidatorConfigBuilder::new("http://localhost:8080".to_string())
-                .build()
-                .unwrap(),
-        ))
-        .build()])
-    .build()
-    .unwrap();
->>>>>>> 648bc751
 
     let mut content = "hey world".to_string();
     let rule_match = scanner.scan(&mut content);
@@ -74,20 +59,13 @@
         .match_action(MatchAction::Redact {
             replacement: "[AWS ID]".to_string(),
         })
-<<<<<<< HEAD
-        .match_validation_type(MatchValidationType::Aws(AwsType::AwsId));
+        .third_party_active_checker(MatchValidationType::Aws(AwsType::AwsId));
     let rule_aws_secret = RootRuleConfig::new(RegexRuleConfig::new("aws-secret").build())
-=======
-        .third_party_active_checker(MatchValidationType::Aws(AwsType::AwsId))
-        .build();
-    let rule_aws_secret = RegexRuleConfig::new("aws-secret")
->>>>>>> 648bc751
         .match_action(MatchAction::Redact {
             replacement: "[AWS SECRET]".to_string(),
         })
         .third_party_active_checker(MatchValidationType::Aws(AwsType::AwsSecret(
             AwsConfig::default(),
-<<<<<<< HEAD
         )));
 
     let rule_custom_http_1_domain_1 =
@@ -95,7 +73,7 @@
             .match_action(MatchAction::Redact {
                 replacement: "[CUSTOM HTTP1]".to_string(),
             })
-            .match_validation_type(MatchValidationType::CustomHttp(
+            .third_party_active_checker(MatchValidationType::CustomHttp(
                 HttpValidatorConfigBuilder::new("http://localhost:8080".to_string())
                     .build()
                     .unwrap(),
@@ -106,7 +84,7 @@
             .match_action(MatchAction::Redact {
                 replacement: "[CUSTOM HTTP2]".to_string(),
             })
-            .match_validation_type(MatchValidationType::CustomHttp(
+            .third_party_active_checker(MatchValidationType::CustomHttp(
                 HttpValidatorConfigBuilder::new("http://localhost:8080".to_string())
                     .build()
                     .unwrap(),
@@ -117,48 +95,11 @@
             .match_action(MatchAction::Redact {
                 replacement: "[CUSTOM HTTP2]".to_string(),
             })
-            .match_validation_type(MatchValidationType::CustomHttp(
+            .third_party_active_checker(MatchValidationType::CustomHttp(
                 HttpValidatorConfigBuilder::new("http://localhost:8081".to_string())
                     .build()
                     .unwrap(),
             ));
-=======
-        )))
-        .build();
-
-    let rule_custom_http_1_domain_1 = RegexRuleConfig::new("custom-http1")
-        .match_action(MatchAction::Redact {
-            replacement: "[CUSTOM HTTP1]".to_string(),
-        })
-        .third_party_active_checker(MatchValidationType::CustomHttp(
-            HttpValidatorConfigBuilder::new("http://localhost:8080".to_string())
-                .build()
-                .unwrap(),
-        ))
-        .build();
-
-    let rule_custom_http_2_domain_1 = RegexRuleConfig::new("custom-http2")
-        .match_action(MatchAction::Redact {
-            replacement: "[CUSTOM HTTP2]".to_string(),
-        })
-        .third_party_active_checker(MatchValidationType::CustomHttp(
-            HttpValidatorConfigBuilder::new("http://localhost:8080".to_string())
-                .build()
-                .unwrap(),
-        ))
-        .build();
-
-    let rule_custom_http_domain_2 = RegexRuleConfig::new("custom-http3")
-        .match_action(MatchAction::Redact {
-            replacement: "[CUSTOM HTTP2]".to_string(),
-        })
-        .third_party_active_checker(MatchValidationType::CustomHttp(
-            HttpValidatorConfigBuilder::new("http://localhost:8081".to_string())
-                .build()
-                .unwrap(),
-        ))
-        .build();
->>>>>>> 648bc751
 
     let scanner = ScannerBuilder::new(&[
         rule_aws_id,
@@ -207,12 +148,7 @@
         .match_action(MatchAction::Redact {
             replacement: "[AWS_ID]".to_string(),
         })
-<<<<<<< HEAD
-        .match_validation_type(MatchValidationType::Aws(AwsType::AwsId));
-=======
-        .third_party_active_checker(MatchValidationType::Aws(AwsType::AwsId))
-        .build();
->>>>>>> 648bc751
+        .third_party_active_checker(MatchValidationType::Aws(AwsType::AwsId));
 
     let scanner = ScannerBuilder::new(&[rule_aws_id]).build().unwrap();
     let mut content = "this is an aws_id".to_string();
@@ -255,7 +191,6 @@
             HttpValidatorConfigBuilder::new(server.url("/").to_string())
                 .build()
                 .unwrap(),
-<<<<<<< HEAD
         ));
 
     let rule_invalid_match =
@@ -263,30 +198,13 @@
             .match_action(MatchAction::Redact {
                 replacement: "[INVALID]".to_string(),
             })
-            .match_validation_type(MatchValidationType::CustomHttp(
+            .third_party_active_checker(MatchValidationType::CustomHttp(
                 HttpValidatorConfigBuilder::new(server.url("/").to_string())
                     .build()
                     .unwrap(),
             ));
 
     let rule_error_match = RootRuleConfig::new(RegexRuleConfig::new("\\berror_match\\b").build())
-=======
-        ))
-        .build();
-
-    let rule_invalid_match = RegexRuleConfig::new("\\binvalid_match\\b")
-        .match_action(MatchAction::Redact {
-            replacement: "[INVALID]".to_string(),
-        })
-        .third_party_active_checker(MatchValidationType::CustomHttp(
-            HttpValidatorConfigBuilder::new(server.url("/").to_string())
-                .build()
-                .unwrap(),
-        ))
-        .build();
-
-    let rule_error_match = RegexRuleConfig::new("\\berror_match\\b")
->>>>>>> 648bc751
         .match_action(MatchAction::Redact {
             replacement: "[ERROR]".to_string(),
         })
@@ -382,12 +300,7 @@
         .match_action(MatchAction::Redact {
             replacement: "[AWS_ID]".to_string(),
         })
-<<<<<<< HEAD
-        .match_validation_type(MatchValidationType::Aws(AwsType::AwsId));
-=======
-        .third_party_active_checker(MatchValidationType::Aws(AwsType::AwsId))
-        .build();
->>>>>>> 648bc751
+        .third_party_active_checker(MatchValidationType::Aws(AwsType::AwsId));
 
     let rule_aws_secret = RootRuleConfig::new(RegexRuleConfig::new("\\baws_secret\\b").build())
         .match_action(MatchAction::Redact {
@@ -520,8 +433,7 @@
         .match_action(MatchAction::Redact {
             replacement: "[AWS_ID]".to_string(),
         })
-<<<<<<< HEAD
-        .match_validation_type(MatchValidationType::Aws(AwsType::AwsId));
+        .third_party_active_checker(MatchValidationType::Aws(AwsType::AwsId));
 
     let rule_aws_secret = RootRuleConfig::new(
         RegexRuleConfig::new("[A-Za-z0-9/+]{40}")
@@ -532,7 +444,7 @@
             })
             .build(),
     )
-    .match_validation_type(MatchValidationType::Aws(AwsType::AwsSecret(AwsConfig {
+    .third_party_active_checker(MatchValidationType::Aws(AwsType::AwsSecret(AwsConfig {
         aws_sts_endpoint: server_url.clone(),
         forced_datetime_utc: Some(datetime),
         timeout: Duration::from_secs(5),
@@ -540,26 +452,6 @@
     .match_action(MatchAction::Redact {
         replacement: "[AWS_SECRET]".to_string(),
     });
-=======
-        .third_party_active_checker(MatchValidationType::Aws(AwsType::AwsId))
-        .build();
-
-    let rule_aws_secret = RegexRuleConfig::new("[A-Za-z0-9/+]{40}")
-        .match_action(MatchAction::Redact {
-            replacement: "[AWS_SECRET]".to_string(),
-        })
-        .proximity_keywords(ProximityKeywordsConfig {
-            look_ahead_character_count: 30,
-            included_keywords: vec!["aws_secret".to_string()],
-            excluded_keywords: vec![],
-        })
-        .third_party_active_checker(MatchValidationType::Aws(AwsType::AwsSecret(AwsConfig {
-            aws_sts_endpoint: server_url.clone(),
-            forced_datetime_utc: Some(datetime),
-            timeout: Duration::from_secs(5),
-        })))
-        .build();
->>>>>>> 648bc751
 
     let scanner = ScannerBuilder::new(&[rule_aws_id, rule_aws_secret])
         .build()

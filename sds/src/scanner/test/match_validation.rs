--- conflicted
+++ resolved
@@ -494,13 +494,8 @@
         .unwrap();
 
     let mut content = fmt::format(format_args!(
-<<<<<<< HEAD
-        "content with a valid aws_id {}, an invalid aws_id {}, an error aws_id {} and an aws_secret {} and an other aws_secret {}", aws_id_valid, aws_id_invalid, aws_id_error, aws_secret_1, aws_secret_2));
-    let mut matches = scanner.scan(&mut content).unwrap();
-=======
         "content with a valid aws_id {aws_id_valid}, an invalid aws_id {aws_id_invalid}, an error aws_id {aws_id_error} and an aws_secret {aws_secret_1} and an other aws_secret {aws_secret_2}"));
-    let mut matches = scanner.scan(&mut content);
->>>>>>> f9b6cf6f
+    let mut matches = scanner.scan(&mut content).unwrap();
     assert_eq!(matches.len(), 5);
     assert_eq!(
         content,

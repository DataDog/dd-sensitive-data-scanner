--- conflicted
+++ resolved
@@ -86,7 +86,10 @@
     }
 
     #[cfg(feature = "match_validation")]
-    fn get_match_validation_type(&self) -> Option<&InternalMatchValidationType>;
+    fn get_match_validation_type(&self) -> Option<&MatchValidationType>;
+
+    #[cfg(feature = "match_validation")]
+    fn get_internal_match_validation_type(&self) -> Option<&InternalMatchValidationType>;
 }
 
 // This is the "hidden" implementation of CompiledRuleDyn for any type that implements CompiledRule
@@ -137,8 +140,13 @@
     }
 
     #[cfg(feature = "match_validation")]
-    fn get_match_validation_type(&self) -> Option<&InternalMatchValidationType> {
+    fn get_match_validation_type(&self) -> Option<&MatchValidationType> {
         T::get_match_validation_type(self)
+    }
+
+    #[cfg(feature = "match_validation")]
+    fn get_internal_match_validation_type(&self) -> Option<&InternalMatchValidationType> {
+        T::get_internal_match_validation_type(self)
     }
 }
 
@@ -176,7 +184,10 @@
     }
 
     #[cfg(feature = "match_validation")]
-    fn get_match_validation_type(&self) -> Option<&InternalMatchValidationType>;
+    fn get_match_validation_type(&self) -> Option<&MatchValidationType>;
+    #[cfg(feature = "match_validation")]
+    // This is the match validation type key used in the match_validators_per_type map
+    fn get_internal_match_validation_type(&self) -> Option<&InternalMatchValidationType>;
 }
 
 impl<T> RuleConfig for Box<T>
@@ -327,7 +338,7 @@
         let mut match_validator_rule_match_per_type = AHashMap::new();
         for rule_match in rule_matches.drain(..) {
             let rule = &self.rules[rule_match.rule_index];
-            if let Some(match_validation_type) = rule.get_match_validation_type() {
+            if let Some(match_validation_type) = rule.get_internal_match_validation_type() {
                 if !match_validator_rule_match_per_type.contains_key(match_validation_type) {
                     match_validator_rule_match_per_type.insert(match_validation_type, Vec::new());
                 }
@@ -855,7 +866,11 @@
             match_emitter.emit(StringMatch { start: 10, end: 16 });
         }
         #[cfg(feature = "match_validation")]
-        fn get_match_validation_type(&self) -> Option<&InternalMatchValidationType> {
+        fn get_match_validation_type(&self) -> Option<&MatchValidationType> {
+            None
+        }
+        #[cfg(feature = "match_validation")]
+        fn get_internal_match_validation_type(&self) -> Option<&InternalMatchValidationType> {
             None
         }
     }
@@ -2400,7 +2415,6 @@
         assert_eq!(matches[0].match_status, MatchStatus::NotChecked);
     }
 
-<<<<<<< HEAD
     #[cfg(feature = "match_validation")]
     #[tokio::test]
     async fn test_mock_same_http_validator_several_matches() {
@@ -2712,8 +2726,6 @@
             MatchStatus::Error("Unexpected HTTP status code 500".to_string())
         );
     }
-=======
->>>>>>> aa0c2e41
     mod metrics_test {
         use crate::match_action::MatchAction;
         use crate::scanner::regex_rule::config::{ProximityKeywordsConfig, RegexRuleConfig};

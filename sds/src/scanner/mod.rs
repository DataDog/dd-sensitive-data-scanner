use crate::encoding::Encoding;
use crate::event::Event;
use crate::observability::labels::{Labels, NO_LABEL};

use crate::proximity_keywords::CompiledProximityKeywords;
use crate::rule::RuleConfig;
use crate::rule_match::{InternalRuleMatch, RuleMatch};
use crate::scoped_ruleset::{ContentVisitor, ExclusionCheck, ScopedRuleSet};
pub use crate::secondary_validation::Validator;
use crate::validation::validate_and_create_regex;
use crate::{CreateScannerError, EncodeIndices, MatchAction, Path, Scope};
use regex_automata::meta::Regex as MetaRegex;
use std::sync::Arc;

use self::cache_pool::{CachePool, CachePoolGuard};
use ahash::AHashSet;
use regex_automata::Input;

mod cache_pool;
pub mod error;

/// This is the internal representation of a rule after it has been validated / compiled.
pub struct CompiledRule {
    pub rule_index: usize,
    pub regex: MetaRegex,
    pub match_action: MatchAction,
    pub scope: Scope,
    pub proximity_keywords: CompiledProximityKeywords,
    pub validator: Option<Arc<dyn Validator>>,
}

pub struct Scanner {
    rules: Arc<Vec<CompiledRule>>,
    scoped_ruleset: ScopedRuleSet,
    cache_pool: CachePool,
}

impl Scanner {
    pub fn new(rules: &[RuleConfig]) -> Result<Self, CreateScannerError> {
        Scanner::new_with_labels(rules, NO_LABEL)
    }

    pub fn new_with_labels(
        rules: &[RuleConfig],
        scanner_labels: Labels,
    ) -> Result<Self, CreateScannerError> {
        let compiled_rules = rules
            .iter()
            .enumerate()
            .map(|(rule_index, config)| {
                // This validates that the pattern is valid and normalizes behavior.
                let regex = validate_and_create_regex(&config.pattern)?;
                config.match_action.validate()?;

                let rule_labels = scanner_labels.clone_with_labels(config.labels.clone());

                let compiled_keywords = config
                    .proximity_keywords
                    .clone()
                    .map_or(Ok(CompiledProximityKeywords::default()), |keywords| {
                        CompiledProximityKeywords::try_new(keywords, &rule_labels)
                    })?;

                Ok(CompiledRule {
                    rule_index,
                    regex,
                    match_action: config.match_action.clone(),
                    scope: config.scope.clone(),
                    proximity_keywords: compiled_keywords,
                    validator: config
                        .validator
                        .clone()
                        .map(|x| Arc::new(x) as Arc<dyn Validator>),
                })
            })
            .collect::<Result<Vec<CompiledRule>, CreateScannerError>>()?;

        let scoped_ruleset = ScopedRuleSet::new(
            &compiled_rules
                .iter()
                .map(|rule| rule.scope.clone())
                .collect::<Vec<_>>(),
        );

        let rules = Arc::new(compiled_rules);

        Ok(Self {
            rules: rules.clone(),
            scoped_ruleset,
            cache_pool: CachePool::new(rules),
        })
    }

    pub fn scan<E: Event>(&self, event: &mut E) -> Vec<RuleMatch> {
        // This is a set of caches (1 for each rule) that can be used for scanning. This is obtained once per scan to reduce
        // lock contention. (Normally it has to be obtained for each regex scan individually)
        let caches: regex_automata::util::pool::PoolGuard<
            '_,
            Vec<regex_automata::meta::Cache>,
            Box<dyn Fn() -> Vec<regex_automata::meta::Cache> + Send + Sync>,
        > = self.cache_pool.get();

        // All matches, after some (but not all) false-positives have been removed.
        // This is a vec of vecs, where each inner vec is a set of matches for a single path.
        let mut rule_matches_list = vec![];

        let mut excluded_matches = AHashSet::new();

        self.scoped_ruleset.visit_string_rule_combinations(
            event,
            ScannerContentVisitor {
                scanner: self,
                caches,
                rule_matches: &mut rule_matches_list,
                excluded_matches: &mut excluded_matches,
            },
        );
        let mut output_rule_matches = vec![];

        for (path, rule_matches) in &mut rule_matches_list {
            // All rule matches in each inner list are for a single path, so they can be processed independently.
            event.visit_string_mut(path, |content| {
                // filter out any matches where the content is included in `excluded_matches`.
                rule_matches.retain(|rule_match| {
                    !excluded_matches.contains(&content[rule_match.utf8_start..rule_match.utf8_end])
                });

                self.sort_and_remove_overlapping_rules::<E::Encoding>(rule_matches);

                let will_mutate = rule_matches
                    .iter()
                    .any(|rule_match| self.rules[rule_match.rule_index].match_action.is_mutating());

                self.apply_match_actions(content, path, rule_matches, &mut output_rule_matches);

                will_mutate
            });
        }

        output_rule_matches
    }

    /// Apply mutations from actions, and shift indices to match the mutated values.
    /// This assumes the matches are all from the content given, and are sorted by start index.
    fn apply_match_actions<E: Encoding>(
        &self,
        content: &mut String,
        path: &Path<'static>,
        rule_matches: &mut [InternalRuleMatch<E>],
        output_rule_matches: &mut Vec<RuleMatch>,
    ) {
        let mut utf8_byte_delta: isize = 0;
        let mut custom_index_delta: <E>::IndexShift = <E>::zero_shift();

        for rule_match in rule_matches {
            output_rule_matches.push(self.apply_match_actions_for_string::<E>(
                content,
                path.clone(),
                rule_match,
                &mut utf8_byte_delta,
                &mut custom_index_delta,
            ));
        }
    }

    /// This will be called once for each match of a single string. The rules must be passed in in order of the start index. Mutating rules must not overlap.
    fn apply_match_actions_for_string<E: Encoding>(
        &self,
        content: &mut String,
        path: Path<'static>,
        rule_match: &InternalRuleMatch<E>,
        // The current difference in length between the original and mutated string
        utf8_byte_delta: &mut isize,

        // The difference between the custom index on the original string and the mutated string
        custom_index_delta: &mut <E>::IndexShift,
    ) -> RuleMatch {
        let rule = &self.rules[rule_match.rule_index];

        let custom_start =
            (<E>::get_index(&rule_match.custom_start, rule_match.utf8_start) as isize
                + <E>::get_shift(custom_index_delta, *utf8_byte_delta)) as usize;

        if rule.match_action.is_mutating() {
            let mutated_utf8_match_start =
                (rule_match.utf8_start as isize + *utf8_byte_delta) as usize;
            let mutated_utf8_match_end = (rule_match.utf8_end as isize + *utf8_byte_delta) as usize;

            // Matches for mutating rules must have valid indices
            debug_assert!(content.is_char_boundary(mutated_utf8_match_start));
            debug_assert!(content.is_char_boundary(mutated_utf8_match_end));

            let matched_content = &content[mutated_utf8_match_start..mutated_utf8_match_end];

            if let Some(replacement) = rule.match_action.get_replacement(matched_content) {
                let before_replacement = &matched_content[replacement.start..replacement.end];

                // update indices to match the new mutated content
                <E>::adjust_shift(
                    custom_index_delta,
                    before_replacement,
                    &replacement.replacement,
                );
                *utf8_byte_delta +=
                    replacement.replacement.len() as isize - before_replacement.len() as isize;

                let replacement_start = mutated_utf8_match_start + replacement.start;
                let replacement_end = mutated_utf8_match_start + replacement.end;
                content.replace_range(replacement_start..replacement_end, &replacement.replacement);
            }
        }

        let shift_offset = <E>::get_shift(custom_index_delta, *utf8_byte_delta);
        let custom_end = (<E>::get_index(&rule_match.custom_end, rule_match.utf8_end) as isize
            + shift_offset) as usize;

        RuleMatch {
            rule_index: rule_match.rule_index,
            path,
            replacement_type: rule.match_action.replacement_type(),
            start_index: custom_start,
            end_index_exclusive: custom_end,
            shift_offset,
        }
    }

    fn sort_and_remove_overlapping_rules<E: Encoding>(
        &self,
        rule_matches: &mut Vec<InternalRuleMatch<E>>,
    ) {
        // Some of the scanner code relies on the behavior here, such as the sort order and removal of overlapping mutating rules.
        // Be very careful if this function is modified.

        rule_matches.sort_unstable_by(|a, b| {
            // Mutating rules are a higher priority (earlier in the list)
            let ord = self.rules[a.rule_index]
                .match_action
                .is_mutating()
                .cmp(&self.rules[b.rule_index].match_action.is_mutating())
                .reverse();

            // Earlier start offset
            let ord = ord.then(a.utf8_start.cmp(&b.utf8_start));

            // Longer matches
            let ord = ord.then(a.len().cmp(&b.len()).reverse());

            // Matches from earlier rules
            let ord = ord.then(a.rule_index.cmp(&b.rule_index));

            // swap the order of everything so matches can be efficiently popped off the back as they are processed
            ord.reverse()
        });

        let mut retained_rules: Vec<InternalRuleMatch<E>> = vec![];

        'rule_matches: while let Some(rule_match) = rule_matches.pop() {
            if self.rules[rule_match.rule_index].match_action.is_mutating() {
                // Mutating rules are kept only if they don't overlap with a previous rule.
                if let Some(last) = retained_rules.last() {
                    if last.utf8_end > rule_match.utf8_start {
                        continue;
                    }
                }
            } else {
                // Only retain if it doesn't overlap with any other rule. Since mutating matches are sorted before non-mutated matches
                // this needs to check all retained matches (instead of just the last one)
                for retained_rule in &retained_rules {
                    if retained_rule.utf8_start < rule_match.utf8_end
                        && retained_rule.utf8_end > rule_match.utf8_start
                    {
                        continue 'rule_matches;
                    }
                }
            };
            retained_rules.push(rule_match);
        }

        // ensure rules are sorted by start index (other parts of the library required this to function correctly)
        retained_rules.sort_unstable_by_key(|rule_match| rule_match.utf8_start);

        *rule_matches = retained_rules;
    }
}

struct ScannerContentVisitor<'a, E: Encoding> {
    scanner: &'a Scanner,
    caches: CachePoolGuard<'a>,
    rule_matches: &'a mut Vec<(crate::Path<'static>, Vec<InternalRuleMatch<E>>)>,
    excluded_matches: &'a mut AHashSet<String>,
}

impl<'a, E: Encoding> ContentVisitor<'a> for ScannerContentVisitor<'a, E> {
    fn visit_content<'b>(
        &'b mut self,
        path: &crate::Path<'a>,
        content: &str,
        rule_visitor: crate::scoped_ruleset::RuleIndexVisitor,
        exclusion_check: ExclusionCheck<'b>,
    ) -> bool {
        // matches for a single path
        let mut path_rules_matches = vec![];

        rule_visitor.visit_rule_indices(|rule_index| {
            let rule = &self.scanner.rules[rule_index];
            let cache = &mut self.caches[rule_index];

            get_string_regex_matches(
                content,
                rule,
                cache,
                rule_index,
                &mut path_rules_matches,
                &exclusion_check,
                self.excluded_matches,
            );
        });

        // calculate_indices requires that matches are sorted by start index
        path_rules_matches.sort_unstable_by_key(|rule_match| rule_match.utf8_start);

        E::calculate_indices(
            content,
            path_rules_matches
                .iter_mut()
                .map(|rule_match: &mut InternalRuleMatch<E>| EncodeIndices {
                    utf8_start: rule_match.utf8_start,
                    utf8_end: rule_match.utf8_end,
                    custom_start: &mut rule_match.custom_start,
                    custom_end: &mut rule_match.custom_end,
                }),
        );

        // If there are any matches, the string will need to be accessed to check for false positives from
        // excluded matches, any to potentially mutate the string.
        let has_match = !path_rules_matches.is_empty();

        if has_match {
            self.rule_matches
                .push((path.into_static(), path_rules_matches));
        }

        has_match
    }
}

fn get_string_regex_matches<E: Encoding>(
    content: &str,
    rule: &CompiledRule,
    cache: &mut regex_automata::meta::Cache,
    rule_index: usize,
    path_rules_matches: &mut Vec<InternalRuleMatch<E>>,
    exclusion_check: &ExclusionCheck<'_>,
    excluded_matches: &mut AHashSet<String>,
) {
    let mut start = 0;
    loop {
        let input = Input::new(content).range(start..);
        if let Some(regex_match) = rule.regex.search_with(cache, &input) {
            if is_false_positive_match(&regex_match, rule, content) {
                if let Some((i, _)) = content[start + 1..].char_indices().next() {
                    // Since this is a false positive, the match is ignored and regex matching is
                    // restarted at the next character.
                    start += i + 1;
                } else {
                    // There are no more chars left in the string to scan
                    return;
                }
            } else {
                if exclusion_check.is_excluded(rule_index) {
                    // Matches from excluded paths are saved and used to treat additional equal matches as false positives
                    excluded_matches.insert(content[regex_match.range()].to_string());
                } else {
                    path_rules_matches.push(InternalRuleMatch {
                        rule_index,
                        utf8_start: regex_match.start(),
                        utf8_end: regex_match.end(),
                        custom_start: E::zero_index(),
                        custom_end: E::zero_index(),
                    });
                }

                // The next match will start at the end of this match. This is fine because
                // patterns that can match empty matches are rejected.
                start = regex_match.end()
            }
        } else {
            return;
        }
    }
}

fn is_false_positive_match(
    regex_match: &regex_automata::Match,
    rule: &CompiledRule,
    content: &str,
) -> bool {
    if rule
        .proximity_keywords
        .is_false_positive_match(content, regex_match.start())
    {
        return true;
    }
    if let Some(validator) = rule.validator.as_ref() {
        if !validator.is_valid_match(&content[regex_match.range()]) {
            return true;
        };
    }
    false
}

#[cfg(test)]
mod test {
    use crate::match_action::{MatchAction, MatchActionValidationError};
    use crate::observability::labels::Labels;
    use crate::rule::{
        ProximityKeywordsConfig, RuleConfig, RuleConfigBuilder, SecondaryValidator::LuhnChecksum,
    };
    use crate::scanner::{CreateScannerError, Scanner};
    use crate::validation::RegexValidationError;
    use crate::SecondaryValidator::ChineseIdChecksum;
    use crate::SecondaryValidator::GithubTokenChecksum;
    use crate::{
        simple_event::SimpleEvent, PartialRedactDirection, Path, PathSegment, RuleMatch, Scope,
    };
    use crate::{Encoding, Utf8Encoding};
    use std::collections::BTreeMap;

    #[test]
    fn simple_redaction() {
        let scanner = Scanner::new(&[RuleConfig::builder("secret".to_string())
            .match_action(MatchAction::Redact {
                replacement: "[REDACTED]".to_string(),
            })
            .build()])
        .unwrap();

        let mut input = "text with secret".to_owned();

        let matched_rules = scanner.scan(&mut input);

        assert_eq!(matched_rules.len(), 1);
        assert_eq!(input, "text with [REDACTED]");
    }

    #[test]
    fn simple_redaction_with_additional_labels() {
        let scanner = Scanner::new_with_labels(
            &[RuleConfig::builder("secret".to_string())
                .match_action(MatchAction::Redact {
                    replacement: "[REDACTED]".to_string(),
                })
                .build()],
            Labels::new(&[("key".to_string(), "value".to_string())]),
        )
        .unwrap();

        let mut input = "text with secret".to_owned();

        let matched_rules = scanner.scan(&mut input);

        assert_eq!(matched_rules.len(), 1);
        assert_eq!(input, "text with [REDACTED]");
    }

    #[test]
    fn should_fail_on_compilation_error() {
        let scanner_result = Scanner::new(&[RuleConfig::builder("\\u".to_owned()).build()]);
        assert!(scanner_result.is_err());
        assert_eq!(
            scanner_result.err().unwrap(),
            CreateScannerError::InvalidRegex(RegexValidationError::InvalidSyntax)
        )
    }

    #[test]
    fn should_validate_zero_char_count_partial_redact() {
        let scanner_result = Scanner::new(&[RuleConfig::builder("secret".to_owned())
            .match_action(MatchAction::PartialRedact {
                direction: PartialRedactDirection::LastCharacters,
                character_count: 0,
            })
            .build()]);

        assert!(scanner_result.is_err());
        assert_eq!(
            scanner_result.err().unwrap(),
            CreateScannerError::InvalidMatchAction(
                MatchActionValidationError::PartialRedactionNumCharsZero
            )
        )
    }

    #[test]
    fn multiple_replacements() {
        let scanner = Scanner::new(&[RuleConfig::builder("\\d".to_owned())
            .match_action(MatchAction::Redact {
                replacement: "[REDACTED]".to_string(),
            })
            .build()])
        .unwrap();

        let mut content = "testing 1 2 3".to_string();

        let matches = scanner.scan(&mut content);

        assert_eq!(content, "testing [REDACTED] [REDACTED] [REDACTED]");
        assert_eq!(matches.len(), 3);
    }

    #[test]
    fn match_rule_index() {
        let scanner = Scanner::new(&[
            RuleConfig::builder("a".to_owned()).build(),
            RuleConfig::builder("b".to_owned()).build(),
        ])
        .unwrap();

        let mut content = "a b".to_string();

        let matches = scanner.scan(&mut content);

        assert_eq!(content, "a b");
        assert_eq!(matches.len(), 2);
        assert_eq!(matches[0].rule_index, 0);
        assert_eq!(
            (
                matches[0].start_index,
                matches[0].end_index_exclusive,
                matches[0].shift_offset
            ),
            (0, 1, 0)
        );
        assert_eq!(matches[1].rule_index, 1);
        assert_eq!(
            (
                matches[1].start_index,
                matches[1].end_index_exclusive,
                matches[1].shift_offset
            ),
            (2, 3, 0)
        );
    }

    #[test]
    fn test_indices() {
        let detect_test_rule = RuleConfig::builder("test".to_owned()).build();
        let redact_test_rule = RuleConfigBuilder::from(&detect_test_rule)
            .match_action(MatchAction::Redact {
                replacement: "[test]".to_string(),
            })
            .build();
        let redact_test_rule_2 = RuleConfig::builder("ab".to_owned())
            .match_action(MatchAction::Redact {
                replacement: "[ab]".to_string(),
            })
            .build();

        let test_cases = vec![
            (vec![detect_test_rule.clone()], "test1", vec![(0, 4, 0)]),
            (vec![redact_test_rule.clone()], "test2", vec![(0, 6, 2)]),
            (vec![redact_test_rule.clone()], "xtestx", vec![(1, 7, 2)]),
            (
                vec![redact_test_rule.clone()],
                "xtestxtestx",
                vec![(1, 7, 2), (8, 14, 4)],
            ),
            (
                vec![redact_test_rule_2.clone()],
                "xtestxabx",
                vec![(6, 10, 2)],
            ),
            (
                vec![redact_test_rule_2.clone(), redact_test_rule.clone()],
                "xtestxabx",
                vec![(1, 7, 2), (8, 12, 4)],
            ),
            (
                vec![detect_test_rule.clone(), redact_test_rule_2.clone()],
                "ab-test",
                vec![(0, 4, 2), (5, 9, 2)],
            ),
        ];

        for (rule_config, input, expected_indices) in test_cases {
            let scanner = Scanner::new(rule_config.leak()).unwrap();
            let mut input = input.to_string();
            let matches = scanner.scan(&mut input);

            assert_eq!(matches.len(), expected_indices.len());
            for (rule_match, expected_range) in matches.iter().zip(expected_indices) {
                assert_eq!(
                    (
                        rule_match.start_index,
                        rule_match.end_index_exclusive,
                        rule_match.shift_offset
                    ),
                    expected_range
                );
            }
        }
    }

    #[test]
    fn test_included_keywords() {
        let redact_test_rule = RuleConfig::builder("world".to_owned())
            .match_action(MatchAction::Redact {
                replacement: "[REDACTED]".to_string(),
            })
            .proximity_keywords(ProximityKeywordsConfig {
                look_ahead_character_count: 30,
                included_keywords: vec!["hello".to_string()],
                excluded_keywords: vec![],
            })
            .build();

        let scanner = Scanner::new(&[redact_test_rule]).unwrap();
        let mut content = "hello world".to_string();
        let matches = scanner.scan(&mut content);
        assert_eq!(content, "hello [REDACTED]");
        assert_eq!(matches.len(), 1);

        let mut content = "he**o world".to_string();
        let matches = scanner.scan(&mut content);
        assert_eq!(content, "he**o world");
        assert_eq!(matches.len(), 0);

        let mut content = "world hello world".to_string();
        let matches = scanner.scan(&mut content);
        assert_eq!(content, "world hello [REDACTED]");
        assert_eq!(matches.len(), 1);
    }

    #[test]
    fn test_excluded_keywords() {
        let redact_test_rule = RuleConfig::builder("world".to_owned())
            .match_action(MatchAction::Redact {
                replacement: "[REDACTED]".to_string(),
            })
            .proximity_keywords(ProximityKeywordsConfig {
                look_ahead_character_count: 30,
                included_keywords: vec![],
                excluded_keywords: vec!["hello".to_string()],
            })
            .build();

        let scanner = Scanner::new(&[redact_test_rule]).unwrap();
        let mut content = "hello world".to_string();
        let matches = scanner.scan(&mut content);
        assert_eq!(content, "hello world");
        assert_eq!(matches.len(), 0);

        let mut content = "he**o world".to_string();
        let matches = scanner.scan(&mut content);
        assert_eq!(content, "he**o [REDACTED]");
        assert_eq!(matches.len(), 1);
    }

    #[test]
    fn test_luhn_checksum() {
        let rule = RuleConfig::builder("\\b4\\d{3}(?:(?:\\s\\d{4}){3}|(?:\\.\\d{4}){3}|(?:-\\d{4}){3}|(?:\\d{9}(?:\\d{3}(?:\\d{3})?)?))\\b".to_string())
            .match_action(MatchAction::Redact {
                replacement: "[credit card]".to_string(),
            })
            .build();

        let rule_with_checksum = RuleConfigBuilder::from(&rule)
            .validator(LuhnChecksum)
            .build();

        let scanner = Scanner::new(&[rule]).unwrap();
        let mut content = "4556997807150071 4111 1111 1111 1111".to_string();
        let matches = scanner.scan(&mut content);
        assert_eq!(matches.len(), 2);
        assert_eq!(content, "[credit card] [credit card]");

        let scanner = Scanner::new(&[rule_with_checksum]).unwrap();
        let mut content = "4556997807150071 4111 1111 1111 1111".to_string();
        let matches = scanner.scan(&mut content);
        assert_eq!(matches.len(), 1);
        assert_eq!(content, "4556997807150071 [credit card]");
    }

    #[test]
    fn test_chinese_id_checksum() {
        let pattern = "\\b[1-9]\\d{5}(?:(?:19|20)\\d{2}(?:(?:0[1-9]|1[0-2])(?:0[1-9]|[1-2]\\d|3[0-1]))\\d{3}[0-9Xx]|\\d{7,18})\\b";
        let rule = RuleConfig::builder(pattern.to_string())
            .match_action(MatchAction::Redact {
                replacement: "[IDCARD]".to_string(),
            })
            .build();

        let rule_with_checksum = RuleConfigBuilder::from(&rule)
            .validator(ChineseIdChecksum)
            .build();

        let scanner = Scanner::new(&[rule]).unwrap();
        let mut content = "513231200012121657 513231200012121651".to_string();
        let matches = scanner.scan(&mut content);
        assert_eq!(matches.len(), 2);
        assert_eq!(content, "[IDCARD] [IDCARD]");

        let scanner = Scanner::new(&[rule_with_checksum]).unwrap();
        let mut content = "513231200012121657 513231200012121651".to_string();
        let matches = scanner.scan(&mut content);
        assert_eq!(matches.len(), 1);
        assert_eq!(content, "[IDCARD] 513231200012121651");
    }

    #[test]
    fn test_github_token_checksum() {
        let pattern = "\\bgh[opsu]_[0-9a-zA-Z]{36}\\b";
        let rule = RuleConfig::builder(pattern.to_string())
            .match_action(MatchAction::Redact {
                replacement: "[GITHUB]".to_string(),
            })
            .build();

        let rule_with_checksum = RuleConfigBuilder::from(&rule)
            .validator(GithubTokenChecksum)
            .build();

        let scanner = Scanner::new(&[rule]).unwrap();
        let mut content =
            "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 ghp_M7H4jxUDDWHP4kZ6A4dxlQYsQIWJuq11T4V5"
                .to_string();
        let matches = scanner.scan(&mut content);
        assert_eq!(matches.len(), 2);
        assert_eq!(content, "[GITHUB] [GITHUB]");

        let scanner = Scanner::new(&[rule_with_checksum]).unwrap();
        let mut content =
            "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 ghp_M7H4jxUDDWHP4kZ6A4dxlQYsQIWJuq11T4V5"
                .to_string();
        let matches = scanner.scan(&mut content);
        assert_eq!(matches.len(), 1);
        assert_eq!(content, "[GITHUB] ghp_M7H4jxUDDWHP4kZ6A4dxlQYsQIWJuq11T4V5");
    }

    #[test]
    fn test_overlapping_mutations() {
        // This reproduces a bug where overlapping mutations weren't filtered out, resulting in invalid
        // UTF-8 indices being calculated which resulted in a panic if they were used.

        let rule = RuleConfig::builder("hello".to_owned())
            .match_action(MatchAction::Redact {
                replacement: "*".to_string(),
            })
            .build();

        let scanner = Scanner::new(&[rule.clone(), rule]).unwrap();
        let mut content = "hello world".to_string();
        let matches = scanner.scan(&mut content);
        assert_eq!(content, "* world");

        // The rule was cloned, so if this is only 1, the 2nd was filtered out
        assert_eq!(matches.len(), 1);
    }

    #[test]
    fn test_multiple_partial_redactions() {
        let rule = RuleConfig::builder("...".to_owned())
            .match_action(MatchAction::PartialRedact {
                direction: PartialRedactDirection::FirstCharacters,
                character_count: 1,
            })
            .build();

        let scanner = Scanner::new(&[rule.clone(), rule]).unwrap();
        let mut content = "hello world".to_string();
        let matches = scanner.scan(&mut content);

        assert_eq!(matches.len(), 3);
        assert_eq!(content, "*el*o *orld");

        assert_eq!(
            matches[0],
            RuleMatch {
                rule_index: 0,
                path: Path::root(),
                replacement_type: crate::ReplacementType::PartialStart,
                start_index: 0,
                end_index_exclusive: 3,
                shift_offset: 0
            }
        );

        assert_eq!(
            matches[1],
            RuleMatch {
                rule_index: 0,
                path: Path::root(),
                replacement_type: crate::ReplacementType::PartialStart,
                start_index: 3,
                end_index_exclusive: 6,
                shift_offset: 0
            }
        );

        assert_eq!(
            matches[2],
            RuleMatch {
                rule_index: 0,
                path: Path::root(),
                replacement_type: crate::ReplacementType::PartialStart,
                start_index: 6,
                end_index_exclusive: 9,
                shift_offset: 0
            }
        );
    }

    #[test]
    fn assert_scanner_is_sync_send() {
        // This ensures that the scanner is safe to use from multiple threads.
        fn assert_send<T: Send + Sync>() {}

        assert_send::<Scanner>();
    }

    #[test]
    fn matches_should_take_precedence_over_non_mutating_overlapping_matches() {
        let rule_0 = RuleConfig::builder("...".to_owned())
            .match_action(MatchAction::None)
            .build();

        let rule_1 = RuleConfig::builder("...".to_owned())
            .match_action(MatchAction::Redact {
                replacement: "***".to_string(),
            })
            .build();

        let scanner = Scanner::new(&[rule_0, rule_1]).unwrap();
        let mut content = "hello world".to_string();
        let mut matches = scanner.scan(&mut content);
        matches.sort();

        assert_eq!(matches.len(), 3);
        assert_eq!(content, "*********ld");

        assert_eq!(
            matches[0],
            RuleMatch {
                rule_index: 1,
                path: Path::root(),
                replacement_type: crate::ReplacementType::Placeholder,
                start_index: 0,
                end_index_exclusive: 3,
                shift_offset: 0
            }
        );

        assert_eq!(
            matches[1],
            RuleMatch {
                rule_index: 1,
                path: Path::root(),
                replacement_type: crate::ReplacementType::Placeholder,
                start_index: 3,
                end_index_exclusive: 6,
                shift_offset: 0
            }
        );

        assert_eq!(
            matches[2],
            RuleMatch {
                rule_index: 1,
                path: Path::root(),
                replacement_type: crate::ReplacementType::Placeholder,
                start_index: 6,
                end_index_exclusive: 9,
                shift_offset: 0
            }
        );
    }

    #[test]
    fn test_overlapping_mutation_higher_priority() {
        // A mutating match is a higher priority even if it starts after a non-mutating match

        let rule_0 = RuleConfig::builder("abc".to_owned())
            .match_action(MatchAction::None)
            .build();

        let rule_1 = RuleConfig::builder("bcd".to_owned())
            .match_action(MatchAction::Redact {
                replacement: "***".to_string(),
            })
            .build();

        let scanner = Scanner::new(&[rule_0, rule_1]).unwrap();
        let mut content = "abcdef".to_string();
        let mut matches = scanner.scan(&mut content);
        matches.sort();

        assert_eq!(matches.len(), 1);
        assert_eq!(content, "a***ef");

        assert_eq!(
            matches[0],
            RuleMatch {
                rule_index: 1,
                path: Path::root(),
                replacement_type: crate::ReplacementType::Placeholder,
                start_index: 1,
                end_index_exclusive: 4,
                shift_offset: 0
            }
        );
    }

    #[test]
    fn test_overlapping_start_offset() {
        // The match that starts first is used (if the mutation is the same)

        let rule_0 = RuleConfig::builder("abc".to_owned())
            .match_action(MatchAction::None)
            .build();

        let rule_1 = RuleConfig::builder("bcd".to_owned())
            .match_action(MatchAction::None)
            .build();

        let scanner = Scanner::new(&[rule_0, rule_1]).unwrap();
        let mut content = "abcdef".to_string();
        let mut matches = scanner.scan(&mut content);
        matches.sort();

        assert_eq!(matches.len(), 1);
        assert_eq!(content, "abcdef");

        assert_eq!(
            matches[0],
            RuleMatch {
                rule_index: 0,
                path: Path::root(),
                replacement_type: crate::ReplacementType::None,
                start_index: 0,
                end_index_exclusive: 3,
                shift_offset: 0
            }
        );
    }

    #[test]
    fn test_overlapping_length() {
        // If 2 matches have the same mutation and same start, the longer one is taken

        let rule_0 = RuleConfig::builder("abc".to_owned())
            .match_action(MatchAction::None)
            .build();

        let rule_1 = RuleConfig::builder("abcd".to_owned())
            .match_action(MatchAction::None)
            .build();

        let scanner = Scanner::new(&[rule_0, rule_1]).unwrap();
        let mut content = "abcdef".to_string();
        let mut matches = scanner.scan(&mut content);
        matches.sort();

        assert_eq!(matches.len(), 1);
        assert_eq!(content, "abcdef");

        assert_eq!(
            matches[0],
            RuleMatch {
                rule_index: 1,
                path: Path::root(),
                replacement_type: crate::ReplacementType::None,
                start_index: 0,
                end_index_exclusive: 4,
                shift_offset: 0
            }
        );
    }

    #[test]
    fn test_overlapping_rule_order() {
        // If 2 matches have the same mutation, same start, and the same length, the one with the lower rule index is used

        let rule_0 = RuleConfig::builder("abc".to_owned())
            .match_action(MatchAction::None)
            .build();

        let rule_1 = RuleConfig::builder("abc".to_owned())
            .match_action(MatchAction::None)
            .build();

        let scanner = Scanner::new(&[rule_0, rule_1]).unwrap();
        let mut content = "abcdef".to_string();
        let mut matches = scanner.scan(&mut content);
        matches.sort();

        assert_eq!(matches.len(), 1);
        assert_eq!(content, "abcdef");

        assert_eq!(
            matches[0],
            RuleMatch {
                rule_index: 0,
                path: Path::root(),
                replacement_type: crate::ReplacementType::None,
                start_index: 0,
                end_index_exclusive: 3,
                shift_offset: 0
            }
        );
    }

    #[test]
    fn should_skip_match_when_present_in_excluded_matches() {
        // If 2 matches have the same mutation and same start, the longer one is taken

        let rule_0 = RuleConfig::builder("b.*".to_owned())
            .scope(Scope::exclude(vec![Path::from(vec![PathSegment::Field(
                "test".into(),
            )])]))
            .match_action(MatchAction::Redact {
                replacement: "[scrub]".to_string(),
            })
            .build();

        let scanner = Scanner::new(&[rule_0]).unwrap();

        let mut content = SimpleEvent::Map(BTreeMap::from([
            (
                "message".to_string(),
                SimpleEvent::String("abcdef".to_string()),
            ),
            ("test".to_string(), SimpleEvent::String("bcdef".to_string())),
        ]));

        let matches = scanner.scan(&mut content);

        // The match from the "test" field (which is excluded) is the same as the match from "message", so it is
        // treated as a false positive.
        assert_eq!(matches.len(), 0);
    }

    #[test]
    fn should_not_exclude_false_positive_matches() {
        // If a match in an excluded scope is a false-positive due to keyword proximity matching,
        // it is not saved in the excluded matches.

        let rule_0 = RuleConfig::builder("b.*".to_owned())
            .proximity_keywords(ProximityKeywordsConfig {
                look_ahead_character_count: 30,
                included_keywords: vec!["secret".to_string()],
                excluded_keywords: vec![],
            })
            .scope(Scope::exclude(vec![Path::from(vec![PathSegment::Field(
                "test".into(),
            )])]))
            .match_action(MatchAction::Redact {
                replacement: "[scrub]".to_string(),
            })
            .build();

        let scanner = Scanner::new(&[rule_0]).unwrap();

        let mut content = SimpleEvent::Map(BTreeMap::from([
            (
                "message".to_string(),
                SimpleEvent::String("secret abcdef".to_string()),
            ),
            ("test".to_string(), SimpleEvent::String("bcdef".to_string())),
        ]));

        let matches = scanner.scan(&mut content);

        // The match from the "test" field (which is excluded) is the same as the match from "message", so it is
        // treated as a false positive.
        assert_eq!(matches.len(), 1);
    }

    #[test]
    fn test_calculate_indices_is_called_with_sorted_start_index() {
        // A custom "Event" implementation is used here to use a different encoding that asserts the indices are in order
        struct OrderAssertEvent(SimpleEvent);

        impl crate::Event for OrderAssertEvent {
            type Encoding = AssertOrderEncoding;

            fn visit_event<'a>(&'a mut self, visitor: &mut impl crate::EventVisitor<'a>) {
                self.0.visit_event(visitor)
            }

            fn visit_string_mut(&mut self, path: &Path, visit: impl FnMut(&mut String) -> bool) {
                self.0.visit_string_mut(path, visit)
            }
        }

        struct AssertOrderEncoding;

        impl Encoding for AssertOrderEncoding {
            type Index = <Utf8Encoding as Encoding>::Index;
            type IndexShift = <Utf8Encoding as Encoding>::IndexShift;

            fn zero_index() -> Self::Index {
                <Utf8Encoding as Encoding>::zero_index()
            }

            fn zero_shift() -> Self::IndexShift {
                <Utf8Encoding as Encoding>::zero_shift()
            }

            fn get_index(value: &Self::Index, utf8_index: usize) -> usize {
                <Utf8Encoding as Encoding>::get_index(value, utf8_index)
            }

            fn calculate_indices<'a>(
                _content: &str,
                match_visitor: impl Iterator<Item = crate::EncodeIndices<'a, Self>>,
            ) {
                let mut prev_start = 0;
                for indices in match_visitor {
                    assert!(
                        indices.utf8_start >= prev_start,
                        "Indices are not in order."
                    );
                    prev_start = indices.utf8_start;
                }
            }

            fn adjust_shift(shift: &mut Self::IndexShift, before: &str, after: &str) {
                <Utf8Encoding as Encoding>::adjust_shift(shift, before, after)
            }

            fn get_shift(value: &Self::IndexShift, utf8_shift: isize) -> isize {
                <Utf8Encoding as Encoding>::get_shift(value, utf8_shift)
            }
        }

        // `rule_0` has a match after `rule_1` (out of order)
        let rule_0 = RuleConfig::builder("efg".to_owned()).build();
        let rule_1 = RuleConfig::builder("abc".to_owned()).build();

        let scanner = Scanner::new(&[rule_0, rule_1]).unwrap();

        let mut content = OrderAssertEvent(SimpleEvent::Map(BTreeMap::from([(
            "message".to_string(),
            SimpleEvent::String("abc-efg".to_string()),
        )])));

        let matches = scanner.scan(&mut content);
        assert_eq!(matches.len(), 2);
    }

    #[test]
    fn test_hash_with_leading_zero() {
        let rule_0 = RuleConfig::builder(".+".to_owned())
            .match_action(MatchAction::Hash)
            .build();

        let scanner = Scanner::new(&[rule_0]).unwrap();

        let mut content =
            SimpleEvent::String("rand string that has a leading zero after hashing: y".to_string());

        let matches = scanner.scan(&mut content);
        assert_eq!(matches.len(), 1);

        // normally 09d99e4b6ad0d289, but the leading 0 is removed
        assert_eq!(content, SimpleEvent::String("9d99e4b6ad0d289".to_string()));
    }

    #[test]
<<<<<<< HEAD
    fn test_internal_overlapping_matches() {
        // If a regex match is a false-positive, the match is skipped and matching should be
        // continued from the next character, rather than the end of the match.

        // simple "credit-card" rule
        let rule_0 = RuleConfig::builder("(,?\\d+){4}".to_owned())
            .match_action(MatchAction::Redact {
                replacement: "[credit card]".to_string(),
            })
            .validator(LuhnChecksum)
=======
    fn test_hash_with_leading_zero_utf16() {
        let rule_0 = RuleConfig::builder(".+".to_owned())
            .match_action(MatchAction::Utf16Hash)
>>>>>>> 783c13dd
            .build();

        let scanner = Scanner::new(&[rule_0]).unwrap();

<<<<<<< HEAD
        // The first 4 numbers match as a credit-card, but fail the luhn checksum.
        // The last 4 numbers (which overlap with the first match) pass the checksum.
        let mut content = "[5184,5185,5252,5052,5005]".to_string();

        let matches = scanner.scan(&mut content);
        assert_eq!(matches.len(), 1);
        assert_eq!(content, "[5184[credit card]]".to_string());
=======
        let mut content = "rand string that has a leading zero after hashing: S".to_string();

        let matches = scanner.scan(&mut content);
        assert_eq!(matches.len(), 1);

        // normally 08c3ad1a22e2edb1, but the leading 0 is removed
        assert_eq!(content, "8c3ad1a22e2edb1");
>>>>>>> 783c13dd
    }
}<|MERGE_RESOLUTION|>--- conflicted
+++ resolved
@@ -1167,7 +1167,23 @@
     }
 
     #[test]
-<<<<<<< HEAD
+    fn test_hash_with_leading_zero_utf16() {
+        let rule_0 = RuleConfig::builder(".+".to_owned())
+            .match_action(MatchAction::Utf16Hash)
+            .build();
+
+        let scanner = Scanner::new(&[rule_0]).unwrap();
+
+        let mut content = "rand string that has a leading zero after hashing: S".to_string();
+
+        let matches = scanner.scan(&mut content);
+        assert_eq!(matches.len(), 1);
+
+        // normally 08c3ad1a22e2edb1, but the leading 0 is removed
+        assert_eq!(content, "8c3ad1a22e2edb1");
+    }
+
+    #[test]
     fn test_internal_overlapping_matches() {
         // If a regex match is a false-positive, the match is skipped and matching should be
         // continued from the next character, rather than the end of the match.
@@ -1178,16 +1194,10 @@
                 replacement: "[credit card]".to_string(),
             })
             .validator(LuhnChecksum)
-=======
-    fn test_hash_with_leading_zero_utf16() {
-        let rule_0 = RuleConfig::builder(".+".to_owned())
-            .match_action(MatchAction::Utf16Hash)
->>>>>>> 783c13dd
             .build();
 
         let scanner = Scanner::new(&[rule_0]).unwrap();
 
-<<<<<<< HEAD
         // The first 4 numbers match as a credit-card, but fail the luhn checksum.
         // The last 4 numbers (which overlap with the first match) pass the checksum.
         let mut content = "[5184,5185,5252,5052,5005]".to_string();
@@ -1195,14 +1205,5 @@
         let matches = scanner.scan(&mut content);
         assert_eq!(matches.len(), 1);
         assert_eq!(content, "[5184[credit card]]".to_string());
-=======
-        let mut content = "rand string that has a leading zero after hashing: S".to_string();
-
-        let matches = scanner.scan(&mut content);
-        assert_eq!(matches.len(), 1);
-
-        // normally 08c3ad1a22e2edb1, but the leading 0 is removed
-        assert_eq!(content, "8c3ad1a22e2edb1");
->>>>>>> 783c13dd
     }
 }
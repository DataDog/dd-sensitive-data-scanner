use crate::encoding::Encoding;
use crate::event::Event;
use crate::observability::labels::Labels;

use crate::proximity_keywords::CompiledProximityKeywords;
use crate::rule::{RegexRuleConfig, RuleConfigTrait};
use crate::rule_match::{InternalRuleMatch, RuleMatch};
use crate::scoped_ruleset::{ContentVisitor, ExclusionCheck, ScopedRuleSet};
pub use crate::secondary_validation::Validator;
use crate::validation::validate_and_create_regex;
use crate::{CreateScannerError, EncodeIndices, MatchAction, Path, Scope};
use regex_automata::meta::Regex as MetaRegex;
use std::sync::Arc;

use self::cache_pool::{CachePool, CachePoolBuilder, CachePoolGuard};
use self::metrics::Metrics;
use ahash::AHashSet;
use regex_automata::{Input, Match};

pub(crate) mod cache_pool;
pub mod error;
mod metrics;

pub struct StringMatch {
    pub start: usize,
    pub end: usize,
}

pub trait MatchEmitter {
    fn emit(&mut self, string_match: StringMatch);
}

// This implements MatchEmitter for mutable closures (so you can use a closure instead of a custom
// struct that implements MatchEmitter)
impl<F> MatchEmitter for F
where
    F: FnMut(StringMatch),
{
    fn emit(&mut self, string_match: StringMatch) {
        // This just calls the closure (itself)
        (self)(string_match)
    }
}

pub trait CompiledRuleTrait: Send + Sync {
    fn get_match_action(&self) -> &MatchAction;
    fn get_scope(&self) -> &Scope;
    fn get_string_matches(
        &self,
        content: &str,
        caches: &mut CachePoolGuard<'_>,
        exclusion_check: &ExclusionCheck<'_>,
        excluded_matches: &mut AHashSet<String>,
        match_emitter: &mut dyn MatchEmitter,
    );
}

/// This is the internal representation of a rule after it has been validated / compiled.
pub struct RegexCompiledRule {
    pub rule_index: usize,
    pub regex: MetaRegex,
    pub match_action: MatchAction,
    pub scope: Scope,
    pub proximity_keywords: CompiledProximityKeywords,
    pub validator: Option<Arc<dyn Validator>>,
    pub rule_cache_index: usize,
    metrics: Metrics,
}

impl CompiledRuleTrait for RegexCompiledRule {
    fn get_match_action(&self) -> &MatchAction {
        &self.match_action
    }
    fn get_scope(&self) -> &Scope {
        &self.scope
    }
    fn get_string_matches(
        &self,
        content: &str,
        caches: &mut CachePoolGuard<'_>,
        exclusion_check: &ExclusionCheck<'_>,
        excluded_matches: &mut AHashSet<String>,
        match_emitter: &mut dyn MatchEmitter,
    ) {
        let mut start = 0;
        loop {
            let input = Input::new(content).range(start..);
            let cache = &mut caches[self.rule_cache_index];
            if let Some(regex_match) = self.regex.search_with(cache, &input) {
                if is_false_positive_match(&regex_match, self, content) {
                    if let Some(next) = get_next_regex_start(content, &regex_match) {
                        start = next;
                    } else {
                        // There are no more chars to scan
                        return;
                    }
                } else {
                    if exclusion_check.is_excluded(self.rule_index) {
                        // Matches from excluded paths are saved and used to treat additional equal matches as false positives
                        excluded_matches.insert(content[regex_match.range()].to_string());
                    } else {
                        // If the matched content is in `excluded_matches` it should not count as a match.
                        // This is temporary to maintain backwards compatibility, but this should eventually happen
                        // after all scanning is done so `excluded_matches` is fully populated.
                        if !excluded_matches.contains(&content[regex_match.range()]) {
                            match_emitter.emit(StringMatch {
                                start: regex_match.start(),
                                end: regex_match.end(),
                            });
                        } else {
                            self.metrics.false_positive_excluded_attributes.increment(1)
                        }
                    }

                    // The next match will start at the end of this match. This is fine because
                    // patterns that can match empty matches are rejected.
                    start = regex_match.end()
                }
            } else {
                return;
            }
        }
    }
}

impl RuleConfigTrait for Box<dyn RuleConfigTrait> {
    fn convert_to_compiled_rule(
        &self,
        rule_index: usize,
        scanner_labels: Labels,
        cache_pool_builder: &mut CachePoolBuilder,
    ) -> Result<Box<dyn CompiledRuleTrait>, CreateScannerError> {
        self.as_ref()
            .convert_to_compiled_rule(rule_index, scanner_labels, cache_pool_builder)
    }
}

impl<T> RuleConfigTrait for Box<T>
where
    T: RuleConfigTrait,
{
    fn convert_to_compiled_rule(
        &self,
        rule_index: usize,
        scanner_labels: Labels,
        cache_pool_builder: &mut CachePoolBuilder,
    ) -> Result<Box<dyn CompiledRuleTrait>, CreateScannerError> {
        self.as_ref()
            .convert_to_compiled_rule(rule_index, scanner_labels, cache_pool_builder)
    }
}

impl RuleConfigTrait for RegexRuleConfig {
    fn convert_to_compiled_rule(
        &self,
        rule_index: usize,
        scanner_labels: Labels,
        cache_pool_builder: &mut CachePoolBuilder,
    ) -> Result<Box<dyn CompiledRuleTrait>, CreateScannerError> {
        let regex = validate_and_create_regex(&self.pattern)?;
        self.match_action.validate()?;

        let rule_labels = scanner_labels.clone_with_labels(self.labels.clone());

        let compiled_keywords = self
            .proximity_keywords
            .clone()
            .map_or(Ok(CompiledProximityKeywords::default()), |keywords| {
                CompiledProximityKeywords::try_new(keywords, &rule_labels)
            })?;

        let cache_index = cache_pool_builder.push(regex.clone());
        Ok(Box::new(RegexCompiledRule {
            rule_index,
            regex,
            match_action: self.match_action.clone(),
            scope: self.scope.clone(),
            proximity_keywords: compiled_keywords,
            validator: self
                .validator
                .clone()
                .map(|x| Arc::new(x) as Arc<dyn Validator>),
            rule_cache_index: cache_index,
            metrics: Metrics::new(&rule_labels),
        }))
    }
}

pub struct Scanner {
    rules: Vec<Box<dyn CompiledRuleTrait>>,
    scoped_ruleset: ScopedRuleSet,
    cache_pool: CachePool,
}

impl Scanner {
    pub fn new<C: RuleConfigTrait>(rules: &[C]) -> Result<Self, CreateScannerError> {
        Scanner::new_with_labels(rules, Labels::empty())
    }

    pub fn new_with_labels<C: RuleConfigTrait>(
        rules: &[C],
        scanner_labels: Labels,
    ) -> Result<Self, CreateScannerError> {
        let mut cache_pool_builder = CachePoolBuilder::new();
        let compiled_rules = rules
            .iter()
            .enumerate()
            .map(|(rule_index, config)| {
                config.convert_to_compiled_rule(
                    rule_index,
                    scanner_labels.clone(),
                    &mut cache_pool_builder,
                )
            })
            .collect::<Result<Vec<Box<dyn CompiledRuleTrait>>, CreateScannerError>>()?;

        let scoped_ruleset = ScopedRuleSet::new(
            &compiled_rules
                .iter()
                .map(|rule| rule.get_scope().clone())
                .collect::<Vec<_>>(),
        );

        Ok(Self {
            rules: compiled_rules,
            scoped_ruleset,
            cache_pool: cache_pool_builder.build(),
        })
    }

    pub fn scan<E: Event>(&self, event: &mut E) -> Vec<RuleMatch> {
        // This is a set of caches (1 for each rule) that can be used for scanning. This is obtained once per scan to reduce
        // lock contention. (Normally it has to be obtained for each regex scan individually)
        let caches: regex_automata::util::pool::PoolGuard<
            '_,
            Vec<regex_automata::meta::Cache>,
            Box<dyn Fn() -> Vec<regex_automata::meta::Cache> + Send + Sync>,
        > = self.cache_pool.get();

        // All matches, after some (but not all) false-positives have been removed.
        // This is a vec of vecs, where each inner vec is a set of matches for a single path.
        let mut rule_matches_list = vec![];

        let mut excluded_matches = AHashSet::new();

        self.scoped_ruleset.visit_string_rule_combinations(
            event,
            ScannerContentVisitor {
                scanner: self,
                caches,
                rule_matches: &mut rule_matches_list,
                excluded_matches: &mut excluded_matches,
            },
        );
        let mut output_rule_matches = vec![];

        for (path, rule_matches) in &mut rule_matches_list {
            // All rule matches in each inner list are for a single path, so they can be processed independently.
            event.visit_string_mut(path, |content| {
                // Normally matches should be filtered out that match `excluded_matches` here, but it
                // has temporarily moved for backwards compatibility

                self.sort_and_remove_overlapping_rules::<E::Encoding>(rule_matches);

                let will_mutate = rule_matches.iter().any(|rule_match| {
                    self.rules[rule_match.rule_index]
                        .get_match_action()
                        .is_mutating()
                });

                self.apply_match_actions(content, path, rule_matches, &mut output_rule_matches);

                will_mutate
            });
        }

        output_rule_matches
    }

    /// Apply mutations from actions, and shift indices to match the mutated values.
    /// This assumes the matches are all from the content given, and are sorted by start index.
    fn apply_match_actions<E: Encoding>(
        &self,
        content: &mut String,
        path: &Path<'static>,
        rule_matches: &mut [InternalRuleMatch<E>],
        output_rule_matches: &mut Vec<RuleMatch>,
    ) {
        let mut utf8_byte_delta: isize = 0;
        let mut custom_index_delta: <E>::IndexShift = <E>::zero_shift();

        for rule_match in rule_matches {
            output_rule_matches.push(self.apply_match_actions_for_string::<E>(
                content,
                path.clone(),
                rule_match,
                &mut utf8_byte_delta,
                &mut custom_index_delta,
            ));
        }
    }

    /// This will be called once for each match of a single string. The rules must be passed in in order of the start index. Mutating rules must not overlap.
    fn apply_match_actions_for_string<E: Encoding>(
        &self,
        content: &mut String,
        path: Path<'static>,
        rule_match: &InternalRuleMatch<E>,
        // The current difference in length between the original and mutated string
        utf8_byte_delta: &mut isize,

        // The difference between the custom index on the original string and the mutated string
        custom_index_delta: &mut <E>::IndexShift,
    ) -> RuleMatch {
        let rule = &self.rules[rule_match.rule_index];

        let custom_start =
            (<E>::get_index(&rule_match.custom_start, rule_match.utf8_start) as isize
                + <E>::get_shift(custom_index_delta, *utf8_byte_delta)) as usize;

        if rule.get_match_action().is_mutating() {
            let mutated_utf8_match_start =
                (rule_match.utf8_start as isize + *utf8_byte_delta) as usize;
            let mutated_utf8_match_end = (rule_match.utf8_end as isize + *utf8_byte_delta) as usize;

            // Matches for mutating rules must have valid indices
            debug_assert!(content.is_char_boundary(mutated_utf8_match_start));
            debug_assert!(content.is_char_boundary(mutated_utf8_match_end));

            let matched_content = &content[mutated_utf8_match_start..mutated_utf8_match_end];

            if let Some(replacement) = rule.get_match_action().get_replacement(matched_content) {
                let before_replacement = &matched_content[replacement.start..replacement.end];

                // update indices to match the new mutated content
                <E>::adjust_shift(
                    custom_index_delta,
                    before_replacement,
                    &replacement.replacement,
                );
                *utf8_byte_delta +=
                    replacement.replacement.len() as isize - before_replacement.len() as isize;

                let replacement_start = mutated_utf8_match_start + replacement.start;
                let replacement_end = mutated_utf8_match_start + replacement.end;
                content.replace_range(replacement_start..replacement_end, &replacement.replacement);
            }
        }

        let shift_offset = <E>::get_shift(custom_index_delta, *utf8_byte_delta);
        let custom_end = (<E>::get_index(&rule_match.custom_end, rule_match.utf8_end) as isize
            + shift_offset) as usize;

        RuleMatch {
            rule_index: rule_match.rule_index,
            path,
            replacement_type: rule.get_match_action().replacement_type(),
            start_index: custom_start,
            end_index_exclusive: custom_end,
            shift_offset,
        }
    }

    fn sort_and_remove_overlapping_rules<E: Encoding>(
        &self,
        rule_matches: &mut Vec<InternalRuleMatch<E>>,
    ) {
        // Some of the scanner code relies on the behavior here, such as the sort order and removal of overlapping mutating rules.
        // Be very careful if this function is modified.

        rule_matches.sort_unstable_by(|a, b| {
            // Mutating rules are a higher priority (earlier in the list)
            let ord = self.rules[a.rule_index]
                .get_match_action()
                .is_mutating()
                .cmp(&self.rules[b.rule_index].get_match_action().is_mutating())
                .reverse();

            // Earlier start offset
            let ord = ord.then(a.utf8_start.cmp(&b.utf8_start));

            // Longer matches
            let ord = ord.then(a.len().cmp(&b.len()).reverse());

            // Matches from earlier rules
            let ord = ord.then(a.rule_index.cmp(&b.rule_index));

            // swap the order of everything so matches can be efficiently popped off the back as they are processed
            ord.reverse()
        });

        let mut retained_rules: Vec<InternalRuleMatch<E>> = vec![];

        'rule_matches: while let Some(rule_match) = rule_matches.pop() {
            if self.rules[rule_match.rule_index]
                .get_match_action()
                .is_mutating()
            {
                // Mutating rules are kept only if they don't overlap with a previous rule.
                if let Some(last) = retained_rules.last() {
                    if last.utf8_end > rule_match.utf8_start {
                        continue;
                    }
                }
            } else {
                // Only retain if it doesn't overlap with any other rule. Since mutating matches are sorted before non-mutated matches
                // this needs to check all retained matches (instead of just the last one)
                for retained_rule in &retained_rules {
                    if retained_rule.utf8_start < rule_match.utf8_end
                        && retained_rule.utf8_end > rule_match.utf8_start
                    {
                        continue 'rule_matches;
                    }
                }
            };
            retained_rules.push(rule_match);
        }

        // ensure rules are sorted by start index (other parts of the library required this to function correctly)
        retained_rules.sort_unstable_by_key(|rule_match| rule_match.utf8_start);

        *rule_matches = retained_rules;
    }
}

struct ScannerContentVisitor<'a, E: Encoding> {
    scanner: &'a Scanner,
    caches: CachePoolGuard<'a>,
    rule_matches: &'a mut Vec<(crate::Path<'static>, Vec<InternalRuleMatch<E>>)>,
    excluded_matches: &'a mut AHashSet<String>,
}

impl<'a, E: Encoding> ContentVisitor<'a> for ScannerContentVisitor<'a, E> {
    fn visit_content<'b>(
        &'b mut self,
        path: &crate::Path<'a>,
        content: &str,
        rule_visitor: crate::scoped_ruleset::RuleIndexVisitor,
        exclusion_check: ExclusionCheck<'b>,
    ) -> bool {
        // matches for a single path
        let mut path_rules_matches = vec![];

        rule_visitor.visit_rule_indices(|rule_index| {
            let rule = &self.scanner.rules[rule_index];
            {
                // creating the emitter is basically free, it will get mostly optimized away
                let mut emitter = |rule_match: StringMatch| {
                    path_rules_matches.push(InternalRuleMatch {
                        rule_index,
                        utf8_start: rule_match.start,
                        utf8_end: rule_match.end,
                        custom_start: E::zero_index(),
                        custom_end: E::zero_index(),
                    });
                };
                rule.get_string_matches(
                    content,
                    &mut self.caches,
                    &exclusion_check,
                    self.excluded_matches,
                    &mut emitter,
                );
            }
        });

        // calculate_indices requires that matches are sorted by start index
        path_rules_matches.sort_unstable_by_key(|rule_match| rule_match.utf8_start);

        E::calculate_indices(
            content,
            path_rules_matches
                .iter_mut()
                .map(|rule_match: &mut InternalRuleMatch<E>| EncodeIndices {
                    utf8_start: rule_match.utf8_start,
                    utf8_end: rule_match.utf8_end,
                    custom_start: &mut rule_match.custom_start,
                    custom_end: &mut rule_match.custom_end,
                }),
        );

        // If there are any matches, the string will need to be accessed to check for false positives from
        // excluded matches, any to potentially mutate the string.
        let has_match = !path_rules_matches.is_empty();

        if has_match {
            self.rule_matches
                .push((path.into_static(), path_rules_matches));
        }

        has_match
    }
}

// Calculates the next starting position for a regex match if a the previous match is a false positive
fn get_next_regex_start(content: &str, regex_match: &Match) -> Option<usize> {
    // The next valid UTF8 char after the start of the regex match is used
    if let Some((i, _)) = content[regex_match.start()..].char_indices().nth(1) {
        Some(regex_match.start() + i)
    } else {
        // There are no more chars left in the string to scan
        None
    }
}

fn is_false_positive_match(
    regex_match: &regex_automata::Match,
    rule: &RegexCompiledRule,
    content: &str,
) -> bool {
    if rule
        .proximity_keywords
        .is_false_positive_match(content, regex_match.start())
    {
        return true;
    }
    if let Some(validator) = rule.validator.as_ref() {
        if !validator.is_valid_match(&content[regex_match.range()]) {
            return true;
        };
    }
    false
}

#[cfg(test)]
mod test {
    use super::cache_pool::{CachePoolBuilder, CachePoolGuard};
    use super::{MatchEmitter, StringMatch};
    use crate::match_action::{MatchAction, MatchActionValidationError};
    use crate::observability::labels::Labels;
    use crate::rule::{
        ProximityKeywordsConfig, RegexRuleConfig, RuleConfigBuilder,
        SecondaryValidator::LuhnChecksum,
    };
    use crate::scanner::{get_next_regex_start, CreateScannerError, Scanner};
    use crate::scoped_ruleset::ExclusionCheck;
    use crate::validation::RegexValidationError;
    use crate::SecondaryValidator::ChineseIdChecksum;
    use crate::SecondaryValidator::GithubTokenChecksum;
    use crate::{
        simple_event::SimpleEvent, PartialRedactDirection, Path, PathSegment, RuleMatch, Scope,
    };
    use crate::{Encoding, Utf8Encoding};
    use ahash::AHashSet;
    use regex_automata::Match;
    use std::collections::BTreeMap;

    use super::CompiledRuleTrait;
    use super::RuleConfigTrait;

    pub struct DumbRuleConfig {}

    pub struct DumbCompiledRule {
        pub match_action: MatchAction,
        pub scope: Scope,
    }

    impl CompiledRuleTrait for DumbCompiledRule {
        fn get_match_action(&self) -> &MatchAction {
            &self.match_action
        }
        fn get_scope(&self) -> &Scope {
            &self.scope
        }
        fn get_string_matches(
            &self,
            _content: &str,
            _caches: &mut CachePoolGuard<'_>,
            _exclusion_check: &ExclusionCheck<'_>,
            _excluded_matches: &mut AHashSet<String>,
            match_emitter: &mut dyn MatchEmitter,
        ) {
            match_emitter.emit(StringMatch { start: 10, end: 16 });
        }
    }

    impl RuleConfigTrait for DumbRuleConfig {
        fn convert_to_compiled_rule(
            &self,
            _content: usize,
            _: Labels,
            _: &mut CachePoolBuilder,
        ) -> Result<Box<dyn CompiledRuleTrait>, CreateScannerError> {
            Ok(Box::new(DumbCompiledRule {
                match_action: MatchAction::Redact {
                    replacement: "[REDACTED]".to_string(),
                },
                scope: Scope::default(),
            }))
        }
    }

    #[test]
    fn dumb_custom_rule() {
        let scanner = Scanner::new(&[DumbRuleConfig {}]).unwrap();

        let mut input = "this is a secret with random data".to_owned();

        let matched_rules = scanner.scan(&mut input);

        assert_eq!(matched_rules.len(), 1);
        assert_eq!(input, "this is a [REDACTED] with random data");
    }

    #[test]
    fn test_mixed_rules() {
        let scanner = Scanner::new(&[
            Box::new(DumbRuleConfig {}) as Box<dyn RuleConfigTrait>,
            Box::new(
                RegexRuleConfig::builder("secret".to_string())
                    .match_action(MatchAction::Redact {
                        replacement: "[SECRET]".to_string(),
                    })
                    .build(),
            ) as Box<dyn RuleConfigTrait>,
        ])
        .unwrap();

        let mut input = "this is a dumbss with random data and a secret".to_owned();

        let matched_rules = scanner.scan(&mut input);

        assert_eq!(matched_rules.len(), 2);
        assert_eq!(
            input,
            "this is a [REDACTED] with random data and a [SECRET]"
        );
    }

    #[test]
    fn simple_redaction() {
        let scanner = Scanner::new(&[RegexRuleConfig::builder("secret".to_string())
            .match_action(MatchAction::Redact {
                replacement: "[REDACTED]".to_string(),
            })
            .build()])
        .unwrap();

        let mut input = "text with secret".to_owned();

        let matched_rules = scanner.scan(&mut input);

        assert_eq!(matched_rules.len(), 1);
        assert_eq!(input, "text with [REDACTED]");
    }

    #[test]
    fn simple_redaction_with_additional_labels() {
        let scanner = Scanner::new_with_labels(
            &[RegexRuleConfig::builder("secret".to_string())
                .match_action(MatchAction::Redact {
                    replacement: "[REDACTED]".to_string(),
                })
                .build()],
            Labels::new(&[("key".to_string(), "value".to_string())]),
        )
        .unwrap();

        let mut input = "text with secret".to_owned();

        let matched_rules = scanner.scan(&mut input);

        assert_eq!(matched_rules.len(), 1);
        assert_eq!(input, "text with [REDACTED]");
    }

    #[test]
    fn should_fail_on_compilation_error() {
        let scanner_result = Scanner::new(&[RegexRuleConfig::builder("\\u".to_owned()).build()]);
        assert!(scanner_result.is_err());
        assert_eq!(
            scanner_result.err().unwrap(),
            CreateScannerError::InvalidRegex(RegexValidationError::InvalidSyntax)
        )
    }

    #[test]
    fn should_validate_zero_char_count_partial_redact() {
        let scanner_result = Scanner::new(&[RegexRuleConfig::builder("secret".to_owned())
            .match_action(MatchAction::PartialRedact {
                direction: PartialRedactDirection::LastCharacters,
                character_count: 0,
            })
            .build()]);

        assert!(scanner_result.is_err());
        assert_eq!(
            scanner_result.err().unwrap(),
            CreateScannerError::InvalidMatchAction(
                MatchActionValidationError::PartialRedactionNumCharsZero
            )
        )
    }

    #[test]
    fn multiple_replacements() {
        let scanner = Scanner::new(&[RegexRuleConfig::builder("\\d".to_owned())
            .match_action(MatchAction::Redact {
                replacement: "[REDACTED]".to_string(),
            })
            .build()])
        .unwrap();

        let mut content = "testing 1 2 3".to_string();

        let matches = scanner.scan(&mut content);

        assert_eq!(content, "testing [REDACTED] [REDACTED] [REDACTED]");
        assert_eq!(matches.len(), 3);
    }

    #[test]
    fn match_rule_index() {
        let scanner = Scanner::new(&[
            RegexRuleConfig::builder("a".to_owned()).build(),
            RegexRuleConfig::builder("b".to_owned()).build(),
        ])
        .unwrap();

        let mut content = "a b".to_string();

        let matches = scanner.scan(&mut content);

        assert_eq!(content, "a b");
        assert_eq!(matches.len(), 2);
        assert_eq!(matches[0].rule_index, 0);
        assert_eq!(
            (
                matches[0].start_index,
                matches[0].end_index_exclusive,
                matches[0].shift_offset
            ),
            (0, 1, 0)
        );
        assert_eq!(matches[1].rule_index, 1);
        assert_eq!(
            (
                matches[1].start_index,
                matches[1].end_index_exclusive,
                matches[1].shift_offset
            ),
            (2, 3, 0)
        );
    }

    #[test]
    fn test_indices() {
        let detect_test_rule = RegexRuleConfig::builder("test".to_owned()).build();
        let redact_test_rule = RuleConfigBuilder::from(&detect_test_rule)
            .match_action(MatchAction::Redact {
                replacement: "[test]".to_string(),
            })
            .build();
        let redact_test_rule_2 = RegexRuleConfig::builder("ab".to_owned())
            .match_action(MatchAction::Redact {
                replacement: "[ab]".to_string(),
            })
            .build();

        let test_cases = vec![
            (vec![detect_test_rule.clone()], "test1", vec![(0, 4, 0)]),
            (vec![redact_test_rule.clone()], "test2", vec![(0, 6, 2)]),
            (vec![redact_test_rule.clone()], "xtestx", vec![(1, 7, 2)]),
            (
                vec![redact_test_rule.clone()],
                "xtestxtestx",
                vec![(1, 7, 2), (8, 14, 4)],
            ),
            (
                vec![redact_test_rule_2.clone()],
                "xtestxabx",
                vec![(6, 10, 2)],
            ),
            (
                vec![redact_test_rule_2.clone(), redact_test_rule.clone()],
                "xtestxabx",
                vec![(1, 7, 2), (8, 12, 4)],
            ),
            (
                vec![detect_test_rule.clone(), redact_test_rule_2.clone()],
                "ab-test",
                vec![(0, 4, 2), (5, 9, 2)],
            ),
        ];

        for (rule_config, input, expected_indices) in test_cases {
            let scanner = Scanner::new(rule_config.leak()).unwrap();
            let mut input = input.to_string();
            let matches = scanner.scan(&mut input);

            assert_eq!(matches.len(), expected_indices.len());
            for (rule_match, expected_range) in matches.iter().zip(expected_indices) {
                assert_eq!(
                    (
                        rule_match.start_index,
                        rule_match.end_index_exclusive,
                        rule_match.shift_offset
                    ),
                    expected_range
                );
            }
        }
    }

    #[test]
    fn test_included_keywords() {
        let redact_test_rule = RegexRuleConfig::builder("world".to_owned())
            .match_action(MatchAction::Redact {
                replacement: "[REDACTED]".to_string(),
            })
            .proximity_keywords(ProximityKeywordsConfig {
                look_ahead_character_count: 30,
                included_keywords: vec!["hello".to_string()],
                excluded_keywords: vec![],
            })
            .build();

        let scanner = Scanner::new(&[redact_test_rule]).unwrap();
        let mut content = "hello world".to_string();
        let matches = scanner.scan(&mut content);
        assert_eq!(content, "hello [REDACTED]");
        assert_eq!(matches.len(), 1);

        let mut content = "he**o world".to_string();
        let matches = scanner.scan(&mut content);
        assert_eq!(content, "he**o world");
        assert_eq!(matches.len(), 0);

        let mut content = "world hello world".to_string();
        let matches = scanner.scan(&mut content);
        assert_eq!(content, "world hello [REDACTED]");
        assert_eq!(matches.len(), 1);
    }

    #[test]
    fn test_excluded_keywords() {
        let redact_test_rule = RegexRuleConfig::builder("world".to_owned())
            .match_action(MatchAction::Redact {
                replacement: "[REDACTED]".to_string(),
            })
            .proximity_keywords(ProximityKeywordsConfig {
                look_ahead_character_count: 30,
                included_keywords: vec![],
                excluded_keywords: vec!["hello".to_string()],
            })
            .build();

        let scanner = Scanner::new(&[redact_test_rule]).unwrap();
        let mut content = "hello world".to_string();
        let matches = scanner.scan(&mut content);
        assert_eq!(content, "hello world");
        assert_eq!(matches.len(), 0);

        let mut content = "he**o world".to_string();
        let matches = scanner.scan(&mut content);
        assert_eq!(content, "he**o [REDACTED]");
        assert_eq!(matches.len(), 1);
    }

    #[test]
    fn test_luhn_checksum() {
        let rule = RegexRuleConfig::builder("\\b4\\d{3}(?:(?:\\s\\d{4}){3}|(?:\\.\\d{4}){3}|(?:-\\d{4}){3}|(?:\\d{9}(?:\\d{3}(?:\\d{3})?)?))\\b".to_string())
            .match_action(MatchAction::Redact {
                replacement: "[credit card]".to_string(),
            })
            .build();

        let rule_with_checksum = RuleConfigBuilder::from(&rule)
            .validator(LuhnChecksum)
            .build();

        let scanner = Scanner::new(&[rule]).unwrap();
        let mut content = "4556997807150071 4111 1111 1111 1111".to_string();
        let matches = scanner.scan(&mut content);
        assert_eq!(matches.len(), 2);
        assert_eq!(content, "[credit card] [credit card]");

        let scanner = Scanner::new(&[rule_with_checksum]).unwrap();
        let mut content = "4556997807150071 4111 1111 1111 1111".to_string();
        let matches = scanner.scan(&mut content);
        assert_eq!(matches.len(), 1);
        assert_eq!(content, "4556997807150071 [credit card]");
    }

    #[test]
    fn test_chinese_id_checksum() {
        let pattern = "\\b[1-9]\\d{5}(?:(?:19|20)\\d{2}(?:(?:0[1-9]|1[0-2])(?:0[1-9]|[1-2]\\d|3[0-1]))\\d{3}[0-9Xx]|\\d{7,18})\\b";
        let rule = RegexRuleConfig::builder(pattern.to_string())
            .match_action(MatchAction::Redact {
                replacement: "[IDCARD]".to_string(),
            })
            .build();

        let rule_with_checksum = RuleConfigBuilder::from(&rule)
            .validator(ChineseIdChecksum)
            .build();

        let scanner = Scanner::new(&[rule]).unwrap();
        let mut content = "513231200012121657 513231200012121651".to_string();
        let matches = scanner.scan(&mut content);
        assert_eq!(matches.len(), 2);
        assert_eq!(content, "[IDCARD] [IDCARD]");

        let scanner = Scanner::new(&[rule_with_checksum]).unwrap();
        let mut content = "513231200012121657 513231200012121651".to_string();
        let matches = scanner.scan(&mut content);
        assert_eq!(matches.len(), 1);
        assert_eq!(content, "[IDCARD] 513231200012121651");
    }

    #[test]
    fn test_github_token_checksum() {
        let pattern = "\\bgh[opsu]_[0-9a-zA-Z]{36}\\b";
        let rule = RegexRuleConfig::builder(pattern.to_string())
            .match_action(MatchAction::Redact {
                replacement: "[GITHUB]".to_string(),
            })
            .build();

        let rule_with_checksum = RuleConfigBuilder::from(&rule)
            .validator(GithubTokenChecksum)
            .build();

        let scanner = Scanner::new(&[rule]).unwrap();
        let mut content =
            "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 ghp_M7H4jxUDDWHP4kZ6A4dxlQYsQIWJuq11T4V5"
                .to_string();
        let matches = scanner.scan(&mut content);
        assert_eq!(matches.len(), 2);
        assert_eq!(content, "[GITHUB] [GITHUB]");

        let scanner = Scanner::new(&[rule_with_checksum]).unwrap();
        let mut content =
            "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 ghp_M7H4jxUDDWHP4kZ6A4dxlQYsQIWJuq11T4V5"
                .to_string();
        let matches = scanner.scan(&mut content);
        assert_eq!(matches.len(), 1);
        assert_eq!(content, "[GITHUB] ghp_M7H4jxUDDWHP4kZ6A4dxlQYsQIWJuq11T4V5");
    }

    #[test]
    fn test_overlapping_mutations() {
        // This reproduces a bug where overlapping mutations weren't filtered out, resulting in invalid
        // UTF-8 indices being calculated which resulted in a panic if they were used.

        let rule = RegexRuleConfig::builder("hello".to_owned())
            .match_action(MatchAction::Redact {
                replacement: "*".to_string(),
            })
            .build();

        let scanner = Scanner::new(&[rule.clone(), rule]).unwrap();
        let mut content = "hello world".to_string();
        let matches = scanner.scan(&mut content);
        assert_eq!(content, "* world");

        // The rule was cloned, so if this is only 1, the 2nd was filtered out
        assert_eq!(matches.len(), 1);
    }

    #[test]
    fn test_multiple_partial_redactions() {
        let rule = RegexRuleConfig::builder("...".to_owned())
            .match_action(MatchAction::PartialRedact {
                direction: PartialRedactDirection::FirstCharacters,
                character_count: 1,
            })
            .build();

        let scanner = Scanner::new(&[rule.clone(), rule]).unwrap();
        let mut content = "hello world".to_string();
        let matches = scanner.scan(&mut content);

        assert_eq!(matches.len(), 3);
        assert_eq!(content, "*el*o *orld");

        assert_eq!(
            matches[0],
            RuleMatch {
                rule_index: 0,
                path: Path::root(),
                replacement_type: crate::ReplacementType::PartialStart,
                start_index: 0,
                end_index_exclusive: 3,
                shift_offset: 0,
            }
        );

        assert_eq!(
            matches[1],
            RuleMatch {
                rule_index: 0,
                path: Path::root(),
                replacement_type: crate::ReplacementType::PartialStart,
                start_index: 3,
                end_index_exclusive: 6,
                shift_offset: 0,
            }
        );

        assert_eq!(
            matches[2],
            RuleMatch {
                rule_index: 0,
                path: Path::root(),
                replacement_type: crate::ReplacementType::PartialStart,
                start_index: 6,
                end_index_exclusive: 9,
                shift_offset: 0,
            }
        );
    }

    #[test]
    fn assert_scanner_is_sync_send() {
        // This ensures that the scanner is safe to use from multiple threads.
        fn assert_send<T: Send + Sync>() {}

        assert_send::<Scanner>();
    }

    #[test]
    fn matches_should_take_precedence_over_non_mutating_overlapping_matches() {
        let rule_0 = RegexRuleConfig::builder("...".to_owned())
            .match_action(MatchAction::None)
            .build();

        let rule_1 = RegexRuleConfig::builder("...".to_owned())
            .match_action(MatchAction::Redact {
                replacement: "***".to_string(),
            })
            .build();

        let scanner = Scanner::new(&[rule_0, rule_1]).unwrap();
        let mut content = "hello world".to_string();
        let mut matches = scanner.scan(&mut content);
        matches.sort();

        assert_eq!(matches.len(), 3);
        assert_eq!(content, "*********ld");

        assert_eq!(
            matches[0],
            RuleMatch {
                rule_index: 1,
                path: Path::root(),
                replacement_type: crate::ReplacementType::Placeholder,
                start_index: 0,
                end_index_exclusive: 3,
                shift_offset: 0,
            }
        );

        assert_eq!(
            matches[1],
            RuleMatch {
                rule_index: 1,
                path: Path::root(),
                replacement_type: crate::ReplacementType::Placeholder,
                start_index: 3,
                end_index_exclusive: 6,
                shift_offset: 0,
            }
        );

        assert_eq!(
            matches[2],
            RuleMatch {
                rule_index: 1,
                path: Path::root(),
                replacement_type: crate::ReplacementType::Placeholder,
                start_index: 6,
                end_index_exclusive: 9,
                shift_offset: 0,
            }
        );
    }

    #[test]
    fn test_overlapping_mutation_higher_priority() {
        // A mutating match is a higher priority even if it starts after a non-mutating match

        let rule_0 = RegexRuleConfig::builder("abc".to_owned())
            .match_action(MatchAction::None)
            .build();

        let rule_1 = RegexRuleConfig::builder("bcd".to_owned())
            .match_action(MatchAction::Redact {
                replacement: "***".to_string(),
            })
            .build();

        let scanner = Scanner::new(&[rule_0, rule_1]).unwrap();
        let mut content = "abcdef".to_string();
        let mut matches = scanner.scan(&mut content);
        matches.sort();

        assert_eq!(matches.len(), 1);
        assert_eq!(content, "a***ef");

        assert_eq!(
            matches[0],
            RuleMatch {
                rule_index: 1,
                path: Path::root(),
                replacement_type: crate::ReplacementType::Placeholder,
                start_index: 1,
                end_index_exclusive: 4,
                shift_offset: 0,
            }
        );
    }

    #[test]
    fn test_overlapping_start_offset() {
        // The match that starts first is used (if the mutation is the same)

        let rule_0 = RegexRuleConfig::builder("abc".to_owned())
            .match_action(MatchAction::None)
            .build();

        let rule_1 = RegexRuleConfig::builder("bcd".to_owned())
            .match_action(MatchAction::None)
            .build();

        let scanner = Scanner::new(&[rule_0, rule_1]).unwrap();
        let mut content = "abcdef".to_string();
        let mut matches = scanner.scan(&mut content);
        matches.sort();

        assert_eq!(matches.len(), 1);
        assert_eq!(content, "abcdef");

        assert_eq!(
            matches[0],
            RuleMatch {
                rule_index: 0,
                path: Path::root(),
                replacement_type: crate::ReplacementType::None,
                start_index: 0,
                end_index_exclusive: 3,
                shift_offset: 0,
            }
        );
    }

    #[test]
    fn test_overlapping_length() {
        // If 2 matches have the same mutation and same start, the longer one is taken

        let rule_0 = RegexRuleConfig::builder("abc".to_owned())
            .match_action(MatchAction::None)
            .build();

        let rule_1 = RegexRuleConfig::builder("abcd".to_owned())
            .match_action(MatchAction::None)
            .build();

        let scanner = Scanner::new(&[rule_0, rule_1]).unwrap();
        let mut content = "abcdef".to_string();
        let mut matches = scanner.scan(&mut content);
        matches.sort();

        assert_eq!(matches.len(), 1);
        assert_eq!(content, "abcdef");

        assert_eq!(
            matches[0],
            RuleMatch {
                rule_index: 1,
                path: Path::root(),
                replacement_type: crate::ReplacementType::None,
                start_index: 0,
                end_index_exclusive: 4,
                shift_offset: 0,
            }
        );
    }

    #[test]
    fn test_overlapping_rule_order() {
        // If 2 matches have the same mutation, same start, and the same length, the one with the lower rule index is used

        let rule_0 = RegexRuleConfig::builder("abc".to_owned())
            .match_action(MatchAction::None)
            .build();

        let rule_1 = RegexRuleConfig::builder("abc".to_owned())
            .match_action(MatchAction::None)
            .build();

        let scanner = Scanner::new(&[rule_0, rule_1]).unwrap();
        let mut content = "abcdef".to_string();
        let mut matches = scanner.scan(&mut content);
        matches.sort();

        assert_eq!(matches.len(), 1);
        assert_eq!(content, "abcdef");

        assert_eq!(
            matches[0],
            RuleMatch {
                rule_index: 0,
                path: Path::root(),
                replacement_type: crate::ReplacementType::None,
                start_index: 0,
                end_index_exclusive: 3,
                shift_offset: 0,
            }
        );
    }

    #[test]
    fn should_skip_match_when_present_in_excluded_matches() {
        // If 2 matches have the same mutation and same start, the longer one is taken

        let rule_0 = RegexRuleConfig::builder("b.*".to_owned())
            .scope(Scope::exclude(vec![Path::from(vec![PathSegment::Field(
                "test".into(),
            )])]))
            .match_action(MatchAction::Redact {
                replacement: "[scrub]".to_string(),
            })
            .build();

        let scanner = Scanner::new(&[rule_0]).unwrap();

        let mut content = SimpleEvent::Map(BTreeMap::from([
            (
                "a-match".to_string(),
                SimpleEvent::String("bcdef".to_string()),
            ),
            (
                "z-match".to_string(),
                SimpleEvent::String("bcdef".to_string()),
            ),
            ("test".to_string(), SimpleEvent::String("bcdef".to_string())),
        ]));

        let matches = scanner.scan(&mut content);

        // Due to the ordering of the scan (alphabetical in this case), the match from "a-match" is not
        // excluded yet, but "z-match" is, so only 1 match is found.
        assert_eq!(matches.len(), 1);
        assert_eq!(
            matches[0].path,
            Path::from(vec![PathSegment::Field("a-match".into())])
        );
    }

    #[test]
    fn should_not_exclude_false_positive_matches() {
        // If a match in an excluded scope is a false-positive due to keyword proximity matching,
        // it is not saved in the excluded matches.

        let rule_0 = RegexRuleConfig::builder("b.*".to_owned())
            .proximity_keywords(ProximityKeywordsConfig {
                look_ahead_character_count: 30,
                included_keywords: vec!["secret".to_string()],
                excluded_keywords: vec![],
            })
            .scope(Scope::exclude(vec![Path::from(vec![PathSegment::Field(
                "test".into(),
            )])]))
            .match_action(MatchAction::Redact {
                replacement: "[scrub]".to_string(),
            })
            .build();

        let scanner = Scanner::new(&[rule_0]).unwrap();

        let mut content = SimpleEvent::Map(BTreeMap::from([
            (
                "message".to_string(),
                SimpleEvent::String("secret abcdef".to_string()),
            ),
            ("test".to_string(), SimpleEvent::String("bcdef".to_string())),
        ]));

        let matches = scanner.scan(&mut content);

        // The match from the "test" field (which is excluded) is the same as the match from "message", so it is
        // treated as a false positive.
        assert_eq!(matches.len(), 1);
    }

    #[test]
    fn test_calculate_indices_is_called_with_sorted_start_index() {
        // A custom "Event" implementation is used here to use a different encoding that asserts the indices are in order
        struct OrderAssertEvent(SimpleEvent);

        impl crate::Event for OrderAssertEvent {
            type Encoding = AssertOrderEncoding;

            fn visit_event<'a>(&'a mut self, visitor: &mut impl crate::EventVisitor<'a>) {
                self.0.visit_event(visitor)
            }

            fn visit_string_mut(&mut self, path: &Path, visit: impl FnMut(&mut String) -> bool) {
                self.0.visit_string_mut(path, visit)
            }
        }

        struct AssertOrderEncoding;

        impl Encoding for AssertOrderEncoding {
            type Index = <Utf8Encoding as Encoding>::Index;
            type IndexShift = <Utf8Encoding as Encoding>::IndexShift;

            fn zero_index() -> Self::Index {
                <Utf8Encoding as Encoding>::zero_index()
            }

            fn zero_shift() -> Self::IndexShift {
                <Utf8Encoding as Encoding>::zero_shift()
            }

            fn get_index(value: &Self::Index, utf8_index: usize) -> usize {
                <Utf8Encoding as Encoding>::get_index(value, utf8_index)
            }

            fn calculate_indices<'a>(
                _content: &str,
                match_visitor: impl Iterator<Item = crate::EncodeIndices<'a, Self>>,
            ) {
                let mut prev_start = 0;
                for indices in match_visitor {
                    assert!(
                        indices.utf8_start >= prev_start,
                        "Indices are not in order."
                    );
                    prev_start = indices.utf8_start;
                }
            }

            fn adjust_shift(shift: &mut Self::IndexShift, before: &str, after: &str) {
                <Utf8Encoding as Encoding>::adjust_shift(shift, before, after)
            }

            fn get_shift(value: &Self::IndexShift, utf8_shift: isize) -> isize {
                <Utf8Encoding as Encoding>::get_shift(value, utf8_shift)
            }
        }

        // `rule_0` has a match after `rule_1` (out of order)
        let rule_0 = RegexRuleConfig::builder("efg".to_owned()).build();
        let rule_1 = RegexRuleConfig::builder("abc".to_owned()).build();

        let scanner = Scanner::new(&[rule_0, rule_1]).unwrap();

        let mut content = OrderAssertEvent(SimpleEvent::Map(BTreeMap::from([(
            "message".to_string(),
            SimpleEvent::String("abc-efg".to_string()),
        )])));

        let matches = scanner.scan(&mut content);
        assert_eq!(matches.len(), 2);
    }

    #[test]
    fn test_hash_with_leading_zero() {
        let rule_0 = RegexRuleConfig::builder(".+".to_owned())
            .match_action(MatchAction::Hash)
            .build();

        let scanner = Scanner::new(&[rule_0]).unwrap();

        let mut content =
            SimpleEvent::String("rand string that has a leading zero after hashing: y".to_string());

        let matches = scanner.scan(&mut content);
        assert_eq!(matches.len(), 1);

        // normally 09d99e4b6ad0d289, but the leading 0 is removed
        assert_eq!(content, SimpleEvent::String("9d99e4b6ad0d289".to_string()));
    }

    #[test]
    fn test_hash_with_leading_zero_utf16() {
        let rule_0 = RegexRuleConfig::builder(".+".to_owned())
            .match_action(MatchAction::Utf16Hash)
            .build();

        let scanner = Scanner::new(&[rule_0]).unwrap();

        let mut content = "rand string that has a leading zero after hashing: S".to_string();

        let matches = scanner.scan(&mut content);
        assert_eq!(matches.len(), 1);

        // normally 08c3ad1a22e2edb1, but the leading 0 is removed
        assert_eq!(content, "8c3ad1a22e2edb1");
    }

    #[test]
    fn test_internal_overlapping_matches() {
        // A simple "credit-card rule is modified a bit to allow a multi-char character in the match
        let rule_0 = RegexRuleConfig::builder("([\\d€]+){1}(,\\d+){3}".to_owned())
            .match_action(MatchAction::Redact {
                replacement: "[credit card]".to_string(),
            })
            .validator(LuhnChecksum)
            .build();

        let scanner = Scanner::new(&[rule_0]).unwrap();

        // The first 4 numbers match as a credit-card, but fail the luhn checksum.
        // The last 4 numbers (which overlap with the first match) pass the checksum.
        let mut content = "[5€184,5185,5252,5052,5005]".to_string();

        let matches = scanner.scan(&mut content);
        // This is mostly asserting that the scanner doesn't panic when encountering multibyte characters
        assert_eq!(matches.len(), 1);
    }

    #[test]
    fn test_next_regex_start_after_false_positive() {
        let content = "          testtest";
        let regex_match = Match::must(0, 10..14);
        assert_eq!(get_next_regex_start(content, &regex_match), Some(11));
    }

    #[test]
    fn test_excluded_keyword_with_excluded_chars_in_content() {
        let rule_0 = RegexRuleConfig::builder("value".to_owned())
            .match_action(MatchAction::Redact {
                replacement: "[REDACTED]".to_string(),
            })
            .proximity_keywords(ProximityKeywordsConfig {
                look_ahead_character_count: 30,
                included_keywords: vec![],
                excluded_keywords: vec!["test".to_string()],
            })
            .build();

        let scanner = Scanner::new(&[rule_0]).unwrap();

        // "test" should NOT be detected as an excluded keyword because "-" is ignored, so the word
        // boundary shouldn't match here
        let mut content = "x-test=value".to_string();

        let matches = scanner.scan(&mut content);
        // This should match because "test" is not found, so it's not a false-positive
        assert_eq!(matches.len(), 1);
    }

    mod metrics_test {
        use metrics_util::debugging::DebuggingRecorder;

<<<<<<< HEAD
        use metrics::{Key, Label};
        use metrics_util::debugging::DebugValue;
        use metrics_util::CompositeKey;
        use metrics_util::MetricKind::Counter;

=======
>>>>>>> 56dfb786
        use crate::match_action::MatchAction;
        use crate::scanner::Scanner;
        use crate::{
            simple_event::SimpleEvent, Path, PathSegment, ProximityKeywordsConfig, RegexRuleConfig,
            RuleMatch, Scope,
        };
        use metrics::{Key, Label};
        use metrics_util::debugging::DebugValue;
        use metrics_util::CompositeKey;
        use metrics_util::MetricKind::Counter;
        use std::collections::BTreeMap;

        #[test]
        fn should_submit_excluded_match_metric() {
            let recorder = DebuggingRecorder::new();
            let snapshotter = recorder.snapshotter();

            metrics::with_local_recorder(&recorder, || {
                let rule_0 = RegexRuleConfig::builder("bcdef".to_owned())
                    .scope(Scope::exclude(vec![Path::from(vec![PathSegment::Field(
                        "test".into(),
                    )])]))
                    .match_action(MatchAction::None)
                    .build();

                let scanner = Scanner::new(&[rule_0]).unwrap();
                let mut content = SimpleEvent::Map(BTreeMap::from([
                    // z-match is considered as a false positive here
                    (
                        "z-match".to_string(),
                        SimpleEvent::String("bcdef".to_string()),
                    ),
                    ("test".to_string(), SimpleEvent::String("bcdef".to_string())),
                ]));

                let matches: Vec<RuleMatch>;
                matches = scanner.scan(&mut content);
            });

            let snapshot = snapshotter.snapshot().into_hashmap();

            let metric_name = "false_positive.multipass.excluded_match";
            let metric_value = snapshot
                .get(&CompositeKey::new(Counter, Key::from_name(metric_name)))
                .expect("metric not found");

            assert_eq!(metric_value, &(None, None, DebugValue::Counter(1)));
        }

        #[test]
        fn should_submit_excluded_keywords_metric() {
            let recorder = DebuggingRecorder::new();
            let snapshotter = recorder.snapshotter();

            metrics::with_local_recorder(&recorder, || {
                let redact_test_rule = RegexRuleConfig::builder("world".to_owned())
                    .match_action(MatchAction::Redact {
                        replacement: "[REDACTED]".to_string(),
                    })
                    .proximity_keywords(ProximityKeywordsConfig {
                        look_ahead_character_count: 30,
                        included_keywords: vec![],
                        excluded_keywords: vec!["hello".to_string()],
                    })
                    .build();

                let scanner = Scanner::new(&[redact_test_rule]).unwrap();
                let mut content = SimpleEvent::Map(BTreeMap::from([(
                    "test".to_string(),
                    SimpleEvent::String("hello world".to_string()),
                )]));

<<<<<<< HEAD
                scanner.scan(&mut content);
=======
                let matches: Vec<RuleMatch>;
                matches = scanner.scan(&mut content);
>>>>>>> 56dfb786
            });

            let snapshot = snapshotter.snapshot().into_hashmap();

            let metric_name = "false_positive.proximity_keywords";

            let labels = vec![Label::new("type", "excluded_keywords")];

            let metric_value = snapshot
                .get(&CompositeKey::new(
                    Counter,
                    Key::from_parts(metric_name, labels),
                ))
                .expect("metric not found");

            assert_eq!(metric_value, &(None, None, DebugValue::Counter(1)));
        }

        #[test]
        fn should_submit_included_keywords_metric() {
            let recorder = DebuggingRecorder::new();
            let snapshotter = recorder.snapshotter();

            metrics::with_local_recorder(&recorder, || {
                let redact_test_rule = RegexRuleConfig::builder("world".to_owned())
                    .match_action(MatchAction::Redact {
                        replacement: "[REDACTED]".to_string(),
                    })
                    .proximity_keywords(ProximityKeywordsConfig {
                        look_ahead_character_count: 30,
                        included_keywords: vec!["aws".to_owned()],
                        excluded_keywords: vec![],
                    })
                    .build();

                let scanner = Scanner::new(&[redact_test_rule]).unwrap();
                let mut content = SimpleEvent::Map(BTreeMap::from([(
                    "test".to_string(),
                    SimpleEvent::String("hello world".to_string()),
                )]));

<<<<<<< HEAD
                scanner.scan(&mut content);
=======
                let matches: Vec<RuleMatch>;
                matches = scanner.scan(&mut content);
>>>>>>> 56dfb786
            });

            let snapshot = snapshotter.snapshot().into_hashmap();

            let metric_name = "false_positive.proximity_keywords";

            let labels = vec![Label::new("type", "included_keywords")];

            let metric_value = snapshot
                .get(&CompositeKey::new(
                    Counter,
                    Key::from_parts(metric_name, labels),
                ))
                .expect("metric not found");

            assert_eq!(metric_value, &(None, None, DebugValue::Counter(1)));
        }
    }
}<|MERGE_RESOLUTION|>--- conflicted
+++ resolved
@@ -1445,16 +1445,6 @@
     }
 
     mod metrics_test {
-        use metrics_util::debugging::DebuggingRecorder;
-
-<<<<<<< HEAD
-        use metrics::{Key, Label};
-        use metrics_util::debugging::DebugValue;
-        use metrics_util::CompositeKey;
-        use metrics_util::MetricKind::Counter;
-
-=======
->>>>>>> 56dfb786
         use crate::match_action::MatchAction;
         use crate::scanner::Scanner;
         use crate::{
@@ -1463,6 +1453,7 @@
         };
         use metrics::{Key, Label};
         use metrics_util::debugging::DebugValue;
+        use metrics_util::debugging::DebuggingRecorder;
         use metrics_util::CompositeKey;
         use metrics_util::MetricKind::Counter;
         use std::collections::BTreeMap;
@@ -1526,13 +1517,7 @@
                     "test".to_string(),
                     SimpleEvent::String("hello world".to_string()),
                 )]));
-
-<<<<<<< HEAD
                 scanner.scan(&mut content);
-=======
-                let matches: Vec<RuleMatch>;
-                matches = scanner.scan(&mut content);
->>>>>>> 56dfb786
             });
 
             let snapshot = snapshotter.snapshot().into_hashmap();
@@ -1573,13 +1558,7 @@
                     "test".to_string(),
                     SimpleEvent::String("hello world".to_string()),
                 )]));
-
-<<<<<<< HEAD
                 scanner.scan(&mut content);
-=======
-                let matches: Vec<RuleMatch>;
-                matches = scanner.scan(&mut content);
->>>>>>> 56dfb786
             });
 
             let snapshot = snapshotter.snapshot().into_hashmap();

use crate::encoding::Encoding;
use crate::event::Event;

use crate::match_validation::{
    config::InternalMatchValidationType, config::MatchValidationType, match_status::MatchStatus,
    match_validator::MatchValidator, validator_utils::new_match_validator_from_type,
};

use error::MatchValidationError;

use crate::observability::labels::Labels;
use crate::rule_match::{InternalRuleMatch, RuleMatch};
use crate::scoped_ruleset::{ContentVisitor, ExclusionCheck, ScopedRuleSet};
pub use crate::secondary_validation::Validator;
use crate::{CreateScannerError, EncodeIndices, MatchAction, Path};
use regex_automata::meta::{Cache, Regex as MetaRegex};
use std::any::{Any, TypeId};
use std::sync::Arc;

use self::cache_pool::{CachePool, CachePoolBuilder, CachePoolGuard};
use self::metrics::ScannerMetrics;
use crate::scanner::config::RuleConfig;
use crate::scanner::regex_rule::compiled::RegexCompiledRule;
use crate::scanner::scope::Scope;
use crate::stats::GLOBAL_STATS;
use ahash::{AHashMap, AHashSet};
use regex_automata::Match;

pub mod cache_pool;
pub mod config;
pub mod error;
pub mod metrics;
pub mod regex_rule;
pub mod scope;

pub struct StringMatch {
    pub start: usize,
    pub end: usize,
}

pub trait MatchEmitter<T = ()> {
    fn emit(&mut self, string_match: StringMatch) -> T;
}

// This implements MatchEmitter for mutable closures (so you can use a closure instead of a custom
// struct that implements MatchEmitter)
impl<F, T> MatchEmitter<T> for F
where
    F: FnMut(StringMatch) -> T,
{
    fn emit(&mut self, string_match: StringMatch) -> T {
        // This just calls the closure (itself)
        (self)(string_match)
    }
}

// CompiledRuleDyn is a private trait that is used to hide the complexity of downcasting the group data
// into the correct type.
// This is used to allow the group data to be stored in a map only if the group of rule has a groupData associated with it (unlike regex rules)
pub trait CompiledRuleDyn: Send + Sync {
    fn get_match_action(&self) -> &MatchAction;
    fn get_scope(&self) -> &Scope;

    #[allow(clippy::too_many_arguments)]
    fn get_string_matches(
        &self,
        content: &str,
        path: &Path,
        caches: &mut CachePoolGuard<'_>,
        group_data: &mut AHashMap<TypeId, Box<dyn Any>>,
        exclusion_check: &ExclusionCheck<'_>,
        excluded_matches: &mut AHashSet<String>,
        match_emitter: &mut dyn MatchEmitter,
        should_keywords_match_event_paths: bool,
    );

    // Whether a match from this rule should be excluded (marked as a false-positive)
    // if the content of this match was found in a match from an excluded scope
    fn should_exclude_multipass_v0(&self) -> bool {
        // default is to NOT use Multi-pass V0
        false
    }

    fn on_excluded_match_multipass_v0(&self) {
        // default is to do nothing
    }

    fn get_match_validation_type(&self) -> Option<&MatchValidationType>;

    fn get_internal_match_validation_type(&self) -> Option<&InternalMatchValidationType>;
}

// This is the "hidden" implementation of CompiledRuleDyn for any type that implements CompiledRule
// get_string_matches will downcast the group data to the correct type and call the actual implementation
// done in the CompiledRule trait
impl<T: CompiledRule> CompiledRuleDyn for T {
    fn get_match_action(&self) -> &MatchAction {
        self.get_match_action()
    }

    fn get_scope(&self) -> &Scope {
        self.get_scope()
    }

    fn get_string_matches(
        &self,
        content: &str,
        path: &Path,
        caches: &mut CachePoolGuard<'_>,
        group_data: &mut AHashMap<TypeId, Box<dyn Any>>,
        exclusion_check: &ExclusionCheck<'_>,
        excluded_matches: &mut AHashSet<String>,
        match_emitter: &mut dyn MatchEmitter,
        should_keywords_match_event_paths: bool,
    ) {
        let group_data_any = group_data
            .entry(TypeId::of::<T::GroupData>())
            .or_insert_with(|| Box::new(T::GroupData::default()));
        let group_data: &mut T::GroupData = group_data_any.downcast_mut().unwrap();
        self.get_string_matches(
            content,
            path,
            caches,
            group_data,
            exclusion_check,
            excluded_matches,
            match_emitter,
            should_keywords_match_event_paths,
        )
    }

    fn should_exclude_multipass_v0(&self) -> bool {
        T::should_exclude_multipass_v0(self)
    }

    fn on_excluded_match_multipass_v0(&self) {
        T::on_excluded_match_multipass_v0(self)
    }

    fn get_match_validation_type(&self) -> Option<&MatchValidationType> {
        T::get_match_validation_type(self)
    }

    fn get_internal_match_validation_type(&self) -> Option<&InternalMatchValidationType> {
        T::get_internal_match_validation_type(self)
    }
}

// This is the public trait that is used to define the behavior of a compiled rule.
pub trait CompiledRule: Send + Sync {
    /// Data that is instantiated once per string being scanned, and shared with all rules that
    /// have the same `GroupData` type. `Default` will be used to initialize this data.
    type GroupData: Default + 'static;

    fn get_match_action(&self) -> &MatchAction;
    fn get_scope(&self) -> &Scope;

    #[allow(clippy::too_many_arguments)]
    fn get_string_matches(
        &self,
        content: &str,
        path: &Path,
        caches: &mut CachePoolGuard<'_>,
        group_data: &mut Self::GroupData,
        exclusion_check: &ExclusionCheck<'_>,
        excluded_matches: &mut AHashSet<String>,
        match_emitter: &mut dyn MatchEmitter,
        should_keywords_match_event_paths: bool,
    );

    // Whether a match from this rule should be excluded (marked as a false-positive)
    // if the content of this match was found in a match from an excluded scope
    fn should_exclude_multipass_v0(&self) -> bool {
        // default is to NOT use Multi-pass V0
        false
    }

    fn on_excluded_match_multipass_v0(&self) {
        // default is to do nothing
    }

    fn get_match_validation_type(&self) -> Option<&MatchValidationType>;

    // This is the match validation type key used in the match_validators_per_type map
    fn get_internal_match_validation_type(&self) -> Option<&InternalMatchValidationType>;
}

impl<T> RuleConfig for Box<T>
where
    T: RuleConfig + ?Sized,
{
    fn convert_to_compiled_rule(
        &self,
        rule_index: usize,
        labels: Labels,
        cache_pool_builder: &mut CachePoolBuilder,
    ) -> Result<Box<dyn CompiledRuleDyn>, CreateScannerError> {
        self.as_ref()
            .convert_to_compiled_rule(rule_index, labels, cache_pool_builder)
    }

    fn get_match_validation_type(&self) -> Option<&MatchValidationType> {
        self.as_ref().get_match_validation_type()
    }
}

#[derive(Debug, PartialEq, Clone)]
struct ScannerFeatures {
    pub should_keywords_match_event_paths: bool,
    pub add_implicit_index_wildcards: bool,
    pub multipass_v0_enabled: bool,
    pub return_matches: bool,
}

impl Default for ScannerFeatures {
    fn default() -> Self {
        Self {
            should_keywords_match_event_paths: false,
            add_implicit_index_wildcards: false,
            multipass_v0_enabled: true,

            return_matches: false,
        }
    }
}

pub struct Scanner {
    rules: Vec<Box<dyn CompiledRuleDyn>>,
    scoped_ruleset: ScopedRuleSet,
    cache_pool: CachePool,
    scanner_features: ScannerFeatures,
    metrics: ScannerMetrics,

    match_validators_per_type: AHashMap<InternalMatchValidationType, Box<dyn MatchValidator>>,
}

impl Scanner {
    pub fn builder(rules: &[Arc<dyn RuleConfig>]) -> ScannerBuilder {
        ScannerBuilder::new(rules)
    }

    // This function scans the given event with the rules configured in the scanner.
    // The event parameter is a mutable reference to the event that should be scanned (implemented the Event trait).
    // The blocked_rules_idx parameter is a list of rule indices that should be skipped for this scan.
    // this list shall be small (<10), so a linear search is acceptable otherwise performance will be impacted.
    // The return value is a list of RuleMatch objects, which contain information about the matches that were found.
    pub fn scan<E: Event>(&self, event: &mut E, blocked_rules_idx: Vec<usize>) -> Vec<RuleMatch> {
        // This is a set of caches (1 for each rule) that can be used for scanning. This is obtained once per scan to reduce
        // lock contention. (Normally it has to be obtained for each regex scan individually)
        let caches: regex_automata::util::pool::PoolGuard<
            '_,
            Vec<regex_automata::meta::Cache>,
            Box<dyn Fn() -> Vec<regex_automata::meta::Cache> + Send + Sync>,
        > = self.cache_pool.get();

        // All matches, after some (but not all) false-positives have been removed.
        // This is a vec of vecs, where each inner vec is a set of matches for a single path.
        let mut rule_matches_list = vec![];

        let mut excluded_matches = AHashSet::new();

        // Measure detection time
        let start = std::time::Instant::now();
        self.scoped_ruleset.visit_string_rule_combinations(
            event,
            ScannerContentVisitor {
                scanner: self,
                caches,
                rule_matches: &mut rule_matches_list,
                blocked_rules: &blocked_rules_idx,
                excluded_matches: &mut excluded_matches,
            },
        );
        let mut output_rule_matches = vec![];

        for (path, rule_matches) in &mut rule_matches_list {
            // All rule matches in each inner list are for a single path, so they can be processed independently.
            event.visit_string_mut(path, |content| {
                if self.scanner_features.multipass_v0_enabled {
                    // Now that the `excluded_matches` set is fully populated, filter out any matches
                    // that are the same as excluded matches (also known as "Multi-pass V0")
                    rule_matches.retain(|rule_match| {
                        if self.rules[rule_match.rule_index].should_exclude_multipass_v0() {
                            let is_false_positive = excluded_matches
                                .contains(&content[rule_match.utf8_start..rule_match.utf8_end]);
                            if is_false_positive && self.scanner_features.multipass_v0_enabled {
                                self.rules[rule_match.rule_index].on_excluded_match_multipass_v0();
                            }
                            !is_false_positive
                        } else {
                            true
                        }
                    });
                }

                self.sort_and_remove_overlapping_rules::<E::Encoding>(rule_matches);

                let will_mutate = rule_matches.iter().any(|rule_match| {
                    self.rules[rule_match.rule_index]
                        .get_match_action()
                        .is_mutating()
                });

                self.apply_match_actions(content, path, rule_matches, &mut output_rule_matches);

                will_mutate
            });
        }
        // Record detection time
        self.metrics
            .duration_ns
            .increment(start.elapsed().as_nanos() as u64);
        // Add number of scanned events
        self.metrics.num_scanned_events.increment(1);
        // Add number of matches
        self.metrics
            .match_count
            .increment(output_rule_matches.len() as u64);

        output_rule_matches
    }

    pub async fn validate_matches(
        &self,
        rule_matches: &mut Vec<RuleMatch>,
    ) -> Result<(), MatchValidationError> {
        if !self.scanner_features.return_matches {
            return Err(MatchValidationError::NoMatchValidationType);
        }
        // Create MatchValidatorRuleMatch per match_validator_type to pass it to each match_validator
        let mut match_validator_rule_match_per_type = AHashMap::new();
        for rule_match in rule_matches.drain(..) {
            let rule = &self.rules[rule_match.rule_index];
            if let Some(match_validation_type) = rule.get_internal_match_validation_type() {
                if !match_validator_rule_match_per_type.contains_key(match_validation_type) {
                    match_validator_rule_match_per_type.insert(match_validation_type, Vec::new());
                }
                match_validator_rule_match_per_type
                    .get_mut(match_validation_type)
                    .unwrap()
                    .push(rule_match);
            }
        }

        // Call the validate per match_validator_type with their matches and the RuleMatch list and collect the results
        let futures = match_validator_rule_match_per_type.iter_mut().filter_map(
            |(match_validation_type, matches_per_type)| {
                let match_validator = self.match_validators_per_type.get(match_validation_type);
                match_validator.map(|match_validator| {
                    match_validator
                        .as_ref()
                        .validate(matches_per_type, &self.rules)
                })
            },
        );

        // Wait for all result to complete
        let _ = futures::future::join_all(futures).await;
        // Refill the rule_matches with the validated matches
        for (_, mut matches) in match_validator_rule_match_per_type {
            rule_matches.append(&mut matches);
        }

        // Sort rule_matches by start index
        rule_matches.sort_by_key(|rule_match| rule_match.start_index);
        Ok(())
    }

    /// Apply mutations from actions, and shift indices to match the mutated values.
    /// This assumes the matches are all from the content given, and are sorted by start index.
    fn apply_match_actions<E: Encoding>(
        &self,
        content: &mut String,
        path: &Path<'static>,
        rule_matches: &mut [InternalRuleMatch<E>],
        output_rule_matches: &mut Vec<RuleMatch>,
    ) {
        let mut utf8_byte_delta: isize = 0;
        let mut custom_index_delta: <E>::IndexShift = <E>::zero_shift();

        for rule_match in rule_matches {
            output_rule_matches.push(self.apply_match_actions_for_string::<E>(
                content,
                path.clone(),
                rule_match,
                &mut utf8_byte_delta,
                &mut custom_index_delta,
            ));
        }
    }

    /// This will be called once for each match of a single string. The rules must be passed in in order of the start index. Mutating rules must not overlap.
    fn apply_match_actions_for_string<E: Encoding>(
        &self,
        content: &mut String,
        path: Path<'static>,
        rule_match: &InternalRuleMatch<E>,
        // The current difference in length between the original and mutated string
        utf8_byte_delta: &mut isize,

        // The difference between the custom index on the original string and the mutated string
        custom_index_delta: &mut <E>::IndexShift,
    ) -> RuleMatch {
        let rule = &self.rules[rule_match.rule_index];

        let custom_start =
            (<E>::get_index(&rule_match.custom_start, rule_match.utf8_start) as isize
                + <E>::get_shift(custom_index_delta, *utf8_byte_delta)) as usize;

        let mut matched_content_copy = None;

        if self.scanner_features.return_matches {
            // This copies part of the is_mutating block but is seperate since can't mix compilation condition and code condition
            let mutated_utf8_match_start =
                (rule_match.utf8_start as isize + *utf8_byte_delta) as usize;
            let mutated_utf8_match_end = (rule_match.utf8_end as isize + *utf8_byte_delta) as usize;

            // Matches for mutating rules must have valid indices
            debug_assert!(content.is_char_boundary(mutated_utf8_match_start));
            debug_assert!(content.is_char_boundary(mutated_utf8_match_end));

            let matched_content = &content[mutated_utf8_match_start..mutated_utf8_match_end];
            matched_content_copy = Some(matched_content.to_string());
        }

        if rule.get_match_action().is_mutating() {
            let mutated_utf8_match_start =
                (rule_match.utf8_start as isize + *utf8_byte_delta) as usize;
            let mutated_utf8_match_end = (rule_match.utf8_end as isize + *utf8_byte_delta) as usize;

            // Matches for mutating rules must have valid indices
            debug_assert!(content.is_char_boundary(mutated_utf8_match_start));
            debug_assert!(content.is_char_boundary(mutated_utf8_match_end));

            let matched_content = &content[mutated_utf8_match_start..mutated_utf8_match_end];
            if let Some(replacement) = rule.get_match_action().get_replacement(matched_content) {
                let before_replacement = &matched_content[replacement.start..replacement.end];

                // update indices to match the new mutated content
                <E>::adjust_shift(
                    custom_index_delta,
                    before_replacement,
                    &replacement.replacement,
                );
                *utf8_byte_delta +=
                    replacement.replacement.len() as isize - before_replacement.len() as isize;

                let replacement_start = mutated_utf8_match_start + replacement.start;
                let replacement_end = mutated_utf8_match_start + replacement.end;
                content.replace_range(replacement_start..replacement_end, &replacement.replacement);
            }
        }

        let shift_offset = <E>::get_shift(custom_index_delta, *utf8_byte_delta);
        let custom_end = (<E>::get_index(&rule_match.custom_end, rule_match.utf8_end) as isize
            + shift_offset) as usize;

        let rule = &self.rules[rule_match.rule_index];

        let match_status: MatchStatus = if rule.get_match_validation_type().is_some() {
            MatchStatus::NotChecked
        } else {
            MatchStatus::NotAvailable
        };

        RuleMatch {
            rule_index: rule_match.rule_index,
            path,
            replacement_type: rule.get_match_action().replacement_type(),
            start_index: custom_start,
            end_index_exclusive: custom_end,
            shift_offset,
            match_value: matched_content_copy,
            match_status,
        }
    }

    fn sort_and_remove_overlapping_rules<E: Encoding>(
        &self,
        rule_matches: &mut Vec<InternalRuleMatch<E>>,
    ) {
        // Some of the scanner code relies on the behavior here, such as the sort order and removal of overlapping mutating rules.
        // Be very careful if this function is modified.

        rule_matches.sort_unstable_by(|a, b| {
            // Mutating rules are a higher priority (earlier in the list)
            let ord = self.rules[a.rule_index]
                .get_match_action()
                .is_mutating()
                .cmp(&self.rules[b.rule_index].get_match_action().is_mutating())
                .reverse();

            // Earlier start offset
            let ord = ord.then(a.utf8_start.cmp(&b.utf8_start));

            // Longer matches
            let ord = ord.then(a.len().cmp(&b.len()).reverse());

            // Matches from earlier rules
            let ord = ord.then(a.rule_index.cmp(&b.rule_index));

            // swap the order of everything so matches can be efficiently popped off the back as they are processed
            ord.reverse()
        });

        let mut retained_rules: Vec<InternalRuleMatch<E>> = vec![];

        'rule_matches: while let Some(rule_match) = rule_matches.pop() {
            if self.rules[rule_match.rule_index]
                .get_match_action()
                .is_mutating()
            {
                // Mutating rules are kept only if they don't overlap with a previous rule.
                if let Some(last) = retained_rules.last() {
                    if last.utf8_end > rule_match.utf8_start {
                        continue;
                    }
                }
            } else {
                // Only retain if it doesn't overlap with any other rule. Since mutating matches are sorted before non-mutated matches
                // this needs to check all retained matches (instead of just the last one)
                for retained_rule in &retained_rules {
                    if retained_rule.utf8_start < rule_match.utf8_end
                        && retained_rule.utf8_end > rule_match.utf8_start
                    {
                        continue 'rule_matches;
                    }
                }
            };
            retained_rules.push(rule_match);
        }

        // ensure rules are sorted by start index (other parts of the library required this to function correctly)
        retained_rules.sort_unstable_by_key(|rule_match| rule_match.utf8_start);

        *rule_matches = retained_rules;
    }
}

impl Drop for Scanner {
    fn drop(&mut self) {
        let stats = &*GLOBAL_STATS;
        stats.scanner_deletions.increment(1);
        stats.decrement_total_scanners();
    }
}

#[derive(Default)]
pub struct ScannerBuilder<'a> {
    rules: &'a [Arc<dyn RuleConfig>],
    labels: Labels,
    scanner_features: ScannerFeatures,
}

impl ScannerBuilder<'_> {
    pub fn new(rules: &[Arc<dyn RuleConfig>]) -> ScannerBuilder {
        ScannerBuilder {
            rules,
            labels: Labels::empty(),
            scanner_features: ScannerFeatures::default(),
        }
    }

    pub fn labels(mut self, labels: Labels) -> Self {
        self.labels = labels;
        self
    }

    pub fn with_keywords_should_match_event_paths(mut self, value: bool) -> Self {
        self.scanner_features.should_keywords_match_event_paths = value;
        self
    }

    pub fn with_implicit_wildcard_indexes_for_scopes(mut self, value: bool) -> Self {
        self.scanner_features.add_implicit_index_wildcards = value;
        self
    }

    /// Enables/Disables the Multipass V0 feature. This defaults to TRUE.
    /// Multipass V0 saves matches from excluded scopes, and marks any identical
    /// matches in included scopes as a false positive.
    pub fn with_multipass_v0(mut self, value: bool) -> Self {
        self.scanner_features.multipass_v0_enabled = value;
        self
    }

    pub fn build(self) -> Result<Scanner, CreateScannerError> {
        let mut scanner_features = self.scanner_features.clone();
        let mut cache_pool_builder = CachePoolBuilder::new();
        let mut match_validators_per_type = AHashMap::new();

        for rule in self.rules.iter() {
            if let Some(match_validation_type) = rule.get_match_validation_type() {
                if match_validation_type.can_create_match_validator() {
                    let internal_type = match_validation_type.get_internal_match_validation_type();
                    if !match_validators_per_type.contains_key(&internal_type) {
                        match_validators_per_type.insert(
                            internal_type,
                            new_match_validator_from_type(match_validation_type),
                        );
                        // Let's add return_matches to the scanner features
                        scanner_features.return_matches = true;
                    }
                }
            }
        }

        let compiled_rules = self
            .rules
            .iter()
            .enumerate()
            .map(|(rule_index, config)| {
                config.convert_to_compiled_rule(
                    rule_index,
                    self.labels.clone(),
                    &mut cache_pool_builder,
                )
            })
            .collect::<Result<Vec<Box<dyn CompiledRuleDyn>>, CreateScannerError>>()?;

        let scoped_ruleset = ScopedRuleSet::new(
            &compiled_rules
                .iter()
                .map(|rule| rule.get_scope().clone())
                .collect::<Vec<_>>(),
        )
        .with_implicit_index_wildcards(self.scanner_features.add_implicit_index_wildcards);

        let cache_pool = cache_pool_builder.build();

        {
            let stats = &*GLOBAL_STATS;

            let caches = cache_pool.get();
            let total_cache_size: usize = caches
                .iter()
                .map(|x| x.memory_usage() + std::mem::size_of::<Cache>())
                .sum();

            stats.scanner_creations.increment(1);
            stats.increment_total_scanners();
            stats
                .regex_cache_per_scanner
                .record(total_cache_size as f64);
            stats
                .number_of_rules_per_scanner
                .record(self.rules.len() as f64);
        }

        Ok(Scanner {
            rules: compiled_rules,
            scoped_ruleset,
            cache_pool,
            scanner_features,
            metrics: ScannerMetrics::new(&self.labels),
            match_validators_per_type,
        })
    }
}

struct ScannerContentVisitor<'a, E: Encoding> {
    scanner: &'a Scanner,
    caches: CachePoolGuard<'a>,
    rule_matches: &'a mut Vec<(crate::Path<'static>, Vec<InternalRuleMatch<E>>)>,
    // Rules that shall be skipped for this scan
    // This list shall be small (<10), so a linear search is acceptable
    blocked_rules: &'a Vec<usize>,
    excluded_matches: &'a mut AHashSet<String>,
}

impl<'a, E: Encoding> ContentVisitor<'a> for ScannerContentVisitor<'a, E> {
    fn visit_content<'b>(
        &'b mut self,
        path: &crate::Path<'a>,
        content: &str,
        mut rule_visitor: crate::scoped_ruleset::RuleIndexVisitor,
        exclusion_check: ExclusionCheck<'b>,
    ) -> bool {
        // matches for a single path
        let mut path_rules_matches = vec![];

        // Create a map of per rule type data that can be shared between rules of the same type
        let mut group_data: AHashMap<TypeId, Box<dyn Any>> = AHashMap::new();

        rule_visitor.visit_rule_indices(|rule_index| {
            if self.blocked_rules.contains(&rule_index) {
                return;
            }
            let rule = &self.scanner.rules[rule_index];
            {
                // creating the emitter is basically free, it will get mostly optimized away
                let mut emitter = |rule_match: StringMatch| {
                    path_rules_matches.push(InternalRuleMatch {
                        rule_index,
                        utf8_start: rule_match.start,
                        utf8_end: rule_match.end,
                        custom_start: E::zero_index(),
                        custom_end: E::zero_index(),
                    });
                };

                rule.get_string_matches(
                    content,
                    path,
                    &mut self.caches,
                    &mut group_data,
                    &exclusion_check,
                    self.excluded_matches,
                    &mut emitter,
                    self.scanner
                        .scanner_features
                        .should_keywords_match_event_paths,
                );
            }
        });

        // calculate_indices requires that matches are sorted by start index
        path_rules_matches.sort_unstable_by_key(|rule_match| rule_match.utf8_start);

        E::calculate_indices(
            content,
            path_rules_matches
                .iter_mut()
                .map(|rule_match: &mut InternalRuleMatch<E>| EncodeIndices {
                    utf8_start: rule_match.utf8_start,
                    utf8_end: rule_match.utf8_end,
                    custom_start: &mut rule_match.custom_start,
                    custom_end: &mut rule_match.custom_end,
                }),
        );

        // If there are any matches, the string will need to be accessed to check for false positives from
        // excluded matches, any to potentially mutate the string.
        let has_match = !path_rules_matches.is_empty();

        if has_match {
            self.rule_matches
                .push((path.into_static(), path_rules_matches));
        }

        has_match
    }
}

// Calculates the next starting position for a regex match if a the previous match is a false positive
fn get_next_regex_start(content: &str, regex_match: &Match) -> Option<usize> {
    // The next valid UTF8 char after the start of the regex match is used
    if let Some((i, _)) = content[regex_match.start()..].char_indices().nth(1) {
        Some(regex_match.start() + i)
    } else {
        // There are no more chars left in the string to scan
        None
    }
}

fn is_false_positive_match(
    regex_match: &Match,
    rule: &RegexCompiledRule,
    content: &str,
    check_excluded_keywords: bool,
) -> bool {
    if check_excluded_keywords {
        if let Some(excluded_keywords) = &rule.excluded_keywords {
            if excluded_keywords.is_false_positive_match(content, regex_match.start()) {
                return true;
            }
        }
    }

    if let Some(validator) = rule.validator.as_ref() {
        if !validator.is_valid_match(&content[regex_match.range()]) {
            return true;
        };
    }
    false
}

#[cfg(test)]
mod test {
    use super::cache_pool::{CachePoolBuilder, CachePoolGuard};
    use super::CompiledRuleDyn;
    use super::*;
    use super::{MatchEmitter, ScannerBuilder, StringMatch};
    use crate::match_action::{MatchAction, MatchActionValidationError};

    use crate::match_validation::config::{AwsConfig, AwsType, MatchValidationType};

    use crate::match_validation::http_validator::HttpValidatorConfigBuilder;
<<<<<<< HEAD

    use crate::match_validation::validator_utils::generate_aws_headers_and_body;

=======
    #[cfg(feature = "match_validation")]
>>>>>>> 7b7ce82e
    use crate::observability::labels::Labels;
    use crate::scanner::regex_rule::config::{
        ProximityKeywordsConfig, RegexRuleConfig, SecondaryValidator, SecondaryValidator::*,
    };
<<<<<<< HEAD

    use std::{fmt, time::Duration};
=======
    #[cfg(feature = "match_validation")]
    use std::time::Duration;

    #[cfg(feature = "match_validation")]
    use crate::match_validation::validator_utils::generate_aws_headers_and_body;
    #[cfg(feature = "match_validation")]
    use httpmock::{Method::GET, Method::POST, MockServer};
    #[cfg(feature = "match_validation")]
    use std::fmt;
>>>>>>> 7b7ce82e

    use crate::scanner::scope::Scope;
    use crate::scanner::{get_next_regex_start, CreateScannerError, Scanner};
    use crate::scoped_ruleset::ExclusionCheck;
    use crate::validation::RegexValidationError;

    use crate::{simple_event::SimpleEvent, PartialRedactDirection, Path, PathSegment, RuleMatch};
    use crate::{Encoding, Utf8Encoding};
    use ahash::AHashSet;
<<<<<<< HEAD

    use httpmock::{Method::GET, Method::POST, MockServer};
=======
>>>>>>> 7b7ce82e
    use regex_automata::Match;
    use std::collections::BTreeMap;

    use super::CompiledRule;
    use super::RuleConfig;

    pub struct DumbRuleConfig {}

    pub struct DumbCompiledRule {
        pub match_action: MatchAction,
        pub scope: Scope,
    }

    impl CompiledRule for DumbCompiledRule {
        type GroupData = ();

        fn get_match_action(&self) -> &MatchAction {
            &self.match_action
        }
        fn get_scope(&self) -> &Scope {
            &self.scope
        }
        fn get_string_matches(
            &self,
            _content: &str,
            _path: &Path,
            _caches: &mut CachePoolGuard<'_>,
            _group_data: &mut Self::GroupData,
            _exclusion_check: &ExclusionCheck<'_>,
            _excluded_matches: &mut AHashSet<String>,
            match_emitter: &mut dyn MatchEmitter,
            _should_keywords_match_event_paths: bool,
        ) {
            match_emitter.emit(StringMatch { start: 10, end: 16 });
        }

        fn get_match_validation_type(&self) -> Option<&MatchValidationType> {
            None
        }

        fn get_internal_match_validation_type(&self) -> Option<&InternalMatchValidationType> {
            None
        }
    }

    impl RuleConfig for DumbRuleConfig {
        fn convert_to_compiled_rule(
            &self,
            _content: usize,
            _: Labels,
            _: &mut CachePoolBuilder,
        ) -> Result<Box<dyn CompiledRuleDyn>, CreateScannerError> {
            Ok(Box::new(DumbCompiledRule {
                match_action: MatchAction::Redact {
                    replacement: "[REDACTED]".to_string(),
                },
                scope: Scope::default(),
            }))
        }

        fn get_match_validation_type(&self) -> Option<&MatchValidationType> {
            None
        }
    }

    #[test]
    fn dumb_custom_rule() {
        let scanner = ScannerBuilder::new(&[Arc::new(DumbRuleConfig {})])
            .with_keywords_should_match_event_paths(true)
            .build()
            .unwrap();

        let mut input = "this is a secret with random data".to_owned();

        let matched_rules = scanner.scan(&mut input, vec![]);

        assert_eq!(matched_rules.len(), 1);
        assert_eq!(input, "this is a [REDACTED] with random data");
    }

    #[test]
    fn test_mixed_rules() {
        let scanner = ScannerBuilder::new(&[
            Arc::new(DumbRuleConfig {}),
            RegexRuleConfig::new("secret")
                .match_action(MatchAction::Redact {
                    replacement: "[SECRET]".to_string(),
                })
                .build(),
        ])
        .with_keywords_should_match_event_paths(true)
        .build()
        .unwrap();

        let mut input = "this is a dumbss with random data and a secret".to_owned();

        let matched_rules = scanner.scan(&mut input, vec![]);

        assert_eq!(matched_rules.len(), 2);
        assert_eq!(
            input,
            "this is a [REDACTED] with random data and a [SECRET]"
        );
    }

    #[test]
    fn simple_redaction() {
        let scanner = ScannerBuilder::new(&[RegexRuleConfig::new("secret")
            .match_action(MatchAction::Redact {
                replacement: "[REDACTED]".to_string(),
            })
            .build()])
        .with_keywords_should_match_event_paths(true)
        .build()
        .unwrap();

        let mut input = "text with secret".to_owned();

        let matched_rules = scanner.scan(&mut input, vec![]);

        assert_eq!(matched_rules.len(), 1);
        assert_eq!(input, "text with [REDACTED]");
    }

    #[test]
    fn simple_redaction_with_additional_labels() {
        let scanner = ScannerBuilder::new(&[RegexRuleConfig::new("secret")
            .match_action(MatchAction::Redact {
                replacement: "[REDACTED]".to_string(),
            })
            .build()])
        .labels(Labels::new(&[("key".to_string(), "value".to_string())]))
        .with_keywords_should_match_event_paths(true)
        .build()
        .unwrap();

        let mut input = "text with secret".to_owned();

        let matched_rules = scanner.scan(&mut input, vec![]);

        assert_eq!(matched_rules.len(), 1);
        assert_eq!(input, "text with [REDACTED]");
    }

    #[test]
    fn should_fail_on_compilation_error() {
        let scanner_result = ScannerBuilder::new(&[RegexRuleConfig::new("\\u").build()])
            .with_keywords_should_match_event_paths(true)
            .build();
        assert!(scanner_result.is_err());
        assert_eq!(
            scanner_result.err().unwrap(),
            CreateScannerError::InvalidRegex(RegexValidationError::InvalidSyntax)
        )
    }

    #[test]
    fn should_validate_zero_char_count_partial_redact() {
        let scanner_result = ScannerBuilder::new(&[RegexRuleConfig::new("secret")
            .match_action(MatchAction::PartialRedact {
                direction: PartialRedactDirection::LastCharacters,
                character_count: 0,
            })
            .build()])
        .with_keywords_should_match_event_paths(true)
        .build();

        assert!(scanner_result.is_err());
        assert_eq!(
            scanner_result.err().unwrap(),
            CreateScannerError::InvalidMatchAction(
                MatchActionValidationError::PartialRedactionNumCharsZero
            )
        )
    }

    #[test]
    fn multiple_replacements() {
        let scanner = ScannerBuilder::new(&[RegexRuleConfig::new("\\d")
            .match_action(MatchAction::Redact {
                replacement: "[REDACTED]".to_string(),
            })
            .build()])
        .with_keywords_should_match_event_paths(true)
        .build()
        .unwrap();

        let mut content = "testing 1 2 3".to_string();

        let matches = scanner.scan(&mut content, vec![]);

        assert_eq!(content, "testing [REDACTED] [REDACTED] [REDACTED]");
        assert_eq!(matches.len(), 3);
    }

    #[test]
    fn match_rule_index() {
        let scanner = ScannerBuilder::new(&[
            RegexRuleConfig::new("a").build(),
            RegexRuleConfig::new("b").build(),
        ])
        .with_keywords_should_match_event_paths(true)
        .build()
        .unwrap();

        let mut content = "a b".to_string();

        let matches = scanner.scan(&mut content, vec![]);

        assert_eq!(content, "a b");
        assert_eq!(matches.len(), 2);
        assert_eq!(matches[0].rule_index, 0);
        assert_eq!(
            (
                matches[0].start_index,
                matches[0].end_index_exclusive,
                matches[0].shift_offset
            ),
            (0, 1, 0)
        );
        assert_eq!(matches[1].rule_index, 1);
        assert_eq!(
            (
                matches[1].start_index,
                matches[1].end_index_exclusive,
                matches[1].shift_offset
            ),
            (2, 3, 0)
        );
    }

    #[test]
    fn test_indices() {
        let test_builder = RegexRuleConfig::new("test");
        let detect_test_rule = test_builder.build();
        let redact_test_rule = test_builder
            .match_action(MatchAction::Redact {
                replacement: "[test]".to_string(),
            })
            .build();
        let redact_test_rule_2 = RegexRuleConfig::new("ab")
            .match_action(MatchAction::Redact {
                replacement: "[ab]".to_string(),
            })
            .build();

        let test_cases = vec![
            (vec![detect_test_rule.clone()], "test1", vec![(0, 4, 0)]),
            (vec![redact_test_rule.clone()], "test2", vec![(0, 6, 2)]),
            (vec![redact_test_rule.clone()], "xtestx", vec![(1, 7, 2)]),
            (
                vec![redact_test_rule.clone()],
                "xtestxtestx",
                vec![(1, 7, 2), (8, 14, 4)],
            ),
            (
                vec![redact_test_rule_2.clone()],
                "xtestxabx",
                vec![(6, 10, 2)],
            ),
            (
                vec![redact_test_rule_2.clone(), redact_test_rule.clone()],
                "xtestxabx",
                vec![(1, 7, 2), (8, 12, 4)],
            ),
            (
                vec![detect_test_rule.clone(), redact_test_rule_2.clone()],
                "ab-test",
                vec![(0, 4, 2), (5, 9, 2)],
            ),
        ];

        for (rule_config, input, expected_indices) in test_cases {
            let scanner = ScannerBuilder::new(rule_config.leak())
                .with_keywords_should_match_event_paths(true)
                .build()
                .unwrap();
            let mut input = input.to_string();
            let matches = scanner.scan(&mut input, vec![]);

            assert_eq!(matches.len(), expected_indices.len());
            for (rule_match, expected_range) in matches.iter().zip(expected_indices) {
                assert_eq!(
                    (
                        rule_match.start_index,
                        rule_match.end_index_exclusive,
                        rule_match.shift_offset
                    ),
                    expected_range
                );
            }
        }
    }

    #[test]
    fn test_included_keywords_match_content() {
        let redact_test_rule = RegexRuleConfig::new("world")
            .match_action(MatchAction::Redact {
                replacement: "[REDACTED]".to_string(),
            })
            .proximity_keywords(ProximityKeywordsConfig {
                look_ahead_character_count: 30,
                included_keywords: vec!["hello".to_string()],
                excluded_keywords: vec![],
            })
            .build();

        let scanner = ScannerBuilder::new(&[redact_test_rule])
            .with_keywords_should_match_event_paths(true)
            .build()
            .unwrap();
        let mut content = "hello world".to_string();
        let matches = scanner.scan(&mut content, vec![]);
        assert_eq!(content, "hello [REDACTED]");
        assert_eq!(matches.len(), 1);

        let mut content = "he**o world".to_string();
        let matches = scanner.scan(&mut content, vec![]);
        assert_eq!(content, "he**o world");
        assert_eq!(matches.len(), 0);

        let mut content = "world hello world".to_string();
        let matches = scanner.scan(&mut content, vec![]);
        assert_eq!(content, "world hello [REDACTED]");
        assert_eq!(matches.len(), 1);
    }

    fn build_test_scanner(should_keywords_match_event_paths: bool) -> Scanner {
        let redact_test_rule = RegexRuleConfig::new("world")
            .match_action(MatchAction::Redact {
                replacement: "[REDACTED]".to_string(),
            })
            .proximity_keywords(ProximityKeywordsConfig {
                look_ahead_character_count: 30,
                included_keywords: vec!["awsAccess".to_string(), "access/key".to_string()],
                excluded_keywords: vec![],
            })
            .build();

        return Scanner::builder(&[redact_test_rule])
            .with_keywords_should_match_event_paths(should_keywords_match_event_paths)
            .build()
            .unwrap();
    }

    #[test]
    fn test_included_keywords_match_path_feature_disabled() {
        let scanner = build_test_scanner(false);

        let mut content = SimpleEvent::Map(BTreeMap::from([(
            "aws".to_string(),
            SimpleEvent::Map(BTreeMap::from([(
                "access".to_string(),
                SimpleEvent::String("hello world".to_string()),
            )])),
        )]));

        let matches = scanner.scan(&mut content, vec![]);
        assert_eq!(matches.len(), 0);
    }

    #[test]
    fn test_included_keywords_match_path() {
        let scanner = build_test_scanner(true);

        let mut content = SimpleEvent::Map(BTreeMap::from([(
            "aws".to_string(),
            SimpleEvent::Map(BTreeMap::from([(
                "access".to_string(),
                SimpleEvent::String("hello world".to_string()),
            )])),
        )]));

        let matches = scanner.scan(&mut content, vec![]);
        assert_eq!(matches.len(), 1);
    }

    #[test]
    fn test_included_keywords_match_path_case_insensitive() {
        let scanner = build_test_scanner(true);

        let mut content = SimpleEvent::Map(BTreeMap::from([(
            "access".to_string(),
            SimpleEvent::Map(BTreeMap::from([(
                "KEY".to_string(),
                SimpleEvent::String("hello world".to_string()),
            )])),
        )]));

        let matches = scanner.scan(&mut content, vec![]);
        assert_eq!(matches.len(), 1);
    }

    #[test]
    fn test_included_keywords_path_not_matching() {
        let scanner = build_test_scanner(true);

        let mut content = SimpleEvent::Map(BTreeMap::from([(
            "aws".to_string(),
            SimpleEvent::List(vec![
                SimpleEvent::Map(BTreeMap::from([(
                    "key".to_string(),
                    SimpleEvent::String("hello world".to_string()),
                )])),
                SimpleEvent::Map(BTreeMap::from([(
                    "access".to_string(),
                    SimpleEvent::String("hello".to_string()),
                )])),
            ]),
        )]));

        let matches = scanner.scan(&mut content, vec![]);
        assert_eq!(matches.len(), 0);
    }

    #[test]
    fn test_included_keywords_path_with_uncaught_separator_symbol() {
        let scanner = build_test_scanner(true);

        let mut content = SimpleEvent::Map(BTreeMap::from([(
            "aws%access".to_string(),
            SimpleEvent::String("hello".to_string()),
        )]));

        let matches = scanner.scan(&mut content, vec![]);
        assert_eq!(matches.len(), 0);
    }

    #[test]
    fn test_included_keywords_path_deep() {
        let scanner = build_test_scanner(true);

        let mut content = SimpleEvent::Map(BTreeMap::from([(
            "aws".to_string(),
            SimpleEvent::List(vec![
                SimpleEvent::Map(BTreeMap::from([(
                    "key".to_string(),
                    SimpleEvent::String("hello world".to_string()),
                )])),
                SimpleEvent::Map(BTreeMap::from([
                    (
                        "access".to_string(),
                        SimpleEvent::Map(BTreeMap::from([(
                            "random_key".to_string(),
                            SimpleEvent::String("hello world".to_string()),
                        )])),
                    ),
                    (
                        "another_key".to_string(),
                        SimpleEvent::String("hello world".to_string()),
                    ),
                ])),
            ]),
        )]));

        let matches = scanner.scan(&mut content, vec![]);
        assert_eq!(matches.len(), 1);
    }

    #[test]
    fn test_blocked_rules() {
        let redact_test_rule = RegexRuleConfig::new("world")
            .match_action(MatchAction::Redact {
                replacement: "[REDACTED]".to_string(),
            })
            .build();

        let scanner = ScannerBuilder::new(&[redact_test_rule]).build().unwrap();
        let mut content = "hello world".to_string();

        // Scan with no blocked rules
        let matches = scanner.scan(&mut content, vec![]);
        assert_eq!(content, "hello [REDACTED]");
        assert_eq!(matches.len(), 1);

        // Scan with blocked rules
        let mut content = "hello world".to_string();
        let matches = scanner.scan(&mut content, vec![0]);
        assert_eq!(content, "hello world");
        assert_eq!(matches.len(), 0);
    }

    #[test]
    fn test_excluded_keywords() {
        let redact_test_rule = RegexRuleConfig::new("world")
            .match_action(MatchAction::Redact {
                replacement: "[REDACTED]".to_string(),
            })
            .proximity_keywords(ProximityKeywordsConfig {
                look_ahead_character_count: 30,
                included_keywords: vec![],
                excluded_keywords: vec!["hello".to_string()],
            })
            .build();

        let scanner = ScannerBuilder::new(&[redact_test_rule])
            .with_keywords_should_match_event_paths(true)
            .build()
            .unwrap();
        let mut content = "hello world".to_string();
        let matches = scanner.scan(&mut content, vec![]);
        assert_eq!(content, "hello world");
        assert_eq!(matches.len(), 0);

        let mut content = "he**o world".to_string();
        let matches = scanner.scan(&mut content, vec![]);
        assert_eq!(content, "he**o [REDACTED]");
        assert_eq!(matches.len(), 1);
    }

    #[test]
    fn test_luhn_checksum() {
        let rule = RegexRuleConfig::new("(\\d{16})|((\\d{4} ){3}\\d{4})").match_action(
            MatchAction::Redact {
                replacement: "[credit card]".to_string(),
            },
        );

        let rule_with_checksum = rule.validator(SecondaryValidator::LuhnChecksum).build();

        let scanner = ScannerBuilder::new(&[rule.build()])
            .with_keywords_should_match_event_paths(true)
            .build()
            .unwrap();
        let mut content = "4556997807150071  4111 1111 1111 1111".to_string();
        let matches = scanner.scan(&mut content, vec![]);
        assert_eq!(matches.len(), 2);
        assert_eq!(content, "[credit card]  [credit card]");

        let scanner = ScannerBuilder::new(&[rule_with_checksum])
            .with_keywords_should_match_event_paths(true)
            .build()
            .unwrap();
        let mut content = "4556997807150071  4111 1111 1111 1111".to_string();
        let matches = scanner.scan(&mut content, vec![]);
        assert_eq!(matches.len(), 1);
        assert_eq!(content, "4556997807150071  [credit card]");
    }

    #[test]
    fn test_chinese_id_checksum() {
        let rule = RegexRuleConfig::new("\\d+").match_action(MatchAction::Redact {
            replacement: "[IDCARD]".to_string(),
        });

        let rule_with_checksum = rule.validator(ChineseIdChecksum).build();

        let scanner = ScannerBuilder::new(&[rule.build()])
            .with_keywords_should_match_event_paths(true)
            .build()
            .unwrap();
        let mut content = "513231200012121657 513231200012121651".to_string();
        let matches = scanner.scan(&mut content, vec![]);
        assert_eq!(matches.len(), 2);
        assert_eq!(content, "[IDCARD] [IDCARD]");

        let scanner = ScannerBuilder::new(&[rule_with_checksum])
            .with_keywords_should_match_event_paths(true)
            .build()
            .unwrap();
        let mut content = "513231200012121657 513231200012121651".to_string();
        let matches = scanner.scan(&mut content, vec![]);
        assert_eq!(matches.len(), 1);
        assert_eq!(content, "[IDCARD] 513231200012121651");
    }

    #[test]
    fn test_iban_checksum() {
        let rule_with_checksum = RegexRuleConfig::new("DE[0-9]+")
            .match_action(MatchAction::Redact {
                replacement: "[IBAN]".to_string(),
            })
            .validator(IbanChecker)
            .build();

        // Valid content with checksum
        let mut content = "number=DE44500105175407324931".to_string();
        let scanner = ScannerBuilder::new(&[rule_with_checksum.clone()])
            .build()
            .unwrap();
        let matches = scanner.scan(&mut content, vec![]);
        assert_eq!(matches.len(), 1);
        assert_eq!(content, "number=[IBAN]");

        // Invalid content with checksum
        let mut content = "number=DE34500105175407324931".to_string();
        let scanner = ScannerBuilder::new(&[rule_with_checksum.clone()])
            .build()
            .unwrap();
        let matches = scanner.scan(&mut content, vec![]);
        assert_eq!(matches.len(), 0);
        assert_eq!(content, "number=DE34500105175407324931");
    }

    #[test]
    fn test_github_token_checksum() {
        let rule = RegexRuleConfig::new("[^ ]+").match_action(MatchAction::Redact {
            replacement: "[GITHUB]".to_string(),
        });

        let rule_with_checksum = rule.validator(GithubTokenChecksum).build();

        let scanner = ScannerBuilder::new(&[rule.build()])
            .with_keywords_should_match_event_paths(true)
            .build()
            .unwrap();
        let mut content =
            "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 ghp_M7H4jxUDDWHP4kZ6A4dxlQYsQIWJuq11T4V5"
                .to_string();
        let matches = scanner.scan(&mut content, vec![]);
        assert_eq!(matches.len(), 2);
        assert_eq!(content, "[GITHUB] [GITHUB]");

        let scanner = ScannerBuilder::new(&[rule_with_checksum])
            .with_keywords_should_match_event_paths(true)
            .build()
            .unwrap();
        let mut content =
            "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 ghp_M7H4jxUDDWHP4kZ6A4dxlQYsQIWJuq11T4V5"
                .to_string();
        let matches = scanner.scan(&mut content, vec![]);
        assert_eq!(matches.len(), 1);
        assert_eq!(content, "[GITHUB] ghp_M7H4jxUDDWHP4kZ6A4dxlQYsQIWJuq11T4V5");
    }

    #[test]
    fn test_nhs_checksum() {
        let rule_with_checksum = RegexRuleConfig::new(".+")
            .match_action(MatchAction::Redact {
                replacement: "[NHS]".to_string(),
            })
            .validator(NhsCheckDigit)
            .build();

        let mut content = "1234567881".to_string();
        // Test matching NHS number with checksum
        let scanner = ScannerBuilder::new(&[rule_with_checksum.clone()])
            .build()
            .unwrap();
        let matches = scanner.scan(&mut content, vec![]);
        assert_eq!(matches.len(), 1);
        assert_eq!(content, "[NHS]");
    }

    #[test]
    fn test_overlapping_mutations() {
        // This reproduces a bug where overlapping mutations weren't filtered out, resulting in invalid
        // UTF-8 indices being calculated which resulted in a panic if they were used.

        let rule = RegexRuleConfig::new("hello")
            .match_action(MatchAction::Redact {
                replacement: "*".to_string(),
            })
            .build();

        let scanner = ScannerBuilder::new(&[rule.clone(), rule])
            .with_keywords_should_match_event_paths(true)
            .build()
            .unwrap();
        let mut content = "hello world".to_string();
        let matches = scanner.scan(&mut content, vec![]);
        assert_eq!(content, "* world");

        // The rule was cloned, so if this is only 1, the 2nd was filtered out
        assert_eq!(matches.len(), 1);
    }

    #[test]
    fn test_multiple_partial_redactions() {
        let rule = RegexRuleConfig::new("...")
            .match_action(MatchAction::PartialRedact {
                direction: PartialRedactDirection::FirstCharacters,
                character_count: 1,
            })
            .build();

        let scanner = ScannerBuilder::new(&[rule.clone(), rule])
            .with_keywords_should_match_event_paths(true)
            .build()
            .unwrap();
        let mut content = "hello world".to_string();
        let matches = scanner.scan(&mut content, vec![]);

        assert_eq!(matches.len(), 3);
        assert_eq!(content, "*el*o *orld");

        assert_eq!(
            matches[0],
            RuleMatch {
                rule_index: 0,
                path: Path::root(),
                replacement_type: crate::ReplacementType::PartialStart,
                start_index: 0,
                end_index_exclusive: 3,
                shift_offset: 0,

                match_value: None,

                match_status: MatchStatus::NotAvailable,
            }
        );

        assert_eq!(
            matches[1],
            RuleMatch {
                rule_index: 0,
                path: Path::root(),
                replacement_type: crate::ReplacementType::PartialStart,
                start_index: 3,
                end_index_exclusive: 6,
                shift_offset: 0,

                match_value: None,

                match_status: MatchStatus::NotAvailable,
            }
        );

        assert_eq!(
            matches[2],
            RuleMatch {
                rule_index: 0,
                path: Path::root(),
                replacement_type: crate::ReplacementType::PartialStart,
                start_index: 6,
                end_index_exclusive: 9,
                shift_offset: 0,

                match_value: None,

                match_status: MatchStatus::NotAvailable,
            }
        );
    }

    #[test]
    fn assert_scanner_is_sync_send() {
        // This ensures that the scanner is safe to use from multiple threads.
        fn assert_send<T: Send + Sync>() {}

        assert_send::<Scanner>();
    }

    #[test]
    fn matches_should_take_precedence_over_non_mutating_overlapping_matches() {
        let rule_0 = RegexRuleConfig::new("...")
            .match_action(MatchAction::None)
            .build();

        let rule_1 = RegexRuleConfig::new("...")
            .match_action(MatchAction::Redact {
                replacement: "***".to_string(),
            })
            .build();

        let scanner = ScannerBuilder::new(&[rule_0, rule_1])
            .with_keywords_should_match_event_paths(true)
            .build()
            .unwrap();
        let mut content = "hello world".to_string();
        let mut matches = scanner.scan(&mut content, vec![]);
        matches.sort();

        assert_eq!(matches.len(), 3);
        assert_eq!(content, "*********ld");

        assert_eq!(
            matches[0],
            RuleMatch {
                rule_index: 1,
                path: Path::root(),
                replacement_type: crate::ReplacementType::Placeholder,
                start_index: 0,
                end_index_exclusive: 3,
                shift_offset: 0,

                match_value: None,

                match_status: MatchStatus::NotAvailable,
            }
        );

        assert_eq!(
            matches[1],
            RuleMatch {
                rule_index: 1,
                path: Path::root(),
                replacement_type: crate::ReplacementType::Placeholder,
                start_index: 3,
                end_index_exclusive: 6,
                shift_offset: 0,

                match_value: None,

                match_status: MatchStatus::NotAvailable,
            }
        );

        assert_eq!(
            matches[2],
            RuleMatch {
                rule_index: 1,
                path: Path::root(),
                replacement_type: crate::ReplacementType::Placeholder,
                start_index: 6,
                end_index_exclusive: 9,
                shift_offset: 0,

                match_value: None,

                match_status: MatchStatus::NotAvailable,
            }
        );
    }

    #[test]
    fn test_overlapping_mutation_higher_priority() {
        // A mutating match is a higher priority even if it starts after a non-mutating match

        let rule_0 = RegexRuleConfig::new("abc")
            .match_action(MatchAction::None)
            .build();

        let rule_1 = RegexRuleConfig::new("bcd")
            .match_action(MatchAction::Redact {
                replacement: "***".to_string(),
            })
            .build();

        let scanner = ScannerBuilder::new(&[rule_0, rule_1])
            .with_keywords_should_match_event_paths(true)
            .build()
            .unwrap();
        let mut content = "abcdef".to_string();
        let mut matches = scanner.scan(&mut content, vec![]);
        matches.sort();

        assert_eq!(matches.len(), 1);
        assert_eq!(content, "a***ef");

        assert_eq!(
            matches[0],
            RuleMatch {
                rule_index: 1,
                path: Path::root(),
                replacement_type: crate::ReplacementType::Placeholder,
                start_index: 1,
                end_index_exclusive: 4,
                shift_offset: 0,

                match_value: None,

                match_status: MatchStatus::NotAvailable,
            }
        );
    }

    #[test]
    fn test_overlapping_start_offset() {
        // The match that starts first is used (if the mutation is the same)

        let rule_0 = RegexRuleConfig::new("abc")
            .match_action(MatchAction::None)
            .build();

        let rule_1 = RegexRuleConfig::new("bcd")
            .match_action(MatchAction::None)
            .build();

        let scanner = ScannerBuilder::new(&[rule_0, rule_1])
            .with_keywords_should_match_event_paths(true)
            .build()
            .unwrap();
        let mut content = "abcdef".to_string();
        let mut matches = scanner.scan(&mut content, vec![]);
        matches.sort();

        assert_eq!(matches.len(), 1);
        assert_eq!(content, "abcdef");

        assert_eq!(
            matches[0],
            RuleMatch {
                rule_index: 0,
                path: Path::root(),
                replacement_type: crate::ReplacementType::None,
                start_index: 0,
                end_index_exclusive: 3,
                shift_offset: 0,

                match_value: None,

                match_status: MatchStatus::NotAvailable,
            }
        );
    }

    #[test]
    fn test_overlapping_length() {
        // If 2 matches have the same mutation and same start, the longer one is taken

        let rule_0 = RegexRuleConfig::new("abc")
            .match_action(MatchAction::None)
            .build();

        let rule_1 = RegexRuleConfig::new("abcd")
            .match_action(MatchAction::None)
            .build();

        let scanner = ScannerBuilder::new(&[rule_0, rule_1])
            .with_keywords_should_match_event_paths(true)
            .build()
            .unwrap();
        let mut content = "abcdef".to_string();
        let mut matches = scanner.scan(&mut content, vec![]);
        matches.sort();

        assert_eq!(matches.len(), 1);
        assert_eq!(content, "abcdef");

        assert_eq!(
            matches[0],
            RuleMatch {
                rule_index: 1,
                path: Path::root(),
                replacement_type: crate::ReplacementType::None,
                start_index: 0,
                end_index_exclusive: 4,
                shift_offset: 0,

                match_value: None,

                match_status: MatchStatus::NotAvailable,
            }
        );
    }

    #[test]
    fn test_overlapping_rule_order() {
        // If 2 matches have the same mutation, same start, and the same length, the one with the lower rule index is used

        let rule_0 = RegexRuleConfig::new("abc")
            .match_action(MatchAction::None)
            .build();

        let rule_1 = RegexRuleConfig::new("abc")
            .match_action(MatchAction::None)
            .build();

        let scanner = ScannerBuilder::new(&[rule_0, rule_1])
            .with_keywords_should_match_event_paths(true)
            .build()
            .unwrap();
        let mut content = "abcdef".to_string();
        let mut matches = scanner.scan(&mut content, vec![]);
        matches.sort();

        assert_eq!(matches.len(), 1);
        assert_eq!(content, "abcdef");

        assert_eq!(
            matches[0],
            RuleMatch {
                rule_index: 0,
                path: Path::root(),
                replacement_type: crate::ReplacementType::None,
                start_index: 0,
                end_index_exclusive: 3,
                shift_offset: 0,

                match_value: None,

                match_status: MatchStatus::NotAvailable,
            }
        );
    }

    #[test]
    fn should_skip_match_when_present_in_excluded_matches() {
        // If 2 matches have the same mutation and same start, the longer one is taken

        let rule_0 = RegexRuleConfig::new("b.*")
            .scope(Scope::exclude(vec![Path::from(vec![PathSegment::Field(
                "test".into(),
            )])]))
            .match_action(MatchAction::Redact {
                replacement: "[scrub]".to_string(),
            })
            .build();

        let scanner = ScannerBuilder::new(&[rule_0])
            .with_keywords_should_match_event_paths(true)
            .build()
            .unwrap();

        let mut content = SimpleEvent::Map(BTreeMap::from([
            (
                "a-match".to_string(),
                SimpleEvent::String("bcdef".to_string()),
            ),
            (
                "z-match".to_string(),
                SimpleEvent::String("bcdef".to_string()),
            ),
            ("test".to_string(), SimpleEvent::String("bcdef".to_string())),
        ]));

        let matches = scanner.scan(&mut content, vec![]);

        // "test" is excluded because it matches the excluded scope.
        // Both "a-match" and "z-match" are excluded due to having the
        // same match value as "test" (multi-pass V0)
        assert_eq!(matches.len(), 0);
    }

    #[test]
    fn should_be_able_to_disable_multipass_v0() {
        let rule_0 = RegexRuleConfig::new("b.*")
            .scope(Scope::exclude(vec![Path::from(vec![PathSegment::Field(
                "test".into(),
            )])]))
            .match_action(MatchAction::Redact {
                replacement: "[scrub]".to_string(),
            })
            .build();

        let scanner = ScannerBuilder::new(&[rule_0])
            .with_keywords_should_match_event_paths(true)
            .with_multipass_v0(false)
            .build()
            .unwrap();

        let mut content = SimpleEvent::Map(BTreeMap::from([
            (
                "a-match".to_string(),
                SimpleEvent::String("bcdef".to_string()),
            ),
            (
                "z-match".to_string(),
                SimpleEvent::String("bcdef".to_string()),
            ),
            ("test".to_string(), SimpleEvent::String("bcdef".to_string())),
        ]));

        let matches = scanner.scan(&mut content, vec![]);

        // "test" is excluded because it matches the excluded scope.
        // Both "a-match" and "z-match" are kept since multipass V0 is disabled
        assert_eq!(matches.len(), 2);
    }

    #[test]
    fn should_not_exclude_false_positive_matches() {
        // If a match in an excluded scope is a false-positive due to keyword proximity matching,
        // it is not saved in the excluded matches.

        let rule_0 = RegexRuleConfig::new("b.*")
            .proximity_keywords(ProximityKeywordsConfig {
                look_ahead_character_count: 30,
                included_keywords: vec!["secret".to_string()],
                excluded_keywords: vec![],
            })
            .scope(Scope::exclude(vec![Path::from(vec![PathSegment::Field(
                "test".into(),
            )])]))
            .match_action(MatchAction::Redact {
                replacement: "[scrub]".to_string(),
            })
            .build();

        let scanner = ScannerBuilder::new(&[rule_0])
            .with_keywords_should_match_event_paths(true)
            .build()
            .unwrap();

        let mut content = SimpleEvent::Map(BTreeMap::from([
            (
                "message".to_string(),
                SimpleEvent::String("secret abcdef".to_string()),
            ),
            ("test".to_string(), SimpleEvent::String("bcdef".to_string())),
        ]));

        let matches = scanner.scan(&mut content, vec![]);

        // The match from the "test" field (which is excluded) is the same as the match from "message", so it is
        // treated as a false positive.
        assert_eq!(matches.len(), 1);
    }

    #[test]
    fn test_calculate_indices_is_called_with_sorted_start_index() {
        // A custom "Event" implementation is used here to use a different encoding that asserts the indices are in order
        struct OrderAssertEvent(SimpleEvent);

        impl crate::Event for OrderAssertEvent {
            type Encoding = AssertOrderEncoding;

            fn visit_event<'a>(&'a mut self, visitor: &mut impl crate::EventVisitor<'a>) {
                self.0.visit_event(visitor)
            }

            fn visit_string_mut(&mut self, path: &Path, visit: impl FnMut(&mut String) -> bool) {
                self.0.visit_string_mut(path, visit)
            }
        }

        struct AssertOrderEncoding;

        impl Encoding for AssertOrderEncoding {
            type Index = <Utf8Encoding as Encoding>::Index;
            type IndexShift = <Utf8Encoding as Encoding>::IndexShift;

            fn zero_index() -> Self::Index {
                <Utf8Encoding as Encoding>::zero_index()
            }

            fn zero_shift() -> Self::IndexShift {
                <Utf8Encoding as Encoding>::zero_shift()
            }

            fn get_index(value: &Self::Index, utf8_index: usize) -> usize {
                <Utf8Encoding as Encoding>::get_index(value, utf8_index)
            }

            fn calculate_indices<'a>(
                _content: &str,
                match_visitor: impl Iterator<Item = crate::EncodeIndices<'a, Self>>,
            ) {
                let mut prev_start = 0;
                for indices in match_visitor {
                    assert!(
                        indices.utf8_start >= prev_start,
                        "Indices are not in order."
                    );
                    prev_start = indices.utf8_start;
                }
            }

            fn adjust_shift(shift: &mut Self::IndexShift, before: &str, after: &str) {
                <Utf8Encoding as Encoding>::adjust_shift(shift, before, after)
            }

            fn get_shift(value: &Self::IndexShift, utf8_shift: isize) -> isize {
                <Utf8Encoding as Encoding>::get_shift(value, utf8_shift)
            }
        }

        // `rule_0` has a match after `rule_1` (out of order)
        let rule_0 = RegexRuleConfig::new("efg").build();
        let rule_1 = RegexRuleConfig::new("abc").build();

        let scanner = ScannerBuilder::new(&[rule_0, rule_1])
            .with_keywords_should_match_event_paths(true)
            .build()
            .unwrap();

        let mut content = OrderAssertEvent(SimpleEvent::Map(BTreeMap::from([(
            "message".to_string(),
            SimpleEvent::String("abc-efg".to_string()),
        )])));

        let matches = scanner.scan(&mut content, vec![]);
        assert_eq!(matches.len(), 2);
    }

    #[test]
    fn test_hash_with_leading_zero() {
        let rule_0 = RegexRuleConfig::new(".+")
            .match_action(MatchAction::Hash)
            .build();

        let scanner = ScannerBuilder::new(&[rule_0])
            .with_keywords_should_match_event_paths(true)
            .build()
            .unwrap();

        let mut content =
            SimpleEvent::String("rand string that has a leading zero after hashing: y".to_string());

        let matches = scanner.scan(&mut content, vec![]);
        assert_eq!(matches.len(), 1);

        // normally 09d99e4b6ad0d289, but the leading 0 is removed
        assert_eq!(content, SimpleEvent::String("9d99e4b6ad0d289".to_string()));
    }

    #[test]
    fn test_hash_with_leading_zero_utf16() {
        #[allow(deprecated)]
        let rule_0 = RegexRuleConfig::new(".+")
            .match_action(MatchAction::Utf16Hash)
            .build();

        let scanner = ScannerBuilder::new(&[rule_0])
            .with_keywords_should_match_event_paths(true)
            .build()
            .unwrap();

        let mut content = "rand string that has a leading zero after hashing: S".to_string();

        let matches = scanner.scan(&mut content, vec![]);
        assert_eq!(matches.len(), 1);

        // normally 08c3ad1a22e2edb1, but the leading 0 is removed
        assert_eq!(content, "8c3ad1a22e2edb1");
    }

    #[test]
    fn test_internal_overlapping_matches() {
        // A simple "credit-card rule is modified a bit to allow a multi-char character in the match
        let rule_0 = RegexRuleConfig::new("([\\d€]+){1}(,\\d+){3}")
            .match_action(MatchAction::Redact {
                replacement: "[credit card]".to_string(),
            })
            .validator(LuhnChecksum)
            .build();

        let scanner = ScannerBuilder::new(&[rule_0])
            .with_keywords_should_match_event_paths(true)
            .build()
            .unwrap();

        // The first 4 numbers match as a credit-card, but fail the luhn checksum.
        // The last 4 numbers (which overlap with the first match) pass the checksum.
        let mut content = "[5€184,5185,5252,5052,5005]".to_string();

        let matches = scanner.scan(&mut content, vec![]);
        // This is mostly asserting that the scanner doesn't panic when encountering multibyte characters
        assert_eq!(matches.len(), 1);
    }

    #[test]
    fn test_next_regex_start_after_false_positive() {
        let content = "          testtest";
        let regex_match = Match::must(0, 10..14);
        assert_eq!(get_next_regex_start(content, &regex_match), Some(11));
    }

    #[test]
    fn test_excluded_keyword_with_excluded_chars_in_content() {
        let rule_0 = RegexRuleConfig::new("value")
            .match_action(MatchAction::Redact {
                replacement: "[REDACTED]".to_string(),
            })
            .proximity_keywords(ProximityKeywordsConfig {
                look_ahead_character_count: 30,
                included_keywords: vec![],
                excluded_keywords: vec!["test".to_string()],
            })
            .build();

        let scanner = ScannerBuilder::new(&[rule_0])
            .with_keywords_should_match_event_paths(true)
            .build()
            .unwrap();

        // "test" should NOT be detected as an excluded keyword because "-" is ignored, so the word
        // boundary shouldn't match here
        let mut content = "x-test=value".to_string();

        let matches = scanner.scan(&mut content, vec![]);
        // This should match because "test" is not found, so it's not a false-positive
        assert_eq!(matches.len(), 1);
    }

    #[test]
    fn test_included_keyword_not_match_further_than_look_ahead_character_count() {
        let redact_test_rule = RegexRuleConfig::new("world")
            .match_action(MatchAction::Redact {
                replacement: "[REDACTED]".to_string(),
            })
            .proximity_keywords(ProximityKeywordsConfig {
                look_ahead_character_count: 30,
                included_keywords: vec!["hello".to_string()],
                excluded_keywords: vec![],
            })
            .build();

        let scanner = ScannerBuilder::new(&[redact_test_rule])
            .with_keywords_should_match_event_paths(true)
            .build()
            .unwrap();

        let mut content = "hello [this block is exactly 37 chars long] world".to_string();
        let matches = scanner.scan(&mut content, vec![]);

        assert_eq!(matches.len(), 0);
    }

    #[test]
    fn test_included_keyword_multiple_matches_in_one_prefix() {
        let redact_test_rule = RegexRuleConfig::new("world")
            .match_action(MatchAction::Redact {
                replacement: "[REDACTED]".to_string(),
            })
            .proximity_keywords(ProximityKeywordsConfig {
                look_ahead_character_count: 30,
                included_keywords: vec!["hello".to_string()],
                excluded_keywords: vec![],
            })
            .build();

        let scanner = ScannerBuilder::new(&[redact_test_rule])
            .with_keywords_should_match_event_paths(true)
            .build()
            .unwrap();

        let mut content = "hello world world".to_string();
        let matches = scanner.scan(&mut content, vec![]);

        // Both "world" matches fit within the 30 char prefix.
        assert_eq!(matches.len(), 2);
    }

    #[test]
    fn test_included_keyword_multiple_prefix_matches() {
        let redact_test_rule = RegexRuleConfig::new("world")
            .match_action(MatchAction::Redact {
                replacement: "[REDACTED]".to_string(),
            })
            .proximity_keywords(ProximityKeywordsConfig {
                look_ahead_character_count: 30,
                included_keywords: vec!["hello".to_string()],
                excluded_keywords: vec![],
            })
            .build();

        let scanner = ScannerBuilder::new(&[redact_test_rule])
            .with_keywords_should_match_event_paths(true)
            .build()
            .unwrap();

        let mut content =
            "hello world [this takes up enough space to separate the prefixes] world hello world"
                .to_string();
        let matches = scanner.scan(&mut content, vec![]);

        // Both "worlds" after a "hello" should match
        assert_eq!(matches.len(), 2);
    }

    #[test]
    fn test_included_keywords_on_start_boundary_with_space_including_word_boundary() {
        let scanner = ScannerBuilder::new(&[RegexRuleConfig::new("ab")
            .proximity_keywords(ProximityKeywordsConfig {
                look_ahead_character_count: 30,
                included_keywords: vec!["id".to_string()],
                excluded_keywords: vec![],
            })
            .build()])
        .build()
        .unwrap();

        let mut content = "users id   ab".to_string();
        let matches = scanner.scan(&mut content, vec![]);

        assert_eq!(matches.len(), 1);
        assert_eq!(matches[0].start_index, 11);
        assert_eq!(matches[0].end_index_exclusive, 13);
    }

    #[test]
    fn test_included_keywords_on_end_boundary() {
        let scanner = ScannerBuilder::new(&[RegexRuleConfig::new("abc")
            .proximity_keywords(ProximityKeywordsConfig {
                look_ahead_character_count: 30,
                included_keywords: vec!["id".to_string()],
                excluded_keywords: vec![],
            })
            .build()])
        .build()
        .unwrap();

        let mut content = "users idabc".to_string();
        let matches = scanner.scan(&mut content, vec![]);

        assert_eq!(matches.len(), 0);
    }

    #[test]
    fn should_not_look_ahead_too_far() {
        let scanner = ScannerBuilder::new(&[RegexRuleConfig::new("x")
            .proximity_keywords(ProximityKeywordsConfig {
                look_ahead_character_count: 10,
                included_keywords: vec!["host".to_string()],
                excluded_keywords: vec![],
            })
            .build()])
        .build()
        .unwrap();

        let mut content = "host           x".to_string();
        assert_eq!(scanner.scan(&mut content, vec![]).len(), 0);

        let mut content = "host      x".to_string();
        assert_eq!(scanner.scan(&mut content, vec![]).len(), 1);

        let mut content = "host       x".to_string();
        assert_eq!(scanner.scan(&mut content, vec![]).len(), 0);

        let mut content = " host      x".to_string();
        assert_eq!(scanner.scan(&mut content, vec![]).len(), 1);
    }

    #[test]
    fn test_included_and_excluded_keyword() {
        let scanner = ScannerBuilder::new(&[RegexRuleConfig::new("world")
            .proximity_keywords(ProximityKeywordsConfig {
                look_ahead_character_count: 11,
                included_keywords: vec!["hey".to_string()],
                excluded_keywords: vec!["hello".to_string()],
            })
            .build()])
        .build()
        .unwrap();

        // only the included keyword is present
        let mut content = "hey world".to_string();
        assert_eq!(scanner.scan(&mut content, vec![]).len(), 1);

        // only the excluded keyword is present
        let mut content = "hello world".to_string();
        assert_eq!(scanner.scan(&mut content, vec![]).len(), 0);

        // no keyword is present
        let mut content = "world".to_string();
        assert_eq!(scanner.scan(&mut content, vec![]).len(), 0);

        // included and excluded keywords are present
        let mut content = "hey, hello world".to_string();
        assert_eq!(scanner.scan(&mut content, vec![]).len(), 1);
    }

    #[test]
    fn test_should_return_match_with_match_validation() {
        use crate::match_validation::config::HttpValidatorConfig;

        let scanner = ScannerBuilder::new(&[RegexRuleConfig::new("world")
            .match_action(MatchAction::Redact {
                replacement: "[REDACTED]".to_string(),
            })
            .match_validation_type(MatchValidationType::CustomHttp(HttpValidatorConfig::new(
                "http://localhost:8080",
            )))
            .build()])
        .build()
        .unwrap();

        let mut content = "hey world".to_string();
        let rule_match = scanner.scan(&mut content, vec![]);
        assert_eq!(rule_match.len(), 1);
        assert_eq!(content, "hey [REDACTED]");
        assert_eq!(rule_match[0].match_value, Some("world".to_string()));
    }

    #[tokio::test]
    async fn test_should_error_if_no_match_validation() {
        let scanner = ScannerBuilder::new(&[RegexRuleConfig::new("world")
            .match_action(MatchAction::Redact {
                replacement: "[REDACTED]".to_string(),
            })
            .build()])
        .build()
        .unwrap();

        let mut content = "hey world".to_string();
        let mut rule_match = scanner.scan(&mut content, vec![]);
        assert_eq!(rule_match.len(), 1);
        assert_eq!(content, "hey [REDACTED]");
        assert_eq!(rule_match[0].match_value, None);
        // Let's call validate and check that it panics
        let err = scanner.validate_matches(&mut rule_match).await;
        assert!(err.is_err());
    }

    #[test]
    fn test_should_allocate_match_validator_depending_on_match_type() {
        use crate::match_validation::config::{AwsConfig, HttpValidatorConfig};

        let rule_aws_id = RegexRuleConfig::new("aws-id")
            .match_action(MatchAction::Redact {
                replacement: "[AWS ID]".to_string(),
            })
            .match_validation_type(MatchValidationType::Aws(AwsType::AwsId))
            .build();
        let rule_aws_secret = RegexRuleConfig::new("aws-secret")
            .match_action(MatchAction::Redact {
                replacement: "[AWS SECRET]".to_string(),
            })
            .match_validation_type(MatchValidationType::Aws(AwsType::AwsSecret(
                AwsConfig::default(),
            )))
            .build();

        let rule_custom_http_1_domain_1 = RegexRuleConfig::new("custom-http1")
            .match_action(MatchAction::Redact {
                replacement: "[CUSTOM HTTP1]".to_string(),
            })
            .match_validation_type(MatchValidationType::CustomHttp(HttpValidatorConfig::new(
                "http://localhost:8080",
            )))
            .build();

        let rule_custom_http_2_domain_1 = RegexRuleConfig::new("custom-http2")
            .match_action(MatchAction::Redact {
                replacement: "[CUSTOM HTTP2]".to_string(),
            })
            .match_validation_type(MatchValidationType::CustomHttp(HttpValidatorConfig::new(
                "http://localhost:8080",
            )))
            .build();

        let rule_custom_http_domain_2 = RegexRuleConfig::new("custom-http3")
            .match_action(MatchAction::Redact {
                replacement: "[CUSTOM HTTP2]".to_string(),
            })
            .match_validation_type(MatchValidationType::CustomHttp(HttpValidatorConfig::new(
                "http://localhost:8081",
            )))
            .build();

        let scanner = ScannerBuilder::new(&[
            rule_aws_id,
            rule_aws_secret,
            rule_custom_http_1_domain_1,
            rule_custom_http_2_domain_1,
            rule_custom_http_domain_2,
        ])
        .build()
        .unwrap();

        // Let's check the number of entries in the match validator map
        let match_validator_map = &scanner.match_validators_per_type;
        assert_eq!(match_validator_map.len(), 3);
        // Custom assertion to check if the validators are the same
        let aws_validator = match_validator_map
            .get(&InternalMatchValidationType::Aws)
            .unwrap();
        let http_2_validator = match_validator_map
            .get(&InternalMatchValidationType::CustomHttp(
                "http://localhost:8080".to_string(),
            ))
            .unwrap();
        let http_1_validator = match_validator_map
            .get(&InternalMatchValidationType::CustomHttp(
                "http://localhost:8081".to_string(),
            ))
            .unwrap();
        assert!(!std::ptr::eq(
            http_1_validator.as_ref(),
            http_2_validator.as_ref()
        ));
        assert!(!std::ptr::eq(
            aws_validator.as_ref(),
            http_2_validator.as_ref()
        ));
        assert!(!std::ptr::eq(
            aws_validator.as_ref(),
            http_1_validator.as_ref()
        ));
    }

    #[tokio::test]
    async fn test_aws_id_only_shall_not_validate() {
        let rule_aws_id = RegexRuleConfig::new("aws_id")
            .match_action(MatchAction::Redact {
                replacement: "[AWS_ID]".to_string(),
            })
            .match_validation_type(MatchValidationType::Aws(AwsType::AwsId))
            .build();

        let scanner = ScannerBuilder::new(&[rule_aws_id]).build().unwrap();
        let mut content = "this is an aws_id".to_string();
        let mut matches = scanner.scan(&mut content, vec![]);
        assert_eq!(matches.len(), 1);
        assert_eq!(content, "this is an [AWS_ID]");
        assert!(scanner.validate_matches(&mut matches).await.is_err());
        assert_eq!(matches[0].match_status, MatchStatus::NotChecked);
    }

    #[tokio::test]
    async fn test_mock_same_http_validator_several_matches() {
        let server = MockServer::start();

        // Create a mock on the server.
        let mock_service_valid = server.mock(|when, then| {
            when.method(GET)
                .path("/")
                .header("authorization", "Bearer valid_match");
            then.status(200);
        });
        let mock_service_invalid = server.mock(|when, then| {
            when.method(GET)
                .path("/")
                .header("authorization", "Bearer invalid_match");
            then.status(404).header("content-type", "text/html");
        });
        let mock_service_error = server.mock(|when, then| {
            when.method(GET)
                .path("/")
                .header("authorization", "Bearer error_match");
            then.status(500).header("content-type", "text/html");
        });

        let rule_valid_match = RegexRuleConfig::new("\\bvalid_match\\b")
            .match_action(MatchAction::Redact {
                replacement: "[VALID]".to_string(),
            })
            .match_validation_type(MatchValidationType::CustomHttp(
                HttpValidatorConfigBuilder::new(server.url("/").to_string()).build(),
            ))
            .build();

        let rule_invalid_match = RegexRuleConfig::new("\\binvalid_match\\b")
            .match_action(MatchAction::Redact {
                replacement: "[INVALID]".to_string(),
            })
            .match_validation_type(MatchValidationType::CustomHttp(
                HttpValidatorConfigBuilder::new(server.url("/").to_string()).build(),
            ))
            .build();

        let rule_error_match = RegexRuleConfig::new("\\berror_match\\b")
            .match_action(MatchAction::Redact {
                replacement: "[ERROR]".to_string(),
            })
            .match_validation_type(MatchValidationType::CustomHttp(
                HttpValidatorConfigBuilder::new(server.url("/").to_string()).build(),
            ))
            .build();
        let scanner =
            ScannerBuilder::new(&[rule_valid_match, rule_invalid_match, rule_error_match])
                .build()
                .unwrap();

        let mut content =
            "this is a content with a valid_match an invalid_match and an error_match".to_string();
        let mut matches = scanner.scan(&mut content, vec![]);
        assert_eq!(matches.len(), 3);
        assert_eq!(
            content,
            "this is a content with a [VALID] an [INVALID] and an [ERROR]"
        );
        assert!(scanner.validate_matches(&mut matches).await.is_ok());
        mock_service_valid.assert();
        mock_service_invalid.assert();
        mock_service_error.assert();
        assert_eq!(matches[0].match_status, MatchStatus::Valid);
        assert_eq!(matches[1].match_status, MatchStatus::Invalid);
        assert_eq!(
            matches[2].match_status,
            MatchStatus::Error("Unexpected HTTP status code 500".to_string())
        );
    }

    #[tokio::test]
    async fn test_mock_http_timeout() {
        let server = MockServer::start();
        let _ = server.mock(|when, then| {
            when.method(GET)
                .path("/")
                .header("authorization", "Bearer valid_match");
            then.status(200);
        });
        let rule_valid_match = RegexRuleConfig::new("\\bvalid_match\\b")
            .match_action(MatchAction::Redact {
                replacement: "[VALID]".to_string(),
            })
            .match_validation_type(MatchValidationType::CustomHttp(
                HttpValidatorConfigBuilder::new(server.url("/").to_string())
                    .set_timeout(Duration::from_micros(0))
                    .build(),
            ))
            .build();

        let scanner = ScannerBuilder::new(&[rule_valid_match]).build().unwrap();

        let mut content = "this is a content with a valid_match".to_string();
        let mut matches = scanner.scan(&mut content, vec![]);
        assert_eq!(matches.len(), 1);
        assert_eq!(content, "this is a content with a [VALID]");
        assert!(scanner.validate_matches(&mut matches).await.is_ok());
        // This will be in the form "Error making HTTP request: "
        match &matches[0].match_status {
            MatchStatus::Error(val) => {
                assert!(val.starts_with("Error making HTTP request:"));
            }
            _ => assert!(false),
        }
    }

    #[tokio::test]
    async fn test_mock_multiple_match_validators() {
        let server = MockServer::start();

        // Create a mock on the server.
        let mock_http_service_valid = server.mock(|when, then| {
            when.method(GET).path("/http-service");
            then.status(200);
        });
        let mock_aws_service_valid = server.mock(|when, then| {
            when.method(POST).path("/aws-service");
            then.status(200);
        });

        let rule_valid_match = RegexRuleConfig::new("\\bvalid_match\\b")
            .match_action(MatchAction::Redact {
                replacement: "[VALID]".to_string(),
            })
            .match_validation_type(MatchValidationType::CustomHttp(
                HttpValidatorConfigBuilder::new(server.url("/http-service").to_string()).build(),
            ))
            .build();

        let rule_aws_id = RegexRuleConfig::new("\\baws_id\\b")
            .match_action(MatchAction::Redact {
                replacement: "[AWS_ID]".to_string(),
            })
            .match_validation_type(MatchValidationType::Aws(AwsType::AwsId))
            .build();

        let rule_aws_secret = RegexRuleConfig::new("\\baws_secret\\b")
            .match_action(MatchAction::Redact {
                replacement: "[AWS_SECRET]".to_string(),
            })
            .match_validation_type(MatchValidationType::Aws(AwsType::AwsSecret(AwsConfig {
                aws_sts_endpoint: server.url("/aws-service").to_string(),
                forced_datetime_utc: None,
                timeout: Duration::from_secs(1),
            })))
            .build();

        let scanner = ScannerBuilder::new(&[rule_valid_match, rule_aws_id, rule_aws_secret])
            .build()
            .unwrap();

        let mut content =
            "this is a content with a valid_match an aws_id and an aws_secret".to_string();
        let mut matches = scanner.scan(&mut content, vec![]);
        assert_eq!(matches.len(), 3);
        assert_eq!(
            content,
            "this is a content with a [VALID] an [AWS_ID] and an [AWS_SECRET]"
        );
        assert!(scanner.validate_matches(&mut matches).await.is_ok());
        mock_http_service_valid.assert();
        mock_aws_service_valid.assert();
        assert_eq!(matches[0].match_status, MatchStatus::Valid);
        assert_eq!(matches[1].match_status, MatchStatus::Valid);
        assert_eq!(matches[2].match_status, MatchStatus::Valid);
    }

    #[tokio::test]
    async fn test_mock_aws_validator() {
        let server = MockServer::start();
        let server_url = server.url("/").to_string();

        // Compute signature for valid match
        let datetime = chrono::Utc::now();

        let aws_id_valid = "AKIAYYB64AB3GAW3WH79";
        let aws_id_invalid = "AKIAYYB64AB3GAW3WH70";
        let aws_id_error = "AKIAYYB64AB3GAW3WH71";
        let aws_secret_1 = "uYd/WrqSWR6m7rkYsjqGnD3QsmO7hQjDFXPQHMVy";
        let aws_secret_2 = "uYd/WrqSWR6m7rkYsjqGnD3QsmO7hQjDFXPZHMVy";

        let (_, headers_valid) = generate_aws_headers_and_body(
            &datetime,
            server_url.as_str(),
            &aws_id_valid,
            &aws_secret_1,
        );
        let valid_authorization = headers_valid.get("authorization").unwrap();
        let (_, headers_invalid) = generate_aws_headers_and_body(
            &datetime,
            server_url.as_str(),
            &aws_id_invalid,
            &aws_secret_1,
        );
        let invalid_authorization_1 = headers_invalid.get("authorization").unwrap();
        let (_, headers_invalid) = generate_aws_headers_and_body(
            &datetime,
            server_url.as_str(),
            &aws_id_valid,
            &aws_secret_2,
        );
        let invalid_authorization_2 = headers_invalid.get("authorization").unwrap();
        let (_, headers_error) = generate_aws_headers_and_body(
            &datetime,
            server_url.as_str(),
            &aws_id_error,
            &aws_secret_1,
        );
        let error_authorization_1 = headers_error.get("authorization").unwrap();
        let (_, headers_error) = generate_aws_headers_and_body(
            &datetime,
            server_url.as_str(),
            &aws_id_error,
            &aws_secret_2,
        );
        let error_authorization_2 = headers_error.get("authorization").unwrap();
        // Create a mock on the server.
        let mock_service_valid = server.mock(|when, then| {
            when.method(POST)
                .path("/")
                .header("authorization", valid_authorization.to_str().unwrap());
            then.status(200);
        });
        let mock_service_invalid_1 = server.mock(|when, then| {
            when.method(POST)
                .path("/")
                .header("authorization", invalid_authorization_1.to_str().unwrap());
            then.status(403);
        });
        let mock_service_invalid_2 = server.mock(|when, then| {
            when.method(POST)
                .path("/")
                .header("authorization", invalid_authorization_2.to_str().unwrap());
            then.status(403);
        });
        let mock_service_error_1 = server.mock(|when, then| {
            when.method(POST)
                .path("/")
                .header("authorization", error_authorization_1.to_str().unwrap());
            then.status(500);
        });
        let mock_service_error_2 = server.mock(|when, then| {
            when.method(POST)
                .path("/")
                .header("authorization", error_authorization_2.to_str().unwrap());
            then.status(500);
        });
        let rule_aws_id = RegexRuleConfig::new("AKIA[0-9A-Z]{16}")
            .match_action(MatchAction::Redact {
                replacement: "[AWS_ID]".to_string(),
            })
            .match_validation_type(MatchValidationType::Aws(AwsType::AwsId))
            .build();

        let rule_aws_secret = RegexRuleConfig::new("[A-Za-z0-9/+]{40}")
            .match_action(MatchAction::Redact {
                replacement: "[AWS_SECRET]".to_string(),
            })
            .proximity_keywords(ProximityKeywordsConfig {
                look_ahead_character_count: 30,
                included_keywords: vec!["aws_secret".to_string()],
                excluded_keywords: vec![],
            })
            .match_validation_type(MatchValidationType::Aws(AwsType::AwsSecret(AwsConfig {
                aws_sts_endpoint: server_url.clone(),
                forced_datetime_utc: Some(datetime),
                timeout: Duration::from_secs(5),
            })))
            .build();

        let scanner = ScannerBuilder::new(&[rule_aws_id, rule_aws_secret])
            .build()
            .unwrap();

        let mut content = fmt::format(format_args!(
                                "content with a valid aws_id {}, an invalid aws_id {}, an error aws_id {} and an aws_secret {} and an other aws_secret {}", aws_id_valid, aws_id_invalid, aws_id_error, aws_secret_1, aws_secret_2));
        let mut matches = scanner.scan(&mut content, vec![]);
        assert_eq!(matches.len(), 5);
        assert_eq!(
            content,
            "content with a valid aws_id [AWS_ID], an invalid aws_id [AWS_ID], an error aws_id [AWS_ID] and an aws_secret [AWS_SECRET] and an other aws_secret [AWS_SECRET]"
        );
        assert!(scanner.validate_matches(&mut matches).await.is_ok());
        mock_service_valid.assert();
        mock_service_invalid_1.assert();
        mock_service_invalid_2.assert();
        mock_service_error_1.assert();
        mock_service_error_2.assert();
        assert_eq!(matches[0].match_status, MatchStatus::Valid);
        assert_eq!(matches[1].match_status, MatchStatus::Invalid);
        assert_eq!(
            matches[2].match_status,
            MatchStatus::Error("Unexpected HTTP status code 500".to_string())
        );
        assert_eq!(matches[3].match_status, MatchStatus::Valid);
        // ID1 + SECRET2 should be in error so it should contain error and not invalid
        assert_eq!(
            matches[4].match_status,
            MatchStatus::Error("Unexpected HTTP status code 500".to_string())
        );
    }

    mod metrics_test {
        use crate::match_action::MatchAction;
        use crate::scanner::regex_rule::config::{ProximityKeywordsConfig, RegexRuleConfig};
        use crate::scanner::scope::Scope;
        use crate::scanner::ScannerBuilder;
        use crate::{simple_event::SimpleEvent, Path, PathSegment};
        use metrics::{Key, Label};
        use metrics_util::debugging::DebugValue;
        use metrics_util::debugging::DebuggingRecorder;
        use metrics_util::CompositeKey;
        use metrics_util::MetricKind::Counter;
        use std::collections::BTreeMap;

        #[test]
        fn should_submit_scanning_metrics() {
            let recorder = DebuggingRecorder::new();
            let snapshotter = recorder.snapshotter();

            let content_1 = "bcdef";
            let content_2 = "no match";

            metrics::with_local_recorder(&recorder, || {
                let rule_0 = RegexRuleConfig::new(content_1)
                    .match_action(MatchAction::None)
                    .build();

                let scanner = ScannerBuilder::new(&[rule_0]).build().unwrap();
                let mut content = SimpleEvent::Map(BTreeMap::from([
                    (
                        "key1".to_string(),
                        SimpleEvent::String(content_1.to_string()),
                    ),
                    (
                        "key2".to_string(),
                        SimpleEvent::String(content_2.to_string()),
                    ),
                ]));

                scanner.scan(&mut content, vec![]);
            });

            let snapshot = snapshotter.snapshot().into_hashmap();

            let metric_name = "scanned_events";
            let metric_value = snapshot
                .get(&CompositeKey::new(Counter, Key::from_name(metric_name)))
                .expect("metric not found");
            assert_eq!(metric_value, &(None, None, DebugValue::Counter(1)));

            let metric_name = "scanning.match_count";
            let metric_value = snapshot
                .get(&CompositeKey::new(Counter, Key::from_name(metric_name)))
                .expect("metric not found");
            assert_eq!(metric_value, &(None, None, DebugValue::Counter(1)));

            let metric_name = "scanning.duration";
            let metric_value = snapshot
                .get(&CompositeKey::new(Counter, Key::from_name(metric_name)))
                .expect("metric not found");
            match metric_value.2 {
                DebugValue::Counter(val) => assert!(val > 0),
                _ => assert!(false),
            }
        }

        #[test]
        fn should_submit_excluded_match_metric() {
            let recorder = DebuggingRecorder::new();
            let snapshotter = recorder.snapshotter();

            metrics::with_local_recorder(&recorder, || {
                let rule_0 = RegexRuleConfig::new("bcdef")
                    .scope(Scope::exclude(vec![Path::from(vec![PathSegment::Field(
                        "test".into(),
                    )])]))
                    .match_action(MatchAction::None)
                    .build();

                let scanner = ScannerBuilder::new(&[rule_0])
                    .with_keywords_should_match_event_paths(true)
                    .build()
                    .unwrap();
                let mut content = SimpleEvent::Map(BTreeMap::from([
                    // z-match is considered as a false positive here
                    (
                        "z-match".to_string(),
                        SimpleEvent::String("bcdef".to_string()),
                    ),
                    ("test".to_string(), SimpleEvent::String("bcdef".to_string())),
                ]));

                scanner.scan(&mut content, vec![]);
            });

            let snapshot = snapshotter.snapshot().into_hashmap();

            let metric_name = "false_positive.multipass.excluded_match";
            let metric_value = snapshot
                .get(&CompositeKey::new(Counter, Key::from_name(metric_name)))
                .expect("metric not found");

            assert_eq!(metric_value, &(None, None, DebugValue::Counter(1)));
        }

        #[test]
        fn should_submit_excluded_keywords_metric() {
            let recorder = DebuggingRecorder::new();
            let snapshotter = recorder.snapshotter();

            metrics::with_local_recorder(&recorder, || {
                let redact_test_rule = RegexRuleConfig::new("world")
                    .match_action(MatchAction::Redact {
                        replacement: "[REDACTED]".to_string(),
                    })
                    .proximity_keywords(ProximityKeywordsConfig {
                        look_ahead_character_count: 30,
                        included_keywords: vec![],
                        excluded_keywords: vec!["hello".to_string()],
                    })
                    .build();

                let scanner = ScannerBuilder::new(&[redact_test_rule])
                    .with_keywords_should_match_event_paths(true)
                    .build()
                    .unwrap();
                let mut content = SimpleEvent::Map(BTreeMap::from([(
                    "test".to_string(),
                    SimpleEvent::String("hello world".to_string()),
                )]));
                scanner.scan(&mut content, vec![]);
            });

            let snapshot = snapshotter.snapshot().into_hashmap();

            let metric_name = "false_positive.proximity_keywords";

            let labels = vec![Label::new("type", "excluded_keywords")];

            let metric_value = snapshot
                .get(&CompositeKey::new(
                    Counter,
                    Key::from_parts(metric_name, labels),
                ))
                .expect("metric not found");

            assert_eq!(metric_value, &(None, None, DebugValue::Counter(1)));
        }
    }
}<|MERGE_RESOLUTION|>--- conflicted
+++ resolved
@@ -786,32 +786,12 @@
     use crate::match_validation::config::{AwsConfig, AwsType, MatchValidationType};
 
     use crate::match_validation::http_validator::HttpValidatorConfigBuilder;
-<<<<<<< HEAD
-
     use crate::match_validation::validator_utils::generate_aws_headers_and_body;
-
-=======
-    #[cfg(feature = "match_validation")]
->>>>>>> 7b7ce82e
     use crate::observability::labels::Labels;
     use crate::scanner::regex_rule::config::{
         ProximityKeywordsConfig, RegexRuleConfig, SecondaryValidator, SecondaryValidator::*,
     };
-<<<<<<< HEAD
-
     use std::{fmt, time::Duration};
-=======
-    #[cfg(feature = "match_validation")]
-    use std::time::Duration;
-
-    #[cfg(feature = "match_validation")]
-    use crate::match_validation::validator_utils::generate_aws_headers_and_body;
-    #[cfg(feature = "match_validation")]
-    use httpmock::{Method::GET, Method::POST, MockServer};
-    #[cfg(feature = "match_validation")]
-    use std::fmt;
->>>>>>> 7b7ce82e
-
     use crate::scanner::scope::Scope;
     use crate::scanner::{get_next_regex_start, CreateScannerError, Scanner};
     use crate::scoped_ruleset::ExclusionCheck;
@@ -820,11 +800,8 @@
     use crate::{simple_event::SimpleEvent, PartialRedactDirection, Path, PathSegment, RuleMatch};
     use crate::{Encoding, Utf8Encoding};
     use ahash::AHashSet;
-<<<<<<< HEAD
-
     use httpmock::{Method::GET, Method::POST, MockServer};
-=======
->>>>>>> 7b7ce82e
+
     use regex_automata::Match;
     use std::collections::BTreeMap;
 

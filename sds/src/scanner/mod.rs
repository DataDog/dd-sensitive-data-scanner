use crate::encoding::Encoding;
use crate::event::Event;
#[cfg(feature = "match_validation")]
use crate::match_validation::{
    config::InternalMatchValidationType, config::MatchValidationType, match_status::MatchStatus,
    match_validator::MatchValidator, validator_utils::new_match_validator_from_type,
};
#[cfg(feature = "match_validation")]
use error::MatchValidationError;

use crate::observability::labels::Labels;
use crate::rule_match::{InternalRuleMatch, RuleMatch};
use crate::scoped_ruleset::{ContentVisitor, ExclusionCheck, ScopedRuleSet};
pub use crate::secondary_validation::Validator;
use crate::{CreateScannerError, EncodeIndices, MatchAction, Path};
use regex_automata::meta::{Cache, Regex as MetaRegex};
use std::any::{Any, TypeId};
use std::sync::Arc;

use self::cache_pool::{CachePool, CachePoolBuilder, CachePoolGuard};
use self::metrics::ScannerMetrics;
use crate::scanner::config::RuleConfig;
use crate::scanner::regex_rule::compiled::RegexCompiledRule;
use crate::scanner::scope::Scope;
use crate::stats::GLOBAL_STATS;
use ahash::{AHashMap, AHashSet};
use regex_automata::Match;

pub mod cache_pool;
pub mod config;
pub mod error;
pub mod metrics;
pub mod regex_rule;
pub mod scope;

pub struct StringMatch {
    pub start: usize,
    pub end: usize,
}

pub trait MatchEmitter<T = ()> {
    fn emit(&mut self, string_match: StringMatch) -> T;
}

// This implements MatchEmitter for mutable closures (so you can use a closure instead of a custom
// struct that implements MatchEmitter)
impl<F, T> MatchEmitter<T> for F
where
    F: FnMut(StringMatch) -> T,
{
    fn emit(&mut self, string_match: StringMatch) -> T {
        // This just calls the closure (itself)
        (self)(string_match)
    }
}

// CompiledRuleDyn is a private trait that is used to hide the complexity of downcasting the group data
// into the correct type.
// This is used to allow the group data to be stored in a map only if the group of rule has a groupData associated with it (unlike regex rules)
pub trait CompiledRuleDyn: Send + Sync {
    fn get_match_action(&self) -> &MatchAction;
    fn get_scope(&self) -> &Scope;

    #[allow(clippy::too_many_arguments)]
    fn get_string_matches(
        &self,
        content: &str,
        path: &Path,
        caches: &mut CachePoolGuard<'_>,
        group_data: &mut AHashMap<TypeId, Box<dyn Any>>,
        exclusion_check: &ExclusionCheck<'_>,
        excluded_matches: &mut AHashSet<String>,
        match_emitter: &mut dyn MatchEmitter,
        should_keywords_match_event_paths: bool,
    );

    // Whether a match from this rule should be excluded (marked as a false-positive)
    // if the content of this match was found in a match from an excluded scope
    fn should_exclude_multipass_v0(&self) -> bool {
        // default is to NOT use Multi-pass V0
        false
    }

    fn on_excluded_match_multipass_v0(&self) {
        // default is to do nothing
    }

    #[cfg(feature = "match_validation")]
    fn get_match_validation_type(&self) -> Option<&MatchValidationType>;

    #[cfg(feature = "match_validation")]
    fn get_internal_match_validation_type(&self) -> Option<&InternalMatchValidationType>;
}

// This is the "hidden" implementation of CompiledRuleDyn for any type that implements CompiledRule
// get_string_matches will downcast the group data to the correct type and call the actual implementation
// done in the CompiledRule trait
impl<T: CompiledRule> CompiledRuleDyn for T {
    fn get_match_action(&self) -> &MatchAction {
        self.get_match_action()
    }

    fn get_scope(&self) -> &Scope {
        self.get_scope()
    }

    fn get_string_matches(
        &self,
        content: &str,
        path: &Path,
        caches: &mut CachePoolGuard<'_>,
        group_data: &mut AHashMap<TypeId, Box<dyn Any>>,
        exclusion_check: &ExclusionCheck<'_>,
        excluded_matches: &mut AHashSet<String>,
        match_emitter: &mut dyn MatchEmitter,
        should_keywords_match_event_paths: bool,
    ) {
        let group_data_any = group_data
            .entry(TypeId::of::<T::GroupData>())
            .or_insert_with(|| Box::new(T::GroupData::default()));
        let group_data: &mut T::GroupData = group_data_any.downcast_mut().unwrap();
        self.get_string_matches(
            content,
            path,
            caches,
            group_data,
            exclusion_check,
            excluded_matches,
            match_emitter,
            should_keywords_match_event_paths,
        )
    }

    fn should_exclude_multipass_v0(&self) -> bool {
        T::should_exclude_multipass_v0(self)
    }

    fn on_excluded_match_multipass_v0(&self) {
        T::on_excluded_match_multipass_v0(self)
    }

    #[cfg(feature = "match_validation")]
    fn get_match_validation_type(&self) -> Option<&MatchValidationType> {
        T::get_match_validation_type(self)
    }

    #[cfg(feature = "match_validation")]
    fn get_internal_match_validation_type(&self) -> Option<&InternalMatchValidationType> {
        T::get_internal_match_validation_type(self)
    }
}

// This is the public trait that is used to define the behavior of a compiled rule.
pub trait CompiledRule: Send + Sync {
    /// Data that is instantiated once per string being scanned, and shared with all rules that
    /// have the same `GroupData` type. `Default` will be used to initialize this data.
    type GroupData: Default + 'static;

    fn get_match_action(&self) -> &MatchAction;
    fn get_scope(&self) -> &Scope;

    #[allow(clippy::too_many_arguments)]
    fn get_string_matches(
        &self,
        content: &str,
        path: &Path,
        caches: &mut CachePoolGuard<'_>,
        group_data: &mut Self::GroupData,
        exclusion_check: &ExclusionCheck<'_>,
        excluded_matches: &mut AHashSet<String>,
        match_emitter: &mut dyn MatchEmitter,
        should_keywords_match_event_paths: bool,
    );

    // Whether a match from this rule should be excluded (marked as a false-positive)
    // if the content of this match was found in a match from an excluded scope
    fn should_exclude_multipass_v0(&self) -> bool {
        // default is to NOT use Multi-pass V0
        false
    }

    fn on_excluded_match_multipass_v0(&self) {
        // default is to do nothing
    }

    #[cfg(feature = "match_validation")]
    fn get_match_validation_type(&self) -> Option<&MatchValidationType>;
    #[cfg(feature = "match_validation")]
    // This is the match validation type key used in the match_validators_per_type map
    fn get_internal_match_validation_type(&self) -> Option<&InternalMatchValidationType>;
}

impl<T> RuleConfig for Box<T>
where
    T: RuleConfig + ?Sized,
{
    fn convert_to_compiled_rule(
        &self,
        rule_index: usize,
        labels: Labels,
        cache_pool_builder: &mut CachePoolBuilder,
    ) -> Result<Box<dyn CompiledRuleDyn>, CreateScannerError> {
        self.as_ref()
            .convert_to_compiled_rule(rule_index, labels, cache_pool_builder)
    }
    #[cfg(feature = "match_validation")]
    fn get_match_validation_type(&self) -> Option<&MatchValidationType> {
        self.as_ref().get_match_validation_type()
    }
}

#[derive(Debug, PartialEq, Clone)]
struct ScannerFeatures {
    pub should_keywords_match_event_paths: bool,
    pub add_implicit_index_wildcards: bool,
    pub multipass_v0_enabled: bool,
    #[cfg(feature = "match_validation")]
    pub return_matches: bool,
}

impl Default for ScannerFeatures {
    fn default() -> Self {
        Self {
            should_keywords_match_event_paths: false,
            add_implicit_index_wildcards: false,
            multipass_v0_enabled: true,
            #[cfg(feature = "match_validation")]
            return_matches: false,
        }
    }
}

pub struct Scanner {
    rules: Vec<Box<dyn CompiledRuleDyn>>,
    scoped_ruleset: ScopedRuleSet,
    cache_pool: CachePool,
    scanner_features: ScannerFeatures,
    metrics: ScannerMetrics,
    #[cfg(feature = "match_validation")]
    match_validators_per_type: AHashMap<InternalMatchValidationType, Box<dyn MatchValidator>>,
}

impl Scanner {
    pub fn builder(rules: &[Arc<dyn RuleConfig>]) -> ScannerBuilder {
        ScannerBuilder::new(rules)
    }

    // This function scans the given event with the rules configured in the scanner.
    // The event parameter is a mutable reference to the event that should be scanned (implemented the Event trait).
    // The blocked_rules_idx parameter is a list of rule indices that should be skipped for this scan.
    // this list shall be small (<10), so a linear search is acceptable otherwise performance will be impacted.
    // The return value is a list of RuleMatch objects, which contain information about the matches that were found.
    pub fn scan<E: Event>(&self, event: &mut E, blocked_rules_idx: Vec<usize>) -> Vec<RuleMatch> {
        // This is a set of caches (1 for each rule) that can be used for scanning. This is obtained once per scan to reduce
        // lock contention. (Normally it has to be obtained for each regex scan individually)
        let caches: regex_automata::util::pool::PoolGuard<
            '_,
            Vec<regex_automata::meta::Cache>,
            Box<dyn Fn() -> Vec<regex_automata::meta::Cache> + Send + Sync>,
        > = self.cache_pool.get();

        // All matches, after some (but not all) false-positives have been removed.
        // This is a vec of vecs, where each inner vec is a set of matches for a single path.
        let mut rule_matches_list = vec![];

        let mut excluded_matches = AHashSet::new();

        // Measure detection time
        let start = std::time::Instant::now();
        self.scoped_ruleset.visit_string_rule_combinations(
            event,
            ScannerContentVisitor {
                scanner: self,
                caches,
                rule_matches: &mut rule_matches_list,
                blocked_rules: &blocked_rules_idx,
                excluded_matches: &mut excluded_matches,
            },
        );
        let mut output_rule_matches = vec![];

        for (path, rule_matches) in &mut rule_matches_list {
            // All rule matches in each inner list are for a single path, so they can be processed independently.
            event.visit_string_mut(path, |content| {
                if self.scanner_features.multipass_v0_enabled {
                    // Now that the `excluded_matches` set is fully populated, filter out any matches
                    // that are the same as excluded matches (also known as "Multi-pass V0")
                    rule_matches.retain(|rule_match| {
                        if self.rules[rule_match.rule_index].should_exclude_multipass_v0() {
                            let is_false_positive = excluded_matches
                                .contains(&content[rule_match.utf8_start..rule_match.utf8_end]);
                            if is_false_positive && self.scanner_features.multipass_v0_enabled {
                                self.rules[rule_match.rule_index].on_excluded_match_multipass_v0();
                            }
                            !is_false_positive
                        } else {
                            true
                        }
                    });
                }

                self.sort_and_remove_overlapping_rules::<E::Encoding>(rule_matches);

                let will_mutate = rule_matches.iter().any(|rule_match| {
                    self.rules[rule_match.rule_index]
                        .get_match_action()
                        .is_mutating()
                });

                self.apply_match_actions(content, path, rule_matches, &mut output_rule_matches);

                will_mutate
            });
        }
        // Record detection time
        self.metrics
            .duration_ns
            .increment(start.elapsed().as_nanos() as u64);
        // Add number of scanned events
        self.metrics.num_scanned_events.increment(1);
        // Add number of matches
        self.metrics
            .match_count
            .increment(output_rule_matches.len() as u64);

        output_rule_matches
    }

    #[cfg(feature = "match_validation")]
    pub async fn validate_matches(
        &self,
        rule_matches: &mut Vec<RuleMatch>,
    ) -> Result<(), MatchValidationError> {
        if !self.scanner_features.return_matches {
            return Err(MatchValidationError::NoMatchValidationType);
        }
        // Create MatchValidatorRuleMatch per match_validator_type to pass it to each match_validator
        let mut match_validator_rule_match_per_type = AHashMap::new();
        for rule_match in rule_matches.drain(..) {
            let rule = &self.rules[rule_match.rule_index];
            if let Some(match_validation_type) = rule.get_internal_match_validation_type() {
                if !match_validator_rule_match_per_type.contains_key(match_validation_type) {
                    match_validator_rule_match_per_type.insert(match_validation_type, Vec::new());
                }
                match_validator_rule_match_per_type
                    .get_mut(match_validation_type)
                    .unwrap()
                    .push(rule_match);
            }
        }

        // Call the validate per match_validator_type with their matches and the RuleMatch list and collect the results
        let futures = match_validator_rule_match_per_type.iter_mut().filter_map(
            |(match_validation_type, matches_per_type)| {
                let match_validator = self.match_validators_per_type.get(match_validation_type);
                if let Some(match_validator) = match_validator {
                    Some(
                        match_validator
                            .as_ref()
                            .validate(matches_per_type, &self.rules),
                    )
                } else {
                    None
                }
            },
        );

        // Wait for all result to complete
        let _ = futures::future::join_all(futures).await;
        // Refill the rule_matches with the validated matches
        for (_, mut matches) in match_validator_rule_match_per_type {
            rule_matches.extend(matches.drain(..));
        }

        // Sort rule_matches by start index
        rule_matches.sort_by_key(|rule_match| rule_match.start_index);
        Ok(())
    }

    /// Apply mutations from actions, and shift indices to match the mutated values.
    /// This assumes the matches are all from the content given, and are sorted by start index.
    fn apply_match_actions<E: Encoding>(
        &self,
        content: &mut String,
        path: &Path<'static>,
        rule_matches: &mut [InternalRuleMatch<E>],
        output_rule_matches: &mut Vec<RuleMatch>,
    ) {
        let mut utf8_byte_delta: isize = 0;
        let mut custom_index_delta: <E>::IndexShift = <E>::zero_shift();

        for rule_match in rule_matches {
            output_rule_matches.push(self.apply_match_actions_for_string::<E>(
                content,
                path.clone(),
                rule_match,
                &mut utf8_byte_delta,
                &mut custom_index_delta,
            ));
        }
    }

    /// This will be called once for each match of a single string. The rules must be passed in in order of the start index. Mutating rules must not overlap.
    fn apply_match_actions_for_string<E: Encoding>(
        &self,
        content: &mut String,
        path: Path<'static>,
        rule_match: &InternalRuleMatch<E>,
        // The current difference in length between the original and mutated string
        utf8_byte_delta: &mut isize,

        // The difference between the custom index on the original string and the mutated string
        custom_index_delta: &mut <E>::IndexShift,
    ) -> RuleMatch {
        let rule = &self.rules[rule_match.rule_index];

        let custom_start =
            (<E>::get_index(&rule_match.custom_start, rule_match.utf8_start) as isize
                + <E>::get_shift(custom_index_delta, *utf8_byte_delta)) as usize;

        #[cfg(feature = "match_validation")]
        let mut matched_content_copy = None;
        #[cfg(feature = "match_validation")]
        if self.scanner_features.return_matches {
            // This copies part of the is_mutating block but is seperate since can't mix compilation condition and code condition
            let mutated_utf8_match_start =
                (rule_match.utf8_start as isize + *utf8_byte_delta) as usize;
            let mutated_utf8_match_end = (rule_match.utf8_end as isize + *utf8_byte_delta) as usize;

            // Matches for mutating rules must have valid indices
            debug_assert!(content.is_char_boundary(mutated_utf8_match_start));
            debug_assert!(content.is_char_boundary(mutated_utf8_match_end));

            let matched_content = &content[mutated_utf8_match_start..mutated_utf8_match_end];
            matched_content_copy = Some(matched_content.to_string());
        }

        if rule.get_match_action().is_mutating() {
            let mutated_utf8_match_start =
                (rule_match.utf8_start as isize + *utf8_byte_delta) as usize;
            let mutated_utf8_match_end = (rule_match.utf8_end as isize + *utf8_byte_delta) as usize;

            // Matches for mutating rules must have valid indices
            debug_assert!(content.is_char_boundary(mutated_utf8_match_start));
            debug_assert!(content.is_char_boundary(mutated_utf8_match_end));

            let matched_content = &content[mutated_utf8_match_start..mutated_utf8_match_end];
            if let Some(replacement) = rule.get_match_action().get_replacement(matched_content) {
                let before_replacement = &matched_content[replacement.start..replacement.end];

                // update indices to match the new mutated content
                <E>::adjust_shift(
                    custom_index_delta,
                    before_replacement,
                    &replacement.replacement,
                );
                *utf8_byte_delta +=
                    replacement.replacement.len() as isize - before_replacement.len() as isize;

                let replacement_start = mutated_utf8_match_start + replacement.start;
                let replacement_end = mutated_utf8_match_start + replacement.end;
                content.replace_range(replacement_start..replacement_end, &replacement.replacement);
            }
        }

        let shift_offset = <E>::get_shift(custom_index_delta, *utf8_byte_delta);
        let custom_end = (<E>::get_index(&rule_match.custom_end, rule_match.utf8_end) as isize
            + shift_offset) as usize;

        #[cfg(feature = "match_validation")]
        let rule = &self.rules[rule_match.rule_index];
        #[cfg(feature = "match_validation")]
        let match_status: MatchStatus;
        #[cfg(feature = "match_validation")]
        if rule.get_match_validation_type().is_some() {
            match_status = MatchStatus::NotChecked;
        } else {
            match_status = MatchStatus::NotAvailable;
        }

        RuleMatch {
            rule_index: rule_match.rule_index,
            path,
            replacement_type: rule.get_match_action().replacement_type(),
            start_index: custom_start,
            end_index_exclusive: custom_end,
            shift_offset,
            #[cfg(feature = "match_validation")]
            match_value: matched_content_copy,
            #[cfg(feature = "match_validation")]
            // MatchStatus not supported yet
            match_status: match_status,
        }
    }

    fn sort_and_remove_overlapping_rules<E: Encoding>(
        &self,
        rule_matches: &mut Vec<InternalRuleMatch<E>>,
    ) {
        // Some of the scanner code relies on the behavior here, such as the sort order and removal of overlapping mutating rules.
        // Be very careful if this function is modified.

        rule_matches.sort_unstable_by(|a, b| {
            // Mutating rules are a higher priority (earlier in the list)
            let ord = self.rules[a.rule_index]
                .get_match_action()
                .is_mutating()
                .cmp(&self.rules[b.rule_index].get_match_action().is_mutating())
                .reverse();

            // Earlier start offset
            let ord = ord.then(a.utf8_start.cmp(&b.utf8_start));

            // Longer matches
            let ord = ord.then(a.len().cmp(&b.len()).reverse());

            // Matches from earlier rules
            let ord = ord.then(a.rule_index.cmp(&b.rule_index));

            // swap the order of everything so matches can be efficiently popped off the back as they are processed
            ord.reverse()
        });

        let mut retained_rules: Vec<InternalRuleMatch<E>> = vec![];

        'rule_matches: while let Some(rule_match) = rule_matches.pop() {
            if self.rules[rule_match.rule_index]
                .get_match_action()
                .is_mutating()
            {
                // Mutating rules are kept only if they don't overlap with a previous rule.
                if let Some(last) = retained_rules.last() {
                    if last.utf8_end > rule_match.utf8_start {
                        continue;
                    }
                }
            } else {
                // Only retain if it doesn't overlap with any other rule. Since mutating matches are sorted before non-mutated matches
                // this needs to check all retained matches (instead of just the last one)
                for retained_rule in &retained_rules {
                    if retained_rule.utf8_start < rule_match.utf8_end
                        && retained_rule.utf8_end > rule_match.utf8_start
                    {
                        continue 'rule_matches;
                    }
                }
            };
            retained_rules.push(rule_match);
        }

        // ensure rules are sorted by start index (other parts of the library required this to function correctly)
        retained_rules.sort_unstable_by_key(|rule_match| rule_match.utf8_start);

        *rule_matches = retained_rules;
    }
}

impl Drop for Scanner {
    fn drop(&mut self) {
        let stats = &*GLOBAL_STATS;
        stats.scanner_deletions.increment(1);
        stats.decrement_total_scanners();
    }
}

#[derive(Default)]
pub struct ScannerBuilder<'a> {
    rules: &'a [Arc<dyn RuleConfig>],
    labels: Labels,
    scanner_features: ScannerFeatures,
}

impl ScannerBuilder<'_> {
    pub fn new(rules: &[Arc<dyn RuleConfig>]) -> ScannerBuilder {
        ScannerBuilder {
            rules,
            labels: Labels::empty(),
            scanner_features: ScannerFeatures::default(),
        }
    }

    pub fn labels(mut self, labels: Labels) -> Self {
        self.labels = labels;
        self
    }

    pub fn with_keywords_should_match_event_paths(mut self, value: bool) -> Self {
        self.scanner_features.should_keywords_match_event_paths = value;
        self
    }

    pub fn with_implicit_wildcard_indexes_for_scopes(mut self, value: bool) -> Self {
        self.scanner_features.add_implicit_index_wildcards = value;
        self
    }

    /// Enables/Disables the Multipass V0 feature. This defaults to TRUE.
    /// Multipass V0 saves matches from excluded scopes, and marks any identical
    /// matches in included scopes as a false positive.
    pub fn with_multipass_v0(mut self, value: bool) -> Self {
        self.scanner_features.multipass_v0_enabled = value;
        self
    }

    pub fn build(self) -> Result<Scanner, CreateScannerError> {
        #[cfg(feature = "match_validation")]
        let mut scanner_features = self.scanner_features.clone();
        #[cfg(not(feature = "match_validation"))]
        let scanner_features = self.scanner_features.clone();

        let mut cache_pool_builder = CachePoolBuilder::new();
        #[cfg(feature = "match_validation")]
        let mut match_validators_per_type = AHashMap::new();
        #[cfg(feature = "match_validation")]
        for rule in self.rules.iter() {
            if let Some(match_validation_type) = rule.get_match_validation_type() {
                if match_validation_type.can_create_match_validator() {
                    let internal_type = match_validation_type.get_internal_match_validation_type();
                    if !match_validators_per_type.contains_key(&internal_type) {
                        match_validators_per_type.insert(
                            internal_type,
                            new_match_validator_from_type(match_validation_type),
                        );
                        // Let's add return_matches to the scanner features
                        scanner_features.return_matches = true;
                    }
                }
            }
        }

        let compiled_rules = self
            .rules
            .iter()
            .enumerate()
            .map(|(rule_index, config)| {
                config.convert_to_compiled_rule(
                    rule_index,
                    self.labels.clone(),
                    &mut cache_pool_builder,
                )
            })
            .collect::<Result<Vec<Box<dyn CompiledRuleDyn>>, CreateScannerError>>()?;

        let scoped_ruleset = ScopedRuleSet::new(
            &compiled_rules
                .iter()
                .map(|rule| rule.get_scope().clone())
                .collect::<Vec<_>>(),
        )
        .with_implicit_index_wildcards(self.scanner_features.add_implicit_index_wildcards);

        let cache_pool = cache_pool_builder.build();

        {
            let stats = &*GLOBAL_STATS;

            let caches = cache_pool.get();
            let total_cache_size: usize = caches
                .iter()
                .map(|x| x.memory_usage() + std::mem::size_of::<Cache>())
                .sum();

            stats.scanner_creations.increment(1);
            stats.increment_total_scanners();
            stats
                .regex_cache_per_scanner
                .record(total_cache_size as f64);
            stats
                .number_of_rules_per_scanner
                .record(self.rules.len() as f64);
        }

        Ok(Scanner {
            rules: compiled_rules,
            scoped_ruleset,
            cache_pool,
            scanner_features,
            metrics: ScannerMetrics::new(&self.labels),
            #[cfg(feature = "match_validation")]
            match_validators_per_type: match_validators_per_type,
        })
    }
}

struct ScannerContentVisitor<'a, E: Encoding> {
    scanner: &'a Scanner,
    caches: CachePoolGuard<'a>,
    rule_matches: &'a mut Vec<(crate::Path<'static>, Vec<InternalRuleMatch<E>>)>,
    // Rules that shall be skipped for this scan
    // This list shall be small (<10), so a linear search is acceptable
    blocked_rules: &'a Vec<usize>,
    excluded_matches: &'a mut AHashSet<String>,
}

impl<'a, E: Encoding> ContentVisitor<'a> for ScannerContentVisitor<'a, E> {
    fn visit_content<'b>(
        &'b mut self,
        path: &crate::Path<'a>,
        content: &str,
        mut rule_visitor: crate::scoped_ruleset::RuleIndexVisitor,
        exclusion_check: ExclusionCheck<'b>,
    ) -> bool {
        // matches for a single path
        let mut path_rules_matches = vec![];

        // Create a map of per rule type data that can be shared between rules of the same type
        let mut group_data: AHashMap<TypeId, Box<dyn Any>> = AHashMap::new();

        rule_visitor.visit_rule_indices(|rule_index| {
            if self.blocked_rules.contains(&rule_index) {
                return;
            }
            let rule = &self.scanner.rules[rule_index];
            {
                // creating the emitter is basically free, it will get mostly optimized away
                let mut emitter = |rule_match: StringMatch| {
                    path_rules_matches.push(InternalRuleMatch {
                        rule_index,
                        utf8_start: rule_match.start,
                        utf8_end: rule_match.end,
                        custom_start: E::zero_index(),
                        custom_end: E::zero_index(),
                    });
                };

                rule.get_string_matches(
                    content,
                    path,
                    &mut self.caches,
                    &mut group_data,
                    &exclusion_check,
                    self.excluded_matches,
                    &mut emitter,
                    self.scanner
                        .scanner_features
                        .should_keywords_match_event_paths,
                );
            }
        });

        // calculate_indices requires that matches are sorted by start index
        path_rules_matches.sort_unstable_by_key(|rule_match| rule_match.utf8_start);

        E::calculate_indices(
            content,
            path_rules_matches
                .iter_mut()
                .map(|rule_match: &mut InternalRuleMatch<E>| EncodeIndices {
                    utf8_start: rule_match.utf8_start,
                    utf8_end: rule_match.utf8_end,
                    custom_start: &mut rule_match.custom_start,
                    custom_end: &mut rule_match.custom_end,
                }),
        );

        // If there are any matches, the string will need to be accessed to check for false positives from
        // excluded matches, any to potentially mutate the string.
        let has_match = !path_rules_matches.is_empty();

        if has_match {
            self.rule_matches
                .push((path.into_static(), path_rules_matches));
        }

        has_match
    }
}

// Calculates the next starting position for a regex match if a the previous match is a false positive
fn get_next_regex_start(content: &str, regex_match: &Match) -> Option<usize> {
    // The next valid UTF8 char after the start of the regex match is used
    if let Some((i, _)) = content[regex_match.start()..].char_indices().nth(1) {
        Some(regex_match.start() + i)
    } else {
        // There are no more chars left in the string to scan
        None
    }
}

fn is_false_positive_match(
    regex_match: &Match,
    rule: &RegexCompiledRule,
    content: &str,
    check_excluded_keywords: bool,
) -> bool {
    if check_excluded_keywords {
        if let Some(excluded_keywords) = &rule.excluded_keywords {
            if excluded_keywords.is_false_positive_match(content, regex_match.start()) {
                return true;
            }
        }
    }

    if let Some(validator) = rule.validator.as_ref() {
        if !validator.is_valid_match(&content[regex_match.range()]) {
            return true;
        };
    }
    false
}

#[cfg(test)]
mod test {
    use super::cache_pool::{CachePoolBuilder, CachePoolGuard};
    use super::CompiledRuleDyn;
    use super::*;
    use super::{MatchEmitter, ScannerBuilder, StringMatch};
    use crate::match_action::{MatchAction, MatchActionValidationError};
    #[cfg(feature = "match_validation")]
<<<<<<< HEAD
    use crate::match_validation::config::{AwsConfig, AwsType, MatchValidationType};
    #[cfg(feature = "match_validation")]
    use crate::match_validation::http_validator::HttpValidatorConfigBuilder;
    #[cfg(feature = "match_validation")]
    use crate::match_validation::validator_utils::generate_aws_headers_and_body;

=======
    use crate::match_validation::config::{AwsType, MatchValidationType};
    #[cfg(feature = "match_validation")]
    use crate::match_validation::http_validator::HttpValidatorConfigBuilder;
    #[cfg(feature = "match_validation")]
>>>>>>> 7ab2ae40
    use crate::observability::labels::Labels;
    use crate::scanner::regex_rule::config::{
        ProximityKeywordsConfig, RegexRuleConfig, SecondaryValidator, SecondaryValidator::*,
    };
    #[cfg(feature = "match_validation")]
<<<<<<< HEAD
    use std::{fmt, time::Duration};
=======
    use std::time::Duration;

    #[cfg(feature = "match_validation")]
    use httpmock::{Method::GET, MockServer};
>>>>>>> 7ab2ae40

    use crate::scanner::scope::Scope;
    use crate::scanner::{get_next_regex_start, CreateScannerError, Scanner};
    use crate::scoped_ruleset::ExclusionCheck;
    use crate::validation::RegexValidationError;

    use crate::{simple_event::SimpleEvent, PartialRedactDirection, Path, PathSegment, RuleMatch};
    use crate::{Encoding, Utf8Encoding};
    use ahash::AHashSet;
    #[cfg(feature = "match_validation")]
    use httpmock::{Method::GET, Method::POST, MockServer};
    use regex_automata::Match;
    use std::collections::BTreeMap;

    use super::CompiledRule;
    use super::RuleConfig;

    pub struct DumbRuleConfig {}

    pub struct DumbCompiledRule {
        pub match_action: MatchAction,
        pub scope: Scope,
    }

    impl CompiledRule for DumbCompiledRule {
        type GroupData = ();

        fn get_match_action(&self) -> &MatchAction {
            &self.match_action
        }
        fn get_scope(&self) -> &Scope {
            &self.scope
        }
        fn get_string_matches(
            &self,
            _content: &str,
            _path: &Path,
            _caches: &mut CachePoolGuard<'_>,
            _group_data: &mut Self::GroupData,
            _exclusion_check: &ExclusionCheck<'_>,
            _excluded_matches: &mut AHashSet<String>,
            match_emitter: &mut dyn MatchEmitter,
            _should_keywords_match_event_paths: bool,
        ) {
            match_emitter.emit(StringMatch { start: 10, end: 16 });
        }
        #[cfg(feature = "match_validation")]
        fn get_match_validation_type(&self) -> Option<&MatchValidationType> {
            None
        }
        #[cfg(feature = "match_validation")]
        fn get_internal_match_validation_type(&self) -> Option<&InternalMatchValidationType> {
            None
        }
    }

    impl RuleConfig for DumbRuleConfig {
        fn convert_to_compiled_rule(
            &self,
            _content: usize,
            _: Labels,
            _: &mut CachePoolBuilder,
        ) -> Result<Box<dyn CompiledRuleDyn>, CreateScannerError> {
            Ok(Box::new(DumbCompiledRule {
                match_action: MatchAction::Redact {
                    replacement: "[REDACTED]".to_string(),
                },
                scope: Scope::default(),
            }))
        }
        #[cfg(feature = "match_validation")]
        fn get_match_validation_type(&self) -> Option<&MatchValidationType> {
            None
        }
    }

    #[test]
    fn dumb_custom_rule() {
        let scanner = ScannerBuilder::new(&[Arc::new(DumbRuleConfig {})])
            .with_keywords_should_match_event_paths(true)
            .build()
            .unwrap();

        let mut input = "this is a secret with random data".to_owned();

        let matched_rules = scanner.scan(&mut input, vec![]);

        assert_eq!(matched_rules.len(), 1);
        assert_eq!(input, "this is a [REDACTED] with random data");
    }

    #[test]
    fn test_mixed_rules() {
        let scanner = ScannerBuilder::new(&[
            Arc::new(DumbRuleConfig {}),
            RegexRuleConfig::new("secret")
                .match_action(MatchAction::Redact {
                    replacement: "[SECRET]".to_string(),
                })
                .build(),
        ])
        .with_keywords_should_match_event_paths(true)
        .build()
        .unwrap();

        let mut input = "this is a dumbss with random data and a secret".to_owned();

        let matched_rules = scanner.scan(&mut input, vec![]);

        assert_eq!(matched_rules.len(), 2);
        assert_eq!(
            input,
            "this is a [REDACTED] with random data and a [SECRET]"
        );
    }

    #[test]
    fn simple_redaction() {
        let scanner = ScannerBuilder::new(&[RegexRuleConfig::new("secret")
            .match_action(MatchAction::Redact {
                replacement: "[REDACTED]".to_string(),
            })
            .build()])
        .with_keywords_should_match_event_paths(true)
        .build()
        .unwrap();

        let mut input = "text with secret".to_owned();

        let matched_rules = scanner.scan(&mut input, vec![]);

        assert_eq!(matched_rules.len(), 1);
        assert_eq!(input, "text with [REDACTED]");
    }

    #[test]
    fn simple_redaction_with_additional_labels() {
        let scanner = ScannerBuilder::new(&[RegexRuleConfig::new("secret")
            .match_action(MatchAction::Redact {
                replacement: "[REDACTED]".to_string(),
            })
            .build()])
        .labels(Labels::new(&[("key".to_string(), "value".to_string())]))
        .with_keywords_should_match_event_paths(true)
        .build()
        .unwrap();

        let mut input = "text with secret".to_owned();

        let matched_rules = scanner.scan(&mut input, vec![]);

        assert_eq!(matched_rules.len(), 1);
        assert_eq!(input, "text with [REDACTED]");
    }

    #[test]
    fn should_fail_on_compilation_error() {
        let scanner_result = ScannerBuilder::new(&[RegexRuleConfig::new("\\u").build()])
            .with_keywords_should_match_event_paths(true)
            .build();
        assert!(scanner_result.is_err());
        assert_eq!(
            scanner_result.err().unwrap(),
            CreateScannerError::InvalidRegex(RegexValidationError::InvalidSyntax)
        )
    }

    #[test]
    fn should_validate_zero_char_count_partial_redact() {
        let scanner_result = ScannerBuilder::new(&[RegexRuleConfig::new("secret")
            .match_action(MatchAction::PartialRedact {
                direction: PartialRedactDirection::LastCharacters,
                character_count: 0,
            })
            .build()])
        .with_keywords_should_match_event_paths(true)
        .build();

        assert!(scanner_result.is_err());
        assert_eq!(
            scanner_result.err().unwrap(),
            CreateScannerError::InvalidMatchAction(
                MatchActionValidationError::PartialRedactionNumCharsZero
            )
        )
    }

    #[test]
    fn multiple_replacements() {
        let scanner = ScannerBuilder::new(&[RegexRuleConfig::new("\\d")
            .match_action(MatchAction::Redact {
                replacement: "[REDACTED]".to_string(),
            })
            .build()])
        .with_keywords_should_match_event_paths(true)
        .build()
        .unwrap();

        let mut content = "testing 1 2 3".to_string();

        let matches = scanner.scan(&mut content, vec![]);

        assert_eq!(content, "testing [REDACTED] [REDACTED] [REDACTED]");
        assert_eq!(matches.len(), 3);
    }

    #[test]
    fn match_rule_index() {
        let scanner = ScannerBuilder::new(&[
            RegexRuleConfig::new("a").build(),
            RegexRuleConfig::new("b").build(),
        ])
        .with_keywords_should_match_event_paths(true)
        .build()
        .unwrap();

        let mut content = "a b".to_string();

        let matches = scanner.scan(&mut content, vec![]);

        assert_eq!(content, "a b");
        assert_eq!(matches.len(), 2);
        assert_eq!(matches[0].rule_index, 0);
        assert_eq!(
            (
                matches[0].start_index,
                matches[0].end_index_exclusive,
                matches[0].shift_offset
            ),
            (0, 1, 0)
        );
        assert_eq!(matches[1].rule_index, 1);
        assert_eq!(
            (
                matches[1].start_index,
                matches[1].end_index_exclusive,
                matches[1].shift_offset
            ),
            (2, 3, 0)
        );
    }

    #[test]
    fn test_indices() {
        let test_builder = RegexRuleConfig::new("test");
        let detect_test_rule = test_builder.build();
        let redact_test_rule = test_builder
            .match_action(MatchAction::Redact {
                replacement: "[test]".to_string(),
            })
            .build();
        let redact_test_rule_2 = RegexRuleConfig::new("ab")
            .match_action(MatchAction::Redact {
                replacement: "[ab]".to_string(),
            })
            .build();

        let test_cases = vec![
            (vec![detect_test_rule.clone()], "test1", vec![(0, 4, 0)]),
            (vec![redact_test_rule.clone()], "test2", vec![(0, 6, 2)]),
            (vec![redact_test_rule.clone()], "xtestx", vec![(1, 7, 2)]),
            (
                vec![redact_test_rule.clone()],
                "xtestxtestx",
                vec![(1, 7, 2), (8, 14, 4)],
            ),
            (
                vec![redact_test_rule_2.clone()],
                "xtestxabx",
                vec![(6, 10, 2)],
            ),
            (
                vec![redact_test_rule_2.clone(), redact_test_rule.clone()],
                "xtestxabx",
                vec![(1, 7, 2), (8, 12, 4)],
            ),
            (
                vec![detect_test_rule.clone(), redact_test_rule_2.clone()],
                "ab-test",
                vec![(0, 4, 2), (5, 9, 2)],
            ),
        ];

        for (rule_config, input, expected_indices) in test_cases {
            let scanner = ScannerBuilder::new(rule_config.leak())
                .with_keywords_should_match_event_paths(true)
                .build()
                .unwrap();
            let mut input = input.to_string();
            let matches = scanner.scan(&mut input, vec![]);

            assert_eq!(matches.len(), expected_indices.len());
            for (rule_match, expected_range) in matches.iter().zip(expected_indices) {
                assert_eq!(
                    (
                        rule_match.start_index,
                        rule_match.end_index_exclusive,
                        rule_match.shift_offset
                    ),
                    expected_range
                );
            }
        }
    }

    #[test]
    fn test_included_keywords_match_content() {
        let redact_test_rule = RegexRuleConfig::new("world")
            .match_action(MatchAction::Redact {
                replacement: "[REDACTED]".to_string(),
            })
            .proximity_keywords(ProximityKeywordsConfig {
                look_ahead_character_count: 30,
                included_keywords: vec!["hello".to_string()],
                excluded_keywords: vec![],
            })
            .build();

        let scanner = ScannerBuilder::new(&[redact_test_rule])
            .with_keywords_should_match_event_paths(true)
            .build()
            .unwrap();
        let mut content = "hello world".to_string();
        let matches = scanner.scan(&mut content, vec![]);
        assert_eq!(content, "hello [REDACTED]");
        assert_eq!(matches.len(), 1);

        let mut content = "he**o world".to_string();
        let matches = scanner.scan(&mut content, vec![]);
        assert_eq!(content, "he**o world");
        assert_eq!(matches.len(), 0);

        let mut content = "world hello world".to_string();
        let matches = scanner.scan(&mut content, vec![]);
        assert_eq!(content, "world hello [REDACTED]");
        assert_eq!(matches.len(), 1);
    }

    fn build_test_scanner(should_keywords_match_event_paths: bool) -> Scanner {
        let redact_test_rule = RegexRuleConfig::new("world")
            .match_action(MatchAction::Redact {
                replacement: "[REDACTED]".to_string(),
            })
            .proximity_keywords(ProximityKeywordsConfig {
                look_ahead_character_count: 30,
                included_keywords: vec!["awsAccess".to_string(), "access/key".to_string()],
                excluded_keywords: vec![],
            })
            .build();

        return Scanner::builder(&[redact_test_rule])
            .with_keywords_should_match_event_paths(should_keywords_match_event_paths)
            .build()
            .unwrap();
    }

    #[test]
    fn test_included_keywords_match_path_feature_disabled() {
        let scanner = build_test_scanner(false);

        let mut content = SimpleEvent::Map(BTreeMap::from([(
            "aws".to_string(),
            SimpleEvent::Map(BTreeMap::from([(
                "access".to_string(),
                SimpleEvent::String("hello world".to_string()),
            )])),
        )]));

        let matches = scanner.scan(&mut content, vec![]);
        assert_eq!(matches.len(), 0);
    }

    #[test]
    fn test_included_keywords_match_path() {
        let scanner = build_test_scanner(true);

        let mut content = SimpleEvent::Map(BTreeMap::from([(
            "aws".to_string(),
            SimpleEvent::Map(BTreeMap::from([(
                "access".to_string(),
                SimpleEvent::String("hello world".to_string()),
            )])),
        )]));

        let matches = scanner.scan(&mut content, vec![]);
        assert_eq!(matches.len(), 1);
    }

    #[test]
    fn test_included_keywords_match_path_case_insensitive() {
        let scanner = build_test_scanner(true);

        let mut content = SimpleEvent::Map(BTreeMap::from([(
            "access".to_string(),
            SimpleEvent::Map(BTreeMap::from([(
                "KEY".to_string(),
                SimpleEvent::String("hello world".to_string()),
            )])),
        )]));

        let matches = scanner.scan(&mut content, vec![]);
        assert_eq!(matches.len(), 1);
    }

    #[test]
    fn test_included_keywords_path_not_matching() {
        let scanner = build_test_scanner(true);

        let mut content = SimpleEvent::Map(BTreeMap::from([(
            "aws".to_string(),
            SimpleEvent::List(vec![
                SimpleEvent::Map(BTreeMap::from([(
                    "key".to_string(),
                    SimpleEvent::String("hello world".to_string()),
                )])),
                SimpleEvent::Map(BTreeMap::from([(
                    "access".to_string(),
                    SimpleEvent::String("hello".to_string()),
                )])),
            ]),
        )]));

        let matches = scanner.scan(&mut content, vec![]);
        assert_eq!(matches.len(), 0);
    }

    #[test]
    fn test_included_keywords_path_with_uncaught_separator_symbol() {
        let scanner = build_test_scanner(true);

        let mut content = SimpleEvent::Map(BTreeMap::from([(
            "aws%access".to_string(),
            SimpleEvent::String("hello".to_string()),
        )]));

        let matches = scanner.scan(&mut content, vec![]);
        assert_eq!(matches.len(), 0);
    }

    #[test]
    fn test_included_keywords_path_deep() {
        let scanner = build_test_scanner(true);

        let mut content = SimpleEvent::Map(BTreeMap::from([(
            "aws".to_string(),
            SimpleEvent::List(vec![
                SimpleEvent::Map(BTreeMap::from([(
                    "key".to_string(),
                    SimpleEvent::String("hello world".to_string()),
                )])),
                SimpleEvent::Map(BTreeMap::from([
                    (
                        "access".to_string(),
                        SimpleEvent::Map(BTreeMap::from([(
                            "random_key".to_string(),
                            SimpleEvent::String("hello world".to_string()),
                        )])),
                    ),
                    (
                        "another_key".to_string(),
                        SimpleEvent::String("hello world".to_string()),
                    ),
                ])),
            ]),
        )]));

        let matches = scanner.scan(&mut content, vec![]);
        assert_eq!(matches.len(), 1);
    }

    #[test]
    fn test_blocked_rules() {
        let redact_test_rule = RegexRuleConfig::new("world")
            .match_action(MatchAction::Redact {
                replacement: "[REDACTED]".to_string(),
            })
            .build();

        let scanner = ScannerBuilder::new(&[redact_test_rule]).build().unwrap();
        let mut content = "hello world".to_string();

        // Scan with no blocked rules
        let matches = scanner.scan(&mut content, vec![]);
        assert_eq!(content, "hello [REDACTED]");
        assert_eq!(matches.len(), 1);

        // Scan with blocked rules
        let mut content = "hello world".to_string();
        let matches = scanner.scan(&mut content, vec![0]);
        assert_eq!(content, "hello world");
        assert_eq!(matches.len(), 0);
    }

    #[test]
    fn test_excluded_keywords() {
        let redact_test_rule = RegexRuleConfig::new("world")
            .match_action(MatchAction::Redact {
                replacement: "[REDACTED]".to_string(),
            })
            .proximity_keywords(ProximityKeywordsConfig {
                look_ahead_character_count: 30,
                included_keywords: vec![],
                excluded_keywords: vec!["hello".to_string()],
            })
            .build();

        let scanner = ScannerBuilder::new(&[redact_test_rule])
            .with_keywords_should_match_event_paths(true)
            .build()
            .unwrap();
        let mut content = "hello world".to_string();
        let matches = scanner.scan(&mut content, vec![]);
        assert_eq!(content, "hello world");
        assert_eq!(matches.len(), 0);

        let mut content = "he**o world".to_string();
        let matches = scanner.scan(&mut content, vec![]);
        assert_eq!(content, "he**o [REDACTED]");
        assert_eq!(matches.len(), 1);
    }

    #[test]
    fn test_luhn_checksum() {
        let rule = RegexRuleConfig::new("(\\d{16})|((\\d{4} ){3}\\d{4})").match_action(
            MatchAction::Redact {
                replacement: "[credit card]".to_string(),
            },
        );

        let rule_with_checksum = rule.validator(SecondaryValidator::LuhnChecksum).build();

        let scanner = ScannerBuilder::new(&[rule.build()])
            .with_keywords_should_match_event_paths(true)
            .build()
            .unwrap();
        let mut content = "4556997807150071  4111 1111 1111 1111".to_string();
        let matches = scanner.scan(&mut content, vec![]);
        assert_eq!(matches.len(), 2);
        assert_eq!(content, "[credit card]  [credit card]");

        let scanner = ScannerBuilder::new(&[rule_with_checksum])
            .with_keywords_should_match_event_paths(true)
            .build()
            .unwrap();
        let mut content = "4556997807150071  4111 1111 1111 1111".to_string();
        let matches = scanner.scan(&mut content, vec![]);
        assert_eq!(matches.len(), 1);
        assert_eq!(content, "4556997807150071  [credit card]");
    }

    #[test]
    fn test_chinese_id_checksum() {
        let rule = RegexRuleConfig::new("\\d+").match_action(MatchAction::Redact {
            replacement: "[IDCARD]".to_string(),
        });

        let rule_with_checksum = rule.validator(ChineseIdChecksum).build();

        let scanner = ScannerBuilder::new(&[rule.build()])
            .with_keywords_should_match_event_paths(true)
            .build()
            .unwrap();
        let mut content = "513231200012121657 513231200012121651".to_string();
        let matches = scanner.scan(&mut content, vec![]);
        assert_eq!(matches.len(), 2);
        assert_eq!(content, "[IDCARD] [IDCARD]");

        let scanner = ScannerBuilder::new(&[rule_with_checksum])
            .with_keywords_should_match_event_paths(true)
            .build()
            .unwrap();
        let mut content = "513231200012121657 513231200012121651".to_string();
        let matches = scanner.scan(&mut content, vec![]);
        assert_eq!(matches.len(), 1);
        assert_eq!(content, "[IDCARD] 513231200012121651");
    }

    #[test]
    fn test_iban_checksum() {
        let rule_with_checksum = RegexRuleConfig::new("DE[0-9]+")
            .match_action(MatchAction::Redact {
                replacement: "[IBAN]".to_string(),
            })
            .validator(IbanChecker)
            .build();

        // Valid content with checksum
        let mut content = "number=DE44500105175407324931".to_string();
        let scanner = ScannerBuilder::new(&[rule_with_checksum.clone()])
            .build()
            .unwrap();
        let matches = scanner.scan(&mut content, vec![]);
        assert_eq!(matches.len(), 1);
        assert_eq!(content, "number=[IBAN]");

        // Invalid content with checksum
        let mut content = "number=DE34500105175407324931".to_string();
        let scanner = ScannerBuilder::new(&[rule_with_checksum.clone()])
            .build()
            .unwrap();
        let matches = scanner.scan(&mut content, vec![]);
        assert_eq!(matches.len(), 0);
        assert_eq!(content, "number=DE34500105175407324931");
    }

    #[test]
    fn test_github_token_checksum() {
        let rule = RegexRuleConfig::new("[^ ]+").match_action(MatchAction::Redact {
            replacement: "[GITHUB]".to_string(),
        });

        let rule_with_checksum = rule.validator(GithubTokenChecksum).build();

        let scanner = ScannerBuilder::new(&[rule.build()])
            .with_keywords_should_match_event_paths(true)
            .build()
            .unwrap();
        let mut content =
            "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 ghp_M7H4jxUDDWHP4kZ6A4dxlQYsQIWJuq11T4V5"
                .to_string();
        let matches = scanner.scan(&mut content, vec![]);
        assert_eq!(matches.len(), 2);
        assert_eq!(content, "[GITHUB] [GITHUB]");

        let scanner = ScannerBuilder::new(&[rule_with_checksum])
            .with_keywords_should_match_event_paths(true)
            .build()
            .unwrap();
        let mut content =
            "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 ghp_M7H4jxUDDWHP4kZ6A4dxlQYsQIWJuq11T4V5"
                .to_string();
        let matches = scanner.scan(&mut content, vec![]);
        assert_eq!(matches.len(), 1);
        assert_eq!(content, "[GITHUB] ghp_M7H4jxUDDWHP4kZ6A4dxlQYsQIWJuq11T4V5");
    }

    #[test]
    fn test_nhs_checksum() {
        let rule_with_checksum = RegexRuleConfig::new(".+")
            .match_action(MatchAction::Redact {
                replacement: "[NHS]".to_string(),
            })
            .validator(NhsCheckDigit)
            .build();

        let mut content = "1234567881".to_string();
        // Test matching NHS number with checksum
        let scanner = ScannerBuilder::new(&[rule_with_checksum.clone()])
            .build()
            .unwrap();
        let matches = scanner.scan(&mut content, vec![]);
        assert_eq!(matches.len(), 1);
        assert_eq!(content, "[NHS]");
    }

    #[test]
    fn test_overlapping_mutations() {
        // This reproduces a bug where overlapping mutations weren't filtered out, resulting in invalid
        // UTF-8 indices being calculated which resulted in a panic if they were used.

        let rule = RegexRuleConfig::new("hello")
            .match_action(MatchAction::Redact {
                replacement: "*".to_string(),
            })
            .build();

        let scanner = ScannerBuilder::new(&[rule.clone(), rule])
            .with_keywords_should_match_event_paths(true)
            .build()
            .unwrap();
        let mut content = "hello world".to_string();
        let matches = scanner.scan(&mut content, vec![]);
        assert_eq!(content, "* world");

        // The rule was cloned, so if this is only 1, the 2nd was filtered out
        assert_eq!(matches.len(), 1);
    }

    #[test]
    fn test_multiple_partial_redactions() {
        let rule = RegexRuleConfig::new("...")
            .match_action(MatchAction::PartialRedact {
                direction: PartialRedactDirection::FirstCharacters,
                character_count: 1,
            })
            .build();

        let scanner = ScannerBuilder::new(&[rule.clone(), rule])
            .with_keywords_should_match_event_paths(true)
            .build()
            .unwrap();
        let mut content = "hello world".to_string();
        let matches = scanner.scan(&mut content, vec![]);

        assert_eq!(matches.len(), 3);
        assert_eq!(content, "*el*o *orld");

        assert_eq!(
            matches[0],
            RuleMatch {
                rule_index: 0,
                path: Path::root(),
                replacement_type: crate::ReplacementType::PartialStart,
                start_index: 0,
                end_index_exclusive: 3,
                shift_offset: 0,
                #[cfg(feature = "match_validation")]
                match_value: None,
                #[cfg(feature = "match_validation")]
                match_status: MatchStatus::NotAvailable,
            }
        );

        assert_eq!(
            matches[1],
            RuleMatch {
                rule_index: 0,
                path: Path::root(),
                replacement_type: crate::ReplacementType::PartialStart,
                start_index: 3,
                end_index_exclusive: 6,
                shift_offset: 0,
                #[cfg(feature = "match_validation")]
                match_value: None,
                #[cfg(feature = "match_validation")]
                match_status: MatchStatus::NotAvailable,
            }
        );

        assert_eq!(
            matches[2],
            RuleMatch {
                rule_index: 0,
                path: Path::root(),
                replacement_type: crate::ReplacementType::PartialStart,
                start_index: 6,
                end_index_exclusive: 9,
                shift_offset: 0,
                #[cfg(feature = "match_validation")]
                match_value: None,
                #[cfg(feature = "match_validation")]
                match_status: MatchStatus::NotAvailable,
            }
        );
    }

    #[test]
    fn assert_scanner_is_sync_send() {
        // This ensures that the scanner is safe to use from multiple threads.
        fn assert_send<T: Send + Sync>() {}

        assert_send::<Scanner>();
    }

    #[test]
    fn matches_should_take_precedence_over_non_mutating_overlapping_matches() {
        let rule_0 = RegexRuleConfig::new("...")
            .match_action(MatchAction::None)
            .build();

        let rule_1 = RegexRuleConfig::new("...")
            .match_action(MatchAction::Redact {
                replacement: "***".to_string(),
            })
            .build();

        let scanner = ScannerBuilder::new(&[rule_0, rule_1])
            .with_keywords_should_match_event_paths(true)
            .build()
            .unwrap();
        let mut content = "hello world".to_string();
        let mut matches = scanner.scan(&mut content, vec![]);
        matches.sort();

        assert_eq!(matches.len(), 3);
        assert_eq!(content, "*********ld");

        assert_eq!(
            matches[0],
            RuleMatch {
                rule_index: 1,
                path: Path::root(),
                replacement_type: crate::ReplacementType::Placeholder,
                start_index: 0,
                end_index_exclusive: 3,
                shift_offset: 0,
                #[cfg(feature = "match_validation")]
                match_value: None,
                #[cfg(feature = "match_validation")]
                match_status: MatchStatus::NotAvailable,
            }
        );

        assert_eq!(
            matches[1],
            RuleMatch {
                rule_index: 1,
                path: Path::root(),
                replacement_type: crate::ReplacementType::Placeholder,
                start_index: 3,
                end_index_exclusive: 6,
                shift_offset: 0,
                #[cfg(feature = "match_validation")]
                match_value: None,
                #[cfg(feature = "match_validation")]
                match_status: MatchStatus::NotAvailable,
            }
        );

        assert_eq!(
            matches[2],
            RuleMatch {
                rule_index: 1,
                path: Path::root(),
                replacement_type: crate::ReplacementType::Placeholder,
                start_index: 6,
                end_index_exclusive: 9,
                shift_offset: 0,
                #[cfg(feature = "match_validation")]
                match_value: None,
                #[cfg(feature = "match_validation")]
                match_status: MatchStatus::NotAvailable,
            }
        );
    }

    #[test]
    fn test_overlapping_mutation_higher_priority() {
        // A mutating match is a higher priority even if it starts after a non-mutating match

        let rule_0 = RegexRuleConfig::new("abc")
            .match_action(MatchAction::None)
            .build();

        let rule_1 = RegexRuleConfig::new("bcd")
            .match_action(MatchAction::Redact {
                replacement: "***".to_string(),
            })
            .build();

        let scanner = ScannerBuilder::new(&[rule_0, rule_1])
            .with_keywords_should_match_event_paths(true)
            .build()
            .unwrap();
        let mut content = "abcdef".to_string();
        let mut matches = scanner.scan(&mut content, vec![]);
        matches.sort();

        assert_eq!(matches.len(), 1);
        assert_eq!(content, "a***ef");

        assert_eq!(
            matches[0],
            RuleMatch {
                rule_index: 1,
                path: Path::root(),
                replacement_type: crate::ReplacementType::Placeholder,
                start_index: 1,
                end_index_exclusive: 4,
                shift_offset: 0,
                #[cfg(feature = "match_validation")]
                match_value: None,
                #[cfg(feature = "match_validation")]
                match_status: MatchStatus::NotAvailable,
            }
        );
    }

    #[test]
    fn test_overlapping_start_offset() {
        // The match that starts first is used (if the mutation is the same)

        let rule_0 = RegexRuleConfig::new("abc")
            .match_action(MatchAction::None)
            .build();

        let rule_1 = RegexRuleConfig::new("bcd")
            .match_action(MatchAction::None)
            .build();

        let scanner = ScannerBuilder::new(&[rule_0, rule_1])
            .with_keywords_should_match_event_paths(true)
            .build()
            .unwrap();
        let mut content = "abcdef".to_string();
        let mut matches = scanner.scan(&mut content, vec![]);
        matches.sort();

        assert_eq!(matches.len(), 1);
        assert_eq!(content, "abcdef");

        assert_eq!(
            matches[0],
            RuleMatch {
                rule_index: 0,
                path: Path::root(),
                replacement_type: crate::ReplacementType::None,
                start_index: 0,
                end_index_exclusive: 3,
                shift_offset: 0,
                #[cfg(feature = "match_validation")]
                match_value: None,
                #[cfg(feature = "match_validation")]
                match_status: MatchStatus::NotAvailable,
            }
        );
    }

    #[test]
    fn test_overlapping_length() {
        // If 2 matches have the same mutation and same start, the longer one is taken

        let rule_0 = RegexRuleConfig::new("abc")
            .match_action(MatchAction::None)
            .build();

        let rule_1 = RegexRuleConfig::new("abcd")
            .match_action(MatchAction::None)
            .build();

        let scanner = ScannerBuilder::new(&[rule_0, rule_1])
            .with_keywords_should_match_event_paths(true)
            .build()
            .unwrap();
        let mut content = "abcdef".to_string();
        let mut matches = scanner.scan(&mut content, vec![]);
        matches.sort();

        assert_eq!(matches.len(), 1);
        assert_eq!(content, "abcdef");

        assert_eq!(
            matches[0],
            RuleMatch {
                rule_index: 1,
                path: Path::root(),
                replacement_type: crate::ReplacementType::None,
                start_index: 0,
                end_index_exclusive: 4,
                shift_offset: 0,
                #[cfg(feature = "match_validation")]
                match_value: None,
                #[cfg(feature = "match_validation")]
                match_status: MatchStatus::NotAvailable,
            }
        );
    }

    #[test]
    fn test_overlapping_rule_order() {
        // If 2 matches have the same mutation, same start, and the same length, the one with the lower rule index is used

        let rule_0 = RegexRuleConfig::new("abc")
            .match_action(MatchAction::None)
            .build();

        let rule_1 = RegexRuleConfig::new("abc")
            .match_action(MatchAction::None)
            .build();

        let scanner = ScannerBuilder::new(&[rule_0, rule_1])
            .with_keywords_should_match_event_paths(true)
            .build()
            .unwrap();
        let mut content = "abcdef".to_string();
        let mut matches = scanner.scan(&mut content, vec![]);
        matches.sort();

        assert_eq!(matches.len(), 1);
        assert_eq!(content, "abcdef");

        assert_eq!(
            matches[0],
            RuleMatch {
                rule_index: 0,
                path: Path::root(),
                replacement_type: crate::ReplacementType::None,
                start_index: 0,
                end_index_exclusive: 3,
                shift_offset: 0,
                #[cfg(feature = "match_validation")]
                match_value: None,
                #[cfg(feature = "match_validation")]
                match_status: MatchStatus::NotAvailable,
            }
        );
    }

    #[test]
    fn should_skip_match_when_present_in_excluded_matches() {
        // If 2 matches have the same mutation and same start, the longer one is taken

        let rule_0 = RegexRuleConfig::new("b.*")
            .scope(Scope::exclude(vec![Path::from(vec![PathSegment::Field(
                "test".into(),
            )])]))
            .match_action(MatchAction::Redact {
                replacement: "[scrub]".to_string(),
            })
            .build();

        let scanner = ScannerBuilder::new(&[rule_0])
            .with_keywords_should_match_event_paths(true)
            .build()
            .unwrap();

        let mut content = SimpleEvent::Map(BTreeMap::from([
            (
                "a-match".to_string(),
                SimpleEvent::String("bcdef".to_string()),
            ),
            (
                "z-match".to_string(),
                SimpleEvent::String("bcdef".to_string()),
            ),
            ("test".to_string(), SimpleEvent::String("bcdef".to_string())),
        ]));

        let matches = scanner.scan(&mut content, vec![]);

        // "test" is excluded because it matches the excluded scope.
        // Both "a-match" and "z-match" are excluded due to having the
        // same match value as "test" (multi-pass V0)
        assert_eq!(matches.len(), 0);
    }

    #[test]
    fn should_be_able_to_disable_multipass_v0() {
        let rule_0 = RegexRuleConfig::new("b.*")
            .scope(Scope::exclude(vec![Path::from(vec![PathSegment::Field(
                "test".into(),
            )])]))
            .match_action(MatchAction::Redact {
                replacement: "[scrub]".to_string(),
            })
            .build();

        let scanner = ScannerBuilder::new(&[rule_0])
            .with_keywords_should_match_event_paths(true)
            .with_multipass_v0(false)
            .build()
            .unwrap();

        let mut content = SimpleEvent::Map(BTreeMap::from([
            (
                "a-match".to_string(),
                SimpleEvent::String("bcdef".to_string()),
            ),
            (
                "z-match".to_string(),
                SimpleEvent::String("bcdef".to_string()),
            ),
            ("test".to_string(), SimpleEvent::String("bcdef".to_string())),
        ]));

        let matches = scanner.scan(&mut content, vec![]);

        // "test" is excluded because it matches the excluded scope.
        // Both "a-match" and "z-match" are kept since multipass V0 is disabled
        assert_eq!(matches.len(), 2);
    }

    #[test]
    fn should_not_exclude_false_positive_matches() {
        // If a match in an excluded scope is a false-positive due to keyword proximity matching,
        // it is not saved in the excluded matches.

        let rule_0 = RegexRuleConfig::new("b.*")
            .proximity_keywords(ProximityKeywordsConfig {
                look_ahead_character_count: 30,
                included_keywords: vec!["secret".to_string()],
                excluded_keywords: vec![],
            })
            .scope(Scope::exclude(vec![Path::from(vec![PathSegment::Field(
                "test".into(),
            )])]))
            .match_action(MatchAction::Redact {
                replacement: "[scrub]".to_string(),
            })
            .build();

        let scanner = ScannerBuilder::new(&[rule_0])
            .with_keywords_should_match_event_paths(true)
            .build()
            .unwrap();

        let mut content = SimpleEvent::Map(BTreeMap::from([
            (
                "message".to_string(),
                SimpleEvent::String("secret abcdef".to_string()),
            ),
            ("test".to_string(), SimpleEvent::String("bcdef".to_string())),
        ]));

        let matches = scanner.scan(&mut content, vec![]);

        // The match from the "test" field (which is excluded) is the same as the match from "message", so it is
        // treated as a false positive.
        assert_eq!(matches.len(), 1);
    }

    #[test]
    fn test_calculate_indices_is_called_with_sorted_start_index() {
        // A custom "Event" implementation is used here to use a different encoding that asserts the indices are in order
        struct OrderAssertEvent(SimpleEvent);

        impl crate::Event for OrderAssertEvent {
            type Encoding = AssertOrderEncoding;

            fn visit_event<'a>(&'a mut self, visitor: &mut impl crate::EventVisitor<'a>) {
                self.0.visit_event(visitor)
            }

            fn visit_string_mut(&mut self, path: &Path, visit: impl FnMut(&mut String) -> bool) {
                self.0.visit_string_mut(path, visit)
            }
        }

        struct AssertOrderEncoding;

        impl Encoding for AssertOrderEncoding {
            type Index = <Utf8Encoding as Encoding>::Index;
            type IndexShift = <Utf8Encoding as Encoding>::IndexShift;

            fn zero_index() -> Self::Index {
                <Utf8Encoding as Encoding>::zero_index()
            }

            fn zero_shift() -> Self::IndexShift {
                <Utf8Encoding as Encoding>::zero_shift()
            }

            fn get_index(value: &Self::Index, utf8_index: usize) -> usize {
                <Utf8Encoding as Encoding>::get_index(value, utf8_index)
            }

            fn calculate_indices<'a>(
                _content: &str,
                match_visitor: impl Iterator<Item = crate::EncodeIndices<'a, Self>>,
            ) {
                let mut prev_start = 0;
                for indices in match_visitor {
                    assert!(
                        indices.utf8_start >= prev_start,
                        "Indices are not in order."
                    );
                    prev_start = indices.utf8_start;
                }
            }

            fn adjust_shift(shift: &mut Self::IndexShift, before: &str, after: &str) {
                <Utf8Encoding as Encoding>::adjust_shift(shift, before, after)
            }

            fn get_shift(value: &Self::IndexShift, utf8_shift: isize) -> isize {
                <Utf8Encoding as Encoding>::get_shift(value, utf8_shift)
            }
        }

        // `rule_0` has a match after `rule_1` (out of order)
        let rule_0 = RegexRuleConfig::new("efg").build();
        let rule_1 = RegexRuleConfig::new("abc").build();

        let scanner = ScannerBuilder::new(&[rule_0, rule_1])
            .with_keywords_should_match_event_paths(true)
            .build()
            .unwrap();

        let mut content = OrderAssertEvent(SimpleEvent::Map(BTreeMap::from([(
            "message".to_string(),
            SimpleEvent::String("abc-efg".to_string()),
        )])));

        let matches = scanner.scan(&mut content, vec![]);
        assert_eq!(matches.len(), 2);
    }

    #[test]
    fn test_hash_with_leading_zero() {
        let rule_0 = RegexRuleConfig::new(".+")
            .match_action(MatchAction::Hash)
            .build();

        let scanner = ScannerBuilder::new(&[rule_0])
            .with_keywords_should_match_event_paths(true)
            .build()
            .unwrap();

        let mut content =
            SimpleEvent::String("rand string that has a leading zero after hashing: y".to_string());

        let matches = scanner.scan(&mut content, vec![]);
        assert_eq!(matches.len(), 1);

        // normally 09d99e4b6ad0d289, but the leading 0 is removed
        assert_eq!(content, SimpleEvent::String("9d99e4b6ad0d289".to_string()));
    }

    #[test]
    fn test_hash_with_leading_zero_utf16() {
        #[allow(deprecated)]
        let rule_0 = RegexRuleConfig::new(".+")
            .match_action(MatchAction::Utf16Hash)
            .build();

        let scanner = ScannerBuilder::new(&[rule_0])
            .with_keywords_should_match_event_paths(true)
            .build()
            .unwrap();

        let mut content = "rand string that has a leading zero after hashing: S".to_string();

        let matches = scanner.scan(&mut content, vec![]);
        assert_eq!(matches.len(), 1);

        // normally 08c3ad1a22e2edb1, but the leading 0 is removed
        assert_eq!(content, "8c3ad1a22e2edb1");
    }

    #[test]
    fn test_internal_overlapping_matches() {
        // A simple "credit-card rule is modified a bit to allow a multi-char character in the match
        let rule_0 = RegexRuleConfig::new("([\\d€]+){1}(,\\d+){3}")
            .match_action(MatchAction::Redact {
                replacement: "[credit card]".to_string(),
            })
            .validator(LuhnChecksum)
            .build();

        let scanner = ScannerBuilder::new(&[rule_0])
            .with_keywords_should_match_event_paths(true)
            .build()
            .unwrap();

        // The first 4 numbers match as a credit-card, but fail the luhn checksum.
        // The last 4 numbers (which overlap with the first match) pass the checksum.
        let mut content = "[5€184,5185,5252,5052,5005]".to_string();

        let matches = scanner.scan(&mut content, vec![]);
        // This is mostly asserting that the scanner doesn't panic when encountering multibyte characters
        assert_eq!(matches.len(), 1);
    }

    #[test]
    fn test_next_regex_start_after_false_positive() {
        let content = "          testtest";
        let regex_match = Match::must(0, 10..14);
        assert_eq!(get_next_regex_start(content, &regex_match), Some(11));
    }

    #[test]
    fn test_excluded_keyword_with_excluded_chars_in_content() {
        let rule_0 = RegexRuleConfig::new("value")
            .match_action(MatchAction::Redact {
                replacement: "[REDACTED]".to_string(),
            })
            .proximity_keywords(ProximityKeywordsConfig {
                look_ahead_character_count: 30,
                included_keywords: vec![],
                excluded_keywords: vec!["test".to_string()],
            })
            .build();

        let scanner = ScannerBuilder::new(&[rule_0])
            .with_keywords_should_match_event_paths(true)
            .build()
            .unwrap();

        // "test" should NOT be detected as an excluded keyword because "-" is ignored, so the word
        // boundary shouldn't match here
        let mut content = "x-test=value".to_string();

        let matches = scanner.scan(&mut content, vec![]);
        // This should match because "test" is not found, so it's not a false-positive
        assert_eq!(matches.len(), 1);
    }

    #[test]
    fn test_included_keyword_not_match_further_than_look_ahead_character_count() {
        let redact_test_rule = RegexRuleConfig::new("world")
            .match_action(MatchAction::Redact {
                replacement: "[REDACTED]".to_string(),
            })
            .proximity_keywords(ProximityKeywordsConfig {
                look_ahead_character_count: 30,
                included_keywords: vec!["hello".to_string()],
                excluded_keywords: vec![],
            })
            .build();

        let scanner = ScannerBuilder::new(&[redact_test_rule])
            .with_keywords_should_match_event_paths(true)
            .build()
            .unwrap();

        let mut content = "hello [this block is exactly 37 chars long] world".to_string();
        let matches = scanner.scan(&mut content, vec![]);

        assert_eq!(matches.len(), 0);
    }

    #[test]
    fn test_included_keyword_multiple_matches_in_one_prefix() {
        let redact_test_rule = RegexRuleConfig::new("world")
            .match_action(MatchAction::Redact {
                replacement: "[REDACTED]".to_string(),
            })
            .proximity_keywords(ProximityKeywordsConfig {
                look_ahead_character_count: 30,
                included_keywords: vec!["hello".to_string()],
                excluded_keywords: vec![],
            })
            .build();

        let scanner = ScannerBuilder::new(&[redact_test_rule])
            .with_keywords_should_match_event_paths(true)
            .build()
            .unwrap();

        let mut content = "hello world world".to_string();
        let matches = scanner.scan(&mut content, vec![]);

        // Both "world" matches fit within the 30 char prefix.
        assert_eq!(matches.len(), 2);
    }

    #[test]
    fn test_included_keyword_multiple_prefix_matches() {
        let redact_test_rule = RegexRuleConfig::new("world")
            .match_action(MatchAction::Redact {
                replacement: "[REDACTED]".to_string(),
            })
            .proximity_keywords(ProximityKeywordsConfig {
                look_ahead_character_count: 30,
                included_keywords: vec!["hello".to_string()],
                excluded_keywords: vec![],
            })
            .build();

        let scanner = ScannerBuilder::new(&[redact_test_rule])
            .with_keywords_should_match_event_paths(true)
            .build()
            .unwrap();

        let mut content =
            "hello world [this takes up enough space to separate the prefixes] world hello world"
                .to_string();
        let matches = scanner.scan(&mut content, vec![]);

        // Both "worlds" after a "hello" should match
        assert_eq!(matches.len(), 2);
    }

    #[test]
    fn test_included_keywords_on_start_boundary_with_space_including_word_boundary() {
        let scanner = ScannerBuilder::new(&[RegexRuleConfig::new("ab")
            .proximity_keywords(ProximityKeywordsConfig {
                look_ahead_character_count: 30,
                included_keywords: vec!["id".to_string()],
                excluded_keywords: vec![],
            })
            .build()])
        .build()
        .unwrap();

        let mut content = "users id   ab".to_string();
        let matches = scanner.scan(&mut content, vec![]);

        assert_eq!(matches.len(), 1);
        assert_eq!(matches[0].start_index, 11);
        assert_eq!(matches[0].end_index_exclusive, 13);
    }

    #[test]
    fn test_included_keywords_on_end_boundary() {
        let scanner = ScannerBuilder::new(&[RegexRuleConfig::new("abc")
            .proximity_keywords(ProximityKeywordsConfig {
                look_ahead_character_count: 30,
                included_keywords: vec!["id".to_string()],
                excluded_keywords: vec![],
            })
            .build()])
        .build()
        .unwrap();

        let mut content = "users idabc".to_string();
        let matches = scanner.scan(&mut content, vec![]);

        assert_eq!(matches.len(), 0);
    }

    #[test]
    fn should_not_look_ahead_too_far() {
        let scanner = ScannerBuilder::new(&[RegexRuleConfig::new("x")
            .proximity_keywords(ProximityKeywordsConfig {
                look_ahead_character_count: 10,
                included_keywords: vec!["host".to_string()],
                excluded_keywords: vec![],
            })
            .build()])
        .build()
        .unwrap();

        let mut content = "host           x".to_string();
        assert_eq!(scanner.scan(&mut content, vec![]).len(), 0);

        let mut content = "host      x".to_string();
        assert_eq!(scanner.scan(&mut content, vec![]).len(), 1);

        let mut content = "host       x".to_string();
        assert_eq!(scanner.scan(&mut content, vec![]).len(), 0);

        let mut content = " host      x".to_string();
        assert_eq!(scanner.scan(&mut content, vec![]).len(), 1);
    }

    #[test]
    fn test_included_and_excluded_keyword() {
        let scanner = ScannerBuilder::new(&[RegexRuleConfig::new("world")
            .proximity_keywords(ProximityKeywordsConfig {
                look_ahead_character_count: 11,
                included_keywords: vec!["hey".to_string()],
                excluded_keywords: vec!["hello".to_string()],
            })
            .build()])
        .build()
        .unwrap();

        // only the included keyword is present
        let mut content = "hey world".to_string();
        assert_eq!(scanner.scan(&mut content, vec![]).len(), 1);

        // only the excluded keyword is present
        let mut content = "hello world".to_string();
        assert_eq!(scanner.scan(&mut content, vec![]).len(), 0);

        // no keyword is present
        let mut content = "world".to_string();
        assert_eq!(scanner.scan(&mut content, vec![]).len(), 0);

        // included and excluded keywords are present
        let mut content = "hey, hello world".to_string();
        assert_eq!(scanner.scan(&mut content, vec![]).len(), 1);
    }

    #[cfg(feature = "match_validation")]
    #[test]
    fn test_should_return_match_with_match_validation() {
        use crate::match_validation::config::HttpValidatorConfig;

        let scanner = ScannerBuilder::new(&[RegexRuleConfig::new("world")
            .match_action(MatchAction::Redact {
                replacement: "[REDACTED]".to_string(),
            })
            .match_validation_type(MatchValidationType::CustomHttp(HttpValidatorConfig::new(
                "http://localhost:8080",
            )))
            .build()])
        .build()
        .unwrap();

        let mut content = "hey world".to_string();
        let rule_match = scanner.scan(&mut content, vec![]);
        assert_eq!(rule_match.len(), 1);
        assert_eq!(content, "hey [REDACTED]");
        assert_eq!(rule_match[0].match_value, Some("world".to_string()));
    }

    #[cfg(feature = "match_validation")]
    #[tokio::test]
    async fn test_should_error_if_no_match_validation() {
        let scanner = ScannerBuilder::new(&[RegexRuleConfig::new("world")
            .match_action(MatchAction::Redact {
                replacement: "[REDACTED]".to_string(),
            })
            .build()])
        .build()
        .unwrap();

        let mut content = "hey world".to_string();
        let mut rule_match = scanner.scan(&mut content, vec![]);
        assert_eq!(rule_match.len(), 1);
        assert_eq!(content, "hey [REDACTED]");
        assert_eq!(rule_match[0].match_value, None);
        // Let's call validate and check that it panics
        let err = scanner.validate_matches(&mut rule_match).await;
        assert!(err.is_err());
    }

    #[cfg(feature = "match_validation")]
    #[test]
    fn test_should_allocate_match_validator_depending_on_match_type() {
        use crate::match_validation::config::{AwsConfig, HttpValidatorConfig};

        let rule_aws_id = RegexRuleConfig::new("aws-id")
            .match_action(MatchAction::Redact {
                replacement: "[AWS ID]".to_string(),
            })
            .match_validation_type(MatchValidationType::Aws(AwsType::AwsId))
            .build();
        let rule_aws_secret = RegexRuleConfig::new("aws-secret")
            .match_action(MatchAction::Redact {
                replacement: "[AWS SECRET]".to_string(),
            })
            .match_validation_type(MatchValidationType::Aws(AwsType::AwsSecret(
                AwsConfig::default(),
            )))
            .build();

        let rule_custom_http_1_domain_1 = RegexRuleConfig::new("custom-http1")
            .match_action(MatchAction::Redact {
                replacement: "[CUSTOM HTTP1]".to_string(),
            })
            .match_validation_type(MatchValidationType::CustomHttp(HttpValidatorConfig::new(
                "http://localhost:8080",
            )))
            .build();

        let rule_custom_http_2_domain_1 = RegexRuleConfig::new("custom-http2")
            .match_action(MatchAction::Redact {
                replacement: "[CUSTOM HTTP2]".to_string(),
            })
            .match_validation_type(MatchValidationType::CustomHttp(HttpValidatorConfig::new(
                "http://localhost:8080",
            )))
            .build();

        let rule_custom_http_domain_2 = RegexRuleConfig::new("custom-http3")
            .match_action(MatchAction::Redact {
                replacement: "[CUSTOM HTTP2]".to_string(),
            })
            .match_validation_type(MatchValidationType::CustomHttp(HttpValidatorConfig::new(
                "http://localhost:8081",
            )))
            .build();

        let scanner = ScannerBuilder::new(&[
            rule_aws_id,
            rule_aws_secret,
            rule_custom_http_1_domain_1,
            rule_custom_http_2_domain_1,
            rule_custom_http_domain_2,
        ])
        .build()
        .unwrap();

        // Let's check the number of entries in the match validator map
        let match_validator_map = &scanner.match_validators_per_type;
        assert_eq!(match_validator_map.len(), 3);
        // Custom assertion to check if the validators are the same
        let aws_validator = match_validator_map
            .get(&InternalMatchValidationType::Aws)
            .unwrap();
        let http_2_validator = match_validator_map
            .get(&InternalMatchValidationType::CustomHttp(
                "http://localhost:8080".to_string(),
            ))
            .unwrap();
        let http_1_validator = match_validator_map
            .get(&InternalMatchValidationType::CustomHttp(
                "http://localhost:8081".to_string(),
            ))
            .unwrap();
        assert!(!std::ptr::eq(
            http_1_validator.as_ref(),
            http_2_validator.as_ref()
        ));
        assert!(!std::ptr::eq(
            aws_validator.as_ref(),
            http_2_validator.as_ref()
        ));
        assert!(!std::ptr::eq(
            aws_validator.as_ref(),
            http_1_validator.as_ref()
        ));
    }

    #[cfg(feature = "match_validation")]
    #[tokio::test]
    async fn test_aws_id_only_shall_not_validate() {
        let rule_aws_id = RegexRuleConfig::new("aws_id")
            .match_action(MatchAction::Redact {
                replacement: "[AWS_ID]".to_string(),
            })
            .match_validation_type(MatchValidationType::Aws(AwsType::AwsId))
            .build();

        let scanner = ScannerBuilder::new(&[rule_aws_id]).build().unwrap();
        let mut content = "this is an aws_id".to_string();
        let mut matches = scanner.scan(&mut content, vec![]);
        assert_eq!(matches.len(), 1);
        assert_eq!(content, "this is an [AWS_ID]");
        assert!(scanner.validate_matches(&mut matches).await.is_err());
        assert_eq!(matches[0].match_status, MatchStatus::NotChecked);
    }

    #[cfg(feature = "match_validation")]
    #[tokio::test]
    async fn test_mock_same_http_validator_several_matches() {
        let server = MockServer::start();

        // Create a mock on the server.
        let mock_service_valid = server.mock(|when, then| {
            when.method(GET)
                .path("/")
                .header("authorization", "Bearer valid_match");
            then.status(200);
        });
        let mock_service_invalid = server.mock(|when, then| {
            when.method(GET)
                .path("/")
                .header("authorization", "Bearer invalid_match");
            then.status(404).header("content-type", "text/html");
        });
        let mock_service_error = server.mock(|when, then| {
            when.method(GET)
                .path("/")
                .header("authorization", "Bearer error_match");
            then.status(500).header("content-type", "text/html");
        });

        let rule_valid_match = RegexRuleConfig::new("\\bvalid_match\\b")
            .match_action(MatchAction::Redact {
                replacement: "[VALID]".to_string(),
            })
            .match_validation_type(MatchValidationType::CustomHttp(
                HttpValidatorConfigBuilder::new(server.url("/").to_string()).build(),
            ))
            .build();

        let rule_invalid_match = RegexRuleConfig::new("\\binvalid_match\\b")
            .match_action(MatchAction::Redact {
                replacement: "[INVALID]".to_string(),
            })
            .match_validation_type(MatchValidationType::CustomHttp(
                HttpValidatorConfigBuilder::new(server.url("/").to_string()).build(),
            ))
            .build();

        let rule_error_match = RegexRuleConfig::new("\\berror_match\\b")
            .match_action(MatchAction::Redact {
                replacement: "[ERROR]".to_string(),
            })
            .match_validation_type(MatchValidationType::CustomHttp(
                HttpValidatorConfigBuilder::new(server.url("/").to_string()).build(),
            ))
            .build();
        let scanner =
            ScannerBuilder::new(&[rule_valid_match, rule_invalid_match, rule_error_match])
                .build()
                .unwrap();

        let mut content =
            "this is a content with a valid_match an invalid_match and an error_match".to_string();
        let mut matches = scanner.scan(&mut content, vec![]);
        assert_eq!(matches.len(), 3);
        assert_eq!(
            content,
            "this is a content with a [VALID] an [INVALID] and an [ERROR]"
        );
        assert!(scanner.validate_matches(&mut matches).await.is_ok());
        mock_service_valid.assert();
        mock_service_invalid.assert();
        mock_service_error.assert();
        assert_eq!(matches[0].match_status, MatchStatus::Valid);
        assert_eq!(matches[1].match_status, MatchStatus::Invalid);
        assert_eq!(
            matches[2].match_status,
            MatchStatus::Error("Unexpected HTTP status code 500".to_string())
        );
    }

    #[cfg(feature = "match_validation")]
    #[tokio::test]
    async fn test_mock_http_timeout() {
        let server = MockServer::start();
        let _ = server.mock(|when, then| {
            when.method(GET)
                .path("/")
                .header("authorization", "Bearer valid_match");
            then.status(200);
        });
        let rule_valid_match = RegexRuleConfig::new("\\bvalid_match\\b")
            .match_action(MatchAction::Redact {
                replacement: "[VALID]".to_string(),
            })
            .match_validation_type(MatchValidationType::CustomHttp(
                HttpValidatorConfigBuilder::new(server.url("/").to_string())
                    .set_timeout(Duration::from_micros(0))
                    .build(),
            ))
            .build();

        let scanner = ScannerBuilder::new(&[rule_valid_match]).build().unwrap();

        let mut content = "this is a content with a valid_match".to_string();
        let mut matches = scanner.scan(&mut content, vec![]);
        assert_eq!(matches.len(), 1);
        assert_eq!(content, "this is a content with a [VALID]");
        assert!(scanner.validate_matches(&mut matches).await.is_ok());
        // This will be in the form "Error making HTTP request: "
        match &matches[0].match_status {
            MatchStatus::Error(val) => {
                assert!(val.starts_with("Error making HTTP request:"));
            }
            _ => assert!(false),
        }
    }
<<<<<<< HEAD
    #[cfg(feature = "match_validation")]
    #[tokio::test]
    async fn test_mock_multiple_match_validators() {
        let server = MockServer::start();

        // Create a mock on the server.
        let mock_http_service_valid = server.mock(|when, then| {
            when.method(GET).path("/http-service");
            then.status(200);
        });
        let mock_aws_service_valid = server.mock(|when, then| {
            when.method(POST).path("/aws-service");
            then.status(200);
        });

        let rule_valid_match = RegexRuleConfig::new("\\bvalid_match\\b")
            .match_action(MatchAction::Redact {
                replacement: "[VALID]".to_string(),
            })
            .match_validation_type(MatchValidationType::CustomHttp(
                HttpValidatorConfigBuilder::new(server.url("/http-service").to_string()).build(),
            ))
            .build();

        let rule_aws_id = RegexRuleConfig::new("\\baws_id\\b")
            .match_action(MatchAction::Redact {
                replacement: "[AWS_ID]".to_string(),
            })
            .match_validation_type(MatchValidationType::Aws(AwsType::AwsId))
            .build();

        let rule_aws_secret = RegexRuleConfig::new("\\baws_secret\\b")
            .match_action(MatchAction::Redact {
                replacement: "[AWS_SECRET]".to_string(),
            })
            .match_validation_type(MatchValidationType::Aws(AwsType::AwsSecret(AwsConfig {
                aws_sts_endpoint: server.url("/aws-service").to_string(),
                forced_datetime_utc: None,
                timeout: Duration::from_secs(1),
            })))
            .build();

        let scanner = ScannerBuilder::new(&[rule_valid_match, rule_aws_id, rule_aws_secret])
            .build()
            .unwrap();

        let mut content =
            "this is a content with a valid_match an aws_id and an aws_secret".to_string();
        let mut matches = scanner.scan(&mut content, vec![]);
        assert_eq!(matches.len(), 3);
        assert_eq!(
            content,
            "this is a content with a [VALID] an [AWS_ID] and an [AWS_SECRET]"
        );
        assert!(scanner.validate_matches(&mut matches).await.is_ok());
        mock_http_service_valid.assert();
        mock_aws_service_valid.assert();
        assert_eq!(matches[0].match_status, MatchStatus::Valid);
        assert_eq!(matches[1].match_status, MatchStatus::Valid);
        assert_eq!(matches[2].match_status, MatchStatus::Valid);
    }
    #[cfg(feature = "match_validation")]
    #[tokio::test]
    async fn test_mock_aws_validator() {
        let server = MockServer::start();
        let server_url = server.url("/").to_string();

        // Compute signature for valid match
        let datetime = chrono::Utc::now();

        let aws_id_valid = "AKIAYYB64AB3GAW3WH79";
        let aws_id_invalid = "AKIAYYB64AB3GAW3WH70";
        let aws_id_error = "AKIAYYB64AB3GAW3WH71";
        let aws_secret_1 = "uYd/WrqSWR6m7rkYsjqGnD3QsmO7hQjDFXPQHMVy";
        let aws_secret_2 = "uYd/WrqSWR6m7rkYsjqGnD3QsmO7hQjDFXPZHMVy";

        let (_, headers_valid) = generate_aws_headers_and_body(
            &datetime,
            server_url.as_str(),
            &aws_id_valid,
            &aws_secret_1,
        );
        let valid_authorization = headers_valid.get("authorization").unwrap();
        let (_, headers_invalid) = generate_aws_headers_and_body(
            &datetime,
            server_url.as_str(),
            &aws_id_invalid,
            &aws_secret_1,
        );
        let invalid_authorization_1 = headers_invalid.get("authorization").unwrap();
        let (_, headers_invalid) = generate_aws_headers_and_body(
            &datetime,
            server_url.as_str(),
            &aws_id_valid,
            &aws_secret_2,
        );
        let invalid_authorization_2 = headers_invalid.get("authorization").unwrap();
        let (_, headers_error) = generate_aws_headers_and_body(
            &datetime,
            server_url.as_str(),
            &aws_id_error,
            &aws_secret_1,
        );
        let error_authorization_1 = headers_error.get("authorization").unwrap();
        let (_, headers_error) = generate_aws_headers_and_body(
            &datetime,
            server_url.as_str(),
            &aws_id_error,
            &aws_secret_2,
        );
        let error_authorization_2 = headers_error.get("authorization").unwrap();
        // Create a mock on the server.
        let mock_service_valid = server.mock(|when, then| {
            when.method(POST)
                .path("/")
                .header("authorization", valid_authorization.to_str().unwrap());
            then.status(200);
        });
        let mock_service_invalid_1 = server.mock(|when, then| {
            when.method(POST)
                .path("/")
                .header("authorization", invalid_authorization_1.to_str().unwrap());
            then.status(403);
        });
        let mock_service_invalid_2 = server.mock(|when, then| {
            when.method(POST)
                .path("/")
                .header("authorization", invalid_authorization_2.to_str().unwrap());
            then.status(403);
        });
        let mock_service_error_1 = server.mock(|when, then| {
            when.method(POST)
                .path("/")
                .header("authorization", error_authorization_1.to_str().unwrap());
            then.status(500);
        });
        let mock_service_error_2 = server.mock(|when, then| {
            when.method(POST)
                .path("/")
                .header("authorization", error_authorization_2.to_str().unwrap());
            then.status(500);
        });
        let rule_aws_id = RegexRuleConfig::new("AKIA[0-9A-Z]{16}")
            .match_action(MatchAction::Redact {
                replacement: "[AWS_ID]".to_string(),
            })
            .match_validation_type(MatchValidationType::Aws(AwsType::AwsId))
            .build();

        let rule_aws_secret = RegexRuleConfig::new("[A-Za-z0-9/+]{40}")
            .match_action(MatchAction::Redact {
                replacement: "[AWS_SECRET]".to_string(),
            })
            .proximity_keywords(ProximityKeywordsConfig {
                look_ahead_character_count: 30,
                included_keywords: vec!["aws_secret".to_string()],
                excluded_keywords: vec![],
            })
            .match_validation_type(MatchValidationType::Aws(AwsType::AwsSecret(AwsConfig {
                aws_sts_endpoint: server_url.clone(),
                forced_datetime_utc: Some(datetime),
                timeout: Duration::from_secs(5),
            })))
            .build();

        let scanner = ScannerBuilder::new(&[rule_aws_id, rule_aws_secret])
            .build()
            .unwrap();

        let mut content = fmt::format(format_args!(
                                "content with a valid aws_id {}, an invalid aws_id {}, an error aws_id {} and an aws_secret {} and an other aws_secret {}", aws_id_valid, aws_id_invalid, aws_id_error, aws_secret_1, aws_secret_2));
        let mut matches = scanner.scan(&mut content, vec![]);
        assert_eq!(matches.len(), 5);
        assert_eq!(
            content,
            "content with a valid aws_id [AWS_ID], an invalid aws_id [AWS_ID], an error aws_id [AWS_ID] and an aws_secret [AWS_SECRET] and an other aws_secret [AWS_SECRET]"
        );
        assert!(scanner.validate_matches(&mut matches).await.is_ok());
        mock_service_valid.assert();
        mock_service_invalid_1.assert();
        mock_service_invalid_2.assert();
        mock_service_error_1.assert();
        mock_service_error_2.assert();
        assert_eq!(matches[0].match_status, MatchStatus::Valid);
        assert_eq!(matches[1].match_status, MatchStatus::Invalid);
        assert_eq!(
            matches[2].match_status,
            MatchStatus::Error("Unexpected HTTP status code 500".to_string())
        );
        assert_eq!(matches[3].match_status, MatchStatus::Valid);
        // ID1 + SECRET2 should be in error so it should contain error and not invalid
        assert_eq!(
            matches[4].match_status,
            MatchStatus::Error("Unexpected HTTP status code 500".to_string())
        );
    }

=======
>>>>>>> 7ab2ae40
    mod metrics_test {
        use crate::match_action::MatchAction;
        use crate::scanner::regex_rule::config::{ProximityKeywordsConfig, RegexRuleConfig};
        use crate::scanner::scope::Scope;
        use crate::scanner::ScannerBuilder;
        use crate::{simple_event::SimpleEvent, Path, PathSegment};
        use metrics::{Key, Label};
        use metrics_util::debugging::DebugValue;
        use metrics_util::debugging::DebuggingRecorder;
        use metrics_util::CompositeKey;
        use metrics_util::MetricKind::Counter;
        use std::collections::BTreeMap;

        #[test]
        fn should_submit_scanning_metrics() {
            let recorder = DebuggingRecorder::new();
            let snapshotter = recorder.snapshotter();

            let content_1 = "bcdef";
            let content_2 = "no match";

            metrics::with_local_recorder(&recorder, || {
                let rule_0 = RegexRuleConfig::new(content_1)
                    .match_action(MatchAction::None)
                    .build();

                let scanner = ScannerBuilder::new(&[rule_0]).build().unwrap();
                let mut content = SimpleEvent::Map(BTreeMap::from([
                    (
                        "key1".to_string(),
                        SimpleEvent::String(content_1.to_string()),
                    ),
                    (
                        "key2".to_string(),
                        SimpleEvent::String(content_2.to_string()),
                    ),
                ]));

                scanner.scan(&mut content, vec![]);
            });

            let snapshot = snapshotter.snapshot().into_hashmap();

            let metric_name = "scanned_events";
            let metric_value = snapshot
                .get(&CompositeKey::new(Counter, Key::from_name(metric_name)))
                .expect("metric not found");
            assert_eq!(metric_value, &(None, None, DebugValue::Counter(1)));

            let metric_name = "scanning.match_count";
            let metric_value = snapshot
                .get(&CompositeKey::new(Counter, Key::from_name(metric_name)))
                .expect("metric not found");
            assert_eq!(metric_value, &(None, None, DebugValue::Counter(1)));

            let metric_name = "scanning.duration";
            let metric_value = snapshot
                .get(&CompositeKey::new(Counter, Key::from_name(metric_name)))
                .expect("metric not found");
            match metric_value.2 {
                DebugValue::Counter(val) => assert!(val > 0),
                _ => assert!(false),
            }
        }

        #[test]
        fn should_submit_excluded_match_metric() {
            let recorder = DebuggingRecorder::new();
            let snapshotter = recorder.snapshotter();

            metrics::with_local_recorder(&recorder, || {
                let rule_0 = RegexRuleConfig::new("bcdef")
                    .scope(Scope::exclude(vec![Path::from(vec![PathSegment::Field(
                        "test".into(),
                    )])]))
                    .match_action(MatchAction::None)
                    .build();

                let scanner = ScannerBuilder::new(&[rule_0])
                    .with_keywords_should_match_event_paths(true)
                    .build()
                    .unwrap();
                let mut content = SimpleEvent::Map(BTreeMap::from([
                    // z-match is considered as a false positive here
                    (
                        "z-match".to_string(),
                        SimpleEvent::String("bcdef".to_string()),
                    ),
                    ("test".to_string(), SimpleEvent::String("bcdef".to_string())),
                ]));

                scanner.scan(&mut content, vec![]);
            });

            let snapshot = snapshotter.snapshot().into_hashmap();

            let metric_name = "false_positive.multipass.excluded_match";
            let metric_value = snapshot
                .get(&CompositeKey::new(Counter, Key::from_name(metric_name)))
                .expect("metric not found");

            assert_eq!(metric_value, &(None, None, DebugValue::Counter(1)));
        }

        #[test]
        fn should_submit_excluded_keywords_metric() {
            let recorder = DebuggingRecorder::new();
            let snapshotter = recorder.snapshotter();

            metrics::with_local_recorder(&recorder, || {
                let redact_test_rule = RegexRuleConfig::new("world")
                    .match_action(MatchAction::Redact {
                        replacement: "[REDACTED]".to_string(),
                    })
                    .proximity_keywords(ProximityKeywordsConfig {
                        look_ahead_character_count: 30,
                        included_keywords: vec![],
                        excluded_keywords: vec!["hello".to_string()],
                    })
                    .build();

                let scanner = ScannerBuilder::new(&[redact_test_rule])
                    .with_keywords_should_match_event_paths(true)
                    .build()
                    .unwrap();
                let mut content = SimpleEvent::Map(BTreeMap::from([(
                    "test".to_string(),
                    SimpleEvent::String("hello world".to_string()),
                )]));
                scanner.scan(&mut content, vec![]);
            });

            let snapshot = snapshotter.snapshot().into_hashmap();

            let metric_name = "false_positive.proximity_keywords";

            let labels = vec![Label::new("type", "excluded_keywords")];

            let metric_value = snapshot
                .get(&CompositeKey::new(
                    Counter,
                    Key::from_parts(metric_name, labels),
                ))
                .expect("metric not found");

            assert_eq!(metric_value, &(None, None, DebugValue::Counter(1)));
        }
    }
}<|MERGE_RESOLUTION|>--- conflicted
+++ resolved
@@ -807,32 +807,23 @@
     use super::{MatchEmitter, ScannerBuilder, StringMatch};
     use crate::match_action::{MatchAction, MatchActionValidationError};
     #[cfg(feature = "match_validation")]
-<<<<<<< HEAD
     use crate::match_validation::config::{AwsConfig, AwsType, MatchValidationType};
     #[cfg(feature = "match_validation")]
     use crate::match_validation::http_validator::HttpValidatorConfigBuilder;
     #[cfg(feature = "match_validation")]
-    use crate::match_validation::validator_utils::generate_aws_headers_and_body;
-
-=======
-    use crate::match_validation::config::{AwsType, MatchValidationType};
-    #[cfg(feature = "match_validation")]
-    use crate::match_validation::http_validator::HttpValidatorConfigBuilder;
-    #[cfg(feature = "match_validation")]
->>>>>>> 7ab2ae40
     use crate::observability::labels::Labels;
     use crate::scanner::regex_rule::config::{
         ProximityKeywordsConfig, RegexRuleConfig, SecondaryValidator, SecondaryValidator::*,
     };
     #[cfg(feature = "match_validation")]
-<<<<<<< HEAD
-    use std::{fmt, time::Duration};
-=======
     use std::time::Duration;
 
     #[cfg(feature = "match_validation")]
-    use httpmock::{Method::GET, MockServer};
->>>>>>> 7ab2ae40
+    use crate::match_validation::validator_utils::generate_aws_headers_and_body;
+    #[cfg(feature = "match_validation")]
+    use httpmock::{Method::GET, Method::POST, MockServer};
+    #[cfg(feature = "match_validation")]
+    use std::fmt;
 
     use crate::scanner::scope::Scope;
     use crate::scanner::{get_next_regex_start, CreateScannerError, Scanner};
@@ -842,8 +833,6 @@
     use crate::{simple_event::SimpleEvent, PartialRedactDirection, Path, PathSegment, RuleMatch};
     use crate::{Encoding, Utf8Encoding};
     use ahash::AHashSet;
-    #[cfg(feature = "match_validation")]
-    use httpmock::{Method::GET, Method::POST, MockServer};
     use regex_automata::Match;
     use std::collections::BTreeMap;
 
@@ -2541,7 +2530,6 @@
             _ => assert!(false),
         }
     }
-<<<<<<< HEAD
     #[cfg(feature = "match_validation")]
     #[tokio::test]
     async fn test_mock_multiple_match_validators() {
@@ -2739,8 +2727,6 @@
         );
     }
 
-=======
->>>>>>> 7ab2ae40
     mod metrics_test {
         use crate::match_action::MatchAction;
         use crate::scanner::regex_rule::config::{ProximityKeywordsConfig, RegexRuleConfig};

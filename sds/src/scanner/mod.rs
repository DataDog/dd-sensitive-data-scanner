--- conflicted
+++ resolved
@@ -1723,11 +1723,7 @@
         use crate::scanner::{ScannerBuilder, ScannerFeatures};
         use crate::{
             simple_event::SimpleEvent, Path, PathSegment, ProximityKeywordsConfig, RegexRuleConfig,
-<<<<<<< HEAD
-            ScannerFeatures, Scope,
-=======
             Scope,
->>>>>>> 9cc03a01
         };
         use metrics::{Key, Label};
         use metrics_util::debugging::DebugValue;

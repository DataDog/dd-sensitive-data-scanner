use crate::encoding::Encoding;
use crate::event::Event;

use crate::match_validation::{
    config::InternalMatchValidationType, config::MatchValidationType, match_status::MatchStatus,
    match_validator::MatchValidator, validator_utils::new_match_validator_from_type,
};

use error::MatchValidationError;

use crate::observability::labels::Labels;
use crate::rule_match::{InternalRuleMatch, RuleMatch};
use crate::scoped_ruleset::{ContentVisitor, ExclusionCheck, ScopedRuleSet};
pub use crate::secondary_validation::Validator;
use crate::{CreateScannerError, EncodeIndices, MatchAction, Path};
use regex_automata::meta::{Cache, Regex as MetaRegex};
use std::any::{Any, TypeId};
use std::sync::Arc;

use self::cache_pool::{CachePool, CachePoolBuilder, CachePoolGuard};
use self::metrics::ScannerMetrics;
use crate::scanner::config::RuleConfig;
use crate::scanner::regex_rule::compiled::RegexCompiledRule;
use crate::scanner::scope::Scope;
use crate::stats::GLOBAL_STATS;
use ahash::{AHashMap, AHashSet};
use regex_automata::Match;

pub mod cache_pool;
pub mod config;
pub mod error;
pub mod metrics;
pub mod regex_rule;
pub mod scope;

pub struct StringMatch {
    pub start: usize,
    pub end: usize,
}

pub trait MatchEmitter<T = ()> {
    fn emit(&mut self, string_match: StringMatch) -> T;
}

// This implements MatchEmitter for mutable closures (so you can use a closure instead of a custom
// struct that implements MatchEmitter)
impl<F, T> MatchEmitter<T> for F
where
    F: FnMut(StringMatch) -> T,
{
    fn emit(&mut self, string_match: StringMatch) -> T {
        // This just calls the closure (itself)
        (self)(string_match)
    }
}

// CompiledRuleDyn is a private trait that is used to hide the complexity of downcasting the group data
// into the correct type.
// This is used to allow the group data to be stored in a map only if the group of rule has a groupData associated with it (unlike regex rules)
pub trait CompiledRuleDyn: Send + Sync {
    fn get_match_action(&self) -> &MatchAction;
    fn get_scope(&self) -> &Scope;

    #[allow(clippy::too_many_arguments)]
    fn get_string_matches(
        &self,
        content: &str,
        path: &Path,
        caches: &mut CachePoolGuard<'_>,
        group_data: &mut AHashMap<TypeId, Box<dyn Any>>,
        exclusion_check: &ExclusionCheck<'_>,
        excluded_matches: &mut AHashSet<String>,
        match_emitter: &mut dyn MatchEmitter,
        should_keywords_match_event_paths: bool,
    );

    // Whether a match from this rule should be excluded (marked as a false-positive)
    // if the content of this match was found in a match from an excluded scope
    fn should_exclude_multipass_v0(&self) -> bool {
        // default is to NOT use Multi-pass V0
        false
    }

    fn on_excluded_match_multipass_v0(&self) {
        // default is to do nothing
    }

    fn get_match_validation_type(&self) -> Option<&MatchValidationType>;

    fn get_internal_match_validation_type(&self) -> Option<&InternalMatchValidationType>;
}

// This is the "hidden" implementation of CompiledRuleDyn for any type that implements CompiledRule
// get_string_matches will downcast the group data to the correct type and call the actual implementation
// done in the CompiledRule trait
impl<T: CompiledRule> CompiledRuleDyn for T {
    fn get_match_action(&self) -> &MatchAction {
        self.get_match_action()
    }

    fn get_scope(&self) -> &Scope {
        self.get_scope()
    }

    fn get_string_matches(
        &self,
        content: &str,
        path: &Path,
        caches: &mut CachePoolGuard<'_>,
        group_data: &mut AHashMap<TypeId, Box<dyn Any>>,
        exclusion_check: &ExclusionCheck<'_>,
        excluded_matches: &mut AHashSet<String>,
        match_emitter: &mut dyn MatchEmitter,
        should_keywords_match_event_paths: bool,
    ) {
        let group_data_any = group_data
            .entry(TypeId::of::<T::GroupData>())
            .or_insert_with(|| Box::new(T::GroupData::default()));
        let group_data: &mut T::GroupData = group_data_any.downcast_mut().unwrap();
        self.get_string_matches(
            content,
            path,
            caches,
            group_data,
            exclusion_check,
            excluded_matches,
            match_emitter,
            should_keywords_match_event_paths,
        )
    }

    fn should_exclude_multipass_v0(&self) -> bool {
        T::should_exclude_multipass_v0(self)
    }

    fn on_excluded_match_multipass_v0(&self) {
        T::on_excluded_match_multipass_v0(self)
    }

    fn get_match_validation_type(&self) -> Option<&MatchValidationType> {
        T::get_match_validation_type(self)
    }

    fn get_internal_match_validation_type(&self) -> Option<&InternalMatchValidationType> {
        T::get_internal_match_validation_type(self)
    }
}

// This is the public trait that is used to define the behavior of a compiled rule.
pub trait CompiledRule: Send + Sync {
    /// Data that is instantiated once per string being scanned, and shared with all rules that
    /// have the same `GroupData` type. `Default` will be used to initialize this data.
    type GroupData: Default + 'static;

    fn get_match_action(&self) -> &MatchAction;
    fn get_scope(&self) -> &Scope;

    #[allow(clippy::too_many_arguments)]
    fn get_string_matches(
        &self,
        content: &str,
        path: &Path,
        caches: &mut CachePoolGuard<'_>,
        group_data: &mut Self::GroupData,
        exclusion_check: &ExclusionCheck<'_>,
        excluded_matches: &mut AHashSet<String>,
        match_emitter: &mut dyn MatchEmitter,
        should_keywords_match_event_paths: bool,
    );

    // Whether a match from this rule should be excluded (marked as a false-positive)
    // if the content of this match was found in a match from an excluded scope
    fn should_exclude_multipass_v0(&self) -> bool {
        // default is to NOT use Multi-pass V0
        false
    }

    fn on_excluded_match_multipass_v0(&self) {
        // default is to do nothing
    }

    fn get_match_validation_type(&self) -> Option<&MatchValidationType>;

    // This is the match validation type key used in the match_validators_per_type map
    fn get_internal_match_validation_type(&self) -> Option<&InternalMatchValidationType>;
}

impl<T> RuleConfig for Box<T>
where
    T: RuleConfig + ?Sized,
{
    fn convert_to_compiled_rule(
        &self,
        rule_index: usize,
        labels: Labels,
        cache_pool_builder: &mut CachePoolBuilder,
    ) -> Result<Box<dyn CompiledRuleDyn>, CreateScannerError> {
        self.as_ref()
            .convert_to_compiled_rule(rule_index, labels, cache_pool_builder)
    }

    fn get_match_validation_type(&self) -> Option<&MatchValidationType> {
        self.as_ref().get_match_validation_type()
    }
}

#[derive(Debug, PartialEq, Clone)]
struct ScannerFeatures {
    pub should_keywords_match_event_paths: bool,
    pub add_implicit_index_wildcards: bool,
    pub multipass_v0_enabled: bool,
    pub return_matches: bool,
}

impl Default for ScannerFeatures {
    fn default() -> Self {
        Self {
            should_keywords_match_event_paths: false,
            add_implicit_index_wildcards: false,
            multipass_v0_enabled: true,

            return_matches: false,
        }
    }
}

pub struct Scanner {
    rules: Vec<Box<dyn CompiledRuleDyn>>,
    scoped_ruleset: ScopedRuleSet,
    cache_pool: CachePool,
    scanner_features: ScannerFeatures,
    metrics: ScannerMetrics,

    match_validators_per_type: AHashMap<InternalMatchValidationType, Box<dyn MatchValidator>>,
}

impl Scanner {
    pub fn builder(rules: &[Arc<dyn RuleConfig>]) -> ScannerBuilder {
        ScannerBuilder::new(rules)
    }

    // This function scans the given event with the rules configured in the scanner.
    // The event parameter is a mutable reference to the event that should be scanned (implemented the Event trait).
    // The blocked_rules_idx parameter is a list of rule indices that should be skipped for this scan.
    // this list shall be small (<10), so a linear search is acceptable otherwise performance will be impacted.
    // The return value is a list of RuleMatch objects, which contain information about the matches that were found.
    pub fn scan<E: Event>(&self, event: &mut E, blocked_rules_idx: Vec<usize>) -> Vec<RuleMatch> {
        // This is a set of caches (1 for each rule) that can be used for scanning. This is obtained once per scan to reduce
        // lock contention. (Normally it has to be obtained for each regex scan individually)
        let caches: regex_automata::util::pool::PoolGuard<
            '_,
            Vec<regex_automata::meta::Cache>,
            Box<dyn Fn() -> Vec<regex_automata::meta::Cache> + Send + Sync>,
        > = self.cache_pool.get();

        // All matches, after some (but not all) false-positives have been removed.
        // This is a vec of vecs, where each inner vec is a set of matches for a single path.
        let mut rule_matches_list = vec![];

        let mut excluded_matches = AHashSet::new();

        // Measure detection time
        let start = std::time::Instant::now();
        self.scoped_ruleset.visit_string_rule_combinations(
            event,
            ScannerContentVisitor {
                scanner: self,
                caches,
                rule_matches: &mut rule_matches_list,
                blocked_rules: &blocked_rules_idx,
                excluded_matches: &mut excluded_matches,
            },
        );
        let mut output_rule_matches = vec![];

        for (path, rule_matches) in &mut rule_matches_list {
            // All rule matches in each inner list are for a single path, so they can be processed independently.
            event.visit_string_mut(path, |content| {
                if self.scanner_features.multipass_v0_enabled {
                    // Now that the `excluded_matches` set is fully populated, filter out any matches
                    // that are the same as excluded matches (also known as "Multi-pass V0")
                    rule_matches.retain(|rule_match| {
                        if self.rules[rule_match.rule_index].should_exclude_multipass_v0() {
                            let is_false_positive = excluded_matches
                                .contains(&content[rule_match.utf8_start..rule_match.utf8_end]);
                            if is_false_positive && self.scanner_features.multipass_v0_enabled {
                                self.rules[rule_match.rule_index].on_excluded_match_multipass_v0();
                            }
                            !is_false_positive
                        } else {
                            true
                        }
                    });
                }

                self.sort_and_remove_overlapping_rules::<E::Encoding>(rule_matches);

                let will_mutate = rule_matches.iter().any(|rule_match| {
                    self.rules[rule_match.rule_index]
                        .get_match_action()
                        .is_mutating()
                });

                self.apply_match_actions(content, path, rule_matches, &mut output_rule_matches);

                will_mutate
            });
        }
        // Record detection time
        self.metrics
            .duration_ns
            .increment(start.elapsed().as_nanos() as u64);
        // Add number of scanned events
        self.metrics.num_scanned_events.increment(1);
        // Add number of matches
        self.metrics
            .match_count
            .increment(output_rule_matches.len() as u64);

        output_rule_matches
    }

    pub async fn validate_matches(
        &self,
        rule_matches: &mut Vec<RuleMatch>,
    ) -> Result<(), MatchValidationError> {
        if !self.scanner_features.return_matches {
            return Err(MatchValidationError::NoMatchValidationType);
        }
        // Create MatchValidatorRuleMatch per match_validator_type to pass it to each match_validator
        let mut match_validator_rule_match_per_type = AHashMap::new();
        for rule_match in rule_matches.drain(..) {
            let rule = &self.rules[rule_match.rule_index];
            if let Some(match_validation_type) = rule.get_internal_match_validation_type() {
                if !match_validator_rule_match_per_type.contains_key(match_validation_type) {
                    match_validator_rule_match_per_type.insert(match_validation_type, Vec::new());
                }
                match_validator_rule_match_per_type
                    .get_mut(match_validation_type)
                    .unwrap()
                    .push(rule_match);
            }
        }

        // Call the validate per match_validator_type with their matches and the RuleMatch list and collect the results
        let futures = match_validator_rule_match_per_type.iter_mut().filter_map(
            |(match_validation_type, matches_per_type)| {
                let match_validator = self.match_validators_per_type.get(match_validation_type);
                match_validator.map(|match_validator| {
                    match_validator
                        .as_ref()
                        .validate(matches_per_type, &self.rules)
                })
            },
        );

        // Wait for all result to complete
        let _ = futures::future::join_all(futures).await;
        // Refill the rule_matches with the validated matches
        for (_, mut matches) in match_validator_rule_match_per_type {
            rule_matches.append(&mut matches);
        }

        // Sort rule_matches by start index
        rule_matches.sort_by_key(|rule_match| rule_match.start_index);
        Ok(())
    }

    /// Apply mutations from actions, and shift indices to match the mutated values.
    /// This assumes the matches are all from the content given, and are sorted by start index.
    fn apply_match_actions<E: Encoding>(
        &self,
        content: &mut String,
        path: &Path<'static>,
        rule_matches: &mut [InternalRuleMatch<E>],
        output_rule_matches: &mut Vec<RuleMatch>,
    ) {
        let mut utf8_byte_delta: isize = 0;
        let mut custom_index_delta: <E>::IndexShift = <E>::zero_shift();

        for rule_match in rule_matches {
            output_rule_matches.push(self.apply_match_actions_for_string::<E>(
                content,
                path.clone(),
                rule_match,
                &mut utf8_byte_delta,
                &mut custom_index_delta,
            ));
        }
    }

    /// This will be called once for each match of a single string. The rules must be passed in in order of the start index. Mutating rules must not overlap.
    fn apply_match_actions_for_string<E: Encoding>(
        &self,
        content: &mut String,
        path: Path<'static>,
        rule_match: &InternalRuleMatch<E>,
        // The current difference in length between the original and mutated string
        utf8_byte_delta: &mut isize,

        // The difference between the custom index on the original string and the mutated string
        custom_index_delta: &mut <E>::IndexShift,
    ) -> RuleMatch {
        let rule = &self.rules[rule_match.rule_index];

        let custom_start =
            (<E>::get_index(&rule_match.custom_start, rule_match.utf8_start) as isize
                + <E>::get_shift(custom_index_delta, *utf8_byte_delta)) as usize;

        let mut matched_content_copy = None;

        if self.scanner_features.return_matches {
            // This copies part of the is_mutating block but is seperate since can't mix compilation condition and code condition
            let mutated_utf8_match_start =
                (rule_match.utf8_start as isize + *utf8_byte_delta) as usize;
            let mutated_utf8_match_end = (rule_match.utf8_end as isize + *utf8_byte_delta) as usize;

            // Matches for mutating rules must have valid indices
            debug_assert!(content.is_char_boundary(mutated_utf8_match_start));
            debug_assert!(content.is_char_boundary(mutated_utf8_match_end));

            let matched_content = &content[mutated_utf8_match_start..mutated_utf8_match_end];
            matched_content_copy = Some(matched_content.to_string());
        }

        if rule.get_match_action().is_mutating() {
            let mutated_utf8_match_start =
                (rule_match.utf8_start as isize + *utf8_byte_delta) as usize;
            let mutated_utf8_match_end = (rule_match.utf8_end as isize + *utf8_byte_delta) as usize;

            // Matches for mutating rules must have valid indices
            debug_assert!(content.is_char_boundary(mutated_utf8_match_start));
            debug_assert!(content.is_char_boundary(mutated_utf8_match_end));

            let matched_content = &content[mutated_utf8_match_start..mutated_utf8_match_end];
            if let Some(replacement) = rule.get_match_action().get_replacement(matched_content) {
                let before_replacement = &matched_content[replacement.start..replacement.end];

                // update indices to match the new mutated content
                <E>::adjust_shift(
                    custom_index_delta,
                    before_replacement,
                    &replacement.replacement,
                );
                *utf8_byte_delta +=
                    replacement.replacement.len() as isize - before_replacement.len() as isize;

                let replacement_start = mutated_utf8_match_start + replacement.start;
                let replacement_end = mutated_utf8_match_start + replacement.end;
                content.replace_range(replacement_start..replacement_end, &replacement.replacement);
            }
        }

        let shift_offset = <E>::get_shift(custom_index_delta, *utf8_byte_delta);
        let custom_end = (<E>::get_index(&rule_match.custom_end, rule_match.utf8_end) as isize
            + shift_offset) as usize;

        let rule = &self.rules[rule_match.rule_index];

        let match_status: MatchStatus = if rule.get_match_validation_type().is_some() {
            MatchStatus::NotChecked
        } else {
            MatchStatus::NotAvailable
        };

        RuleMatch {
            rule_index: rule_match.rule_index,
            path,
            replacement_type: rule.get_match_action().replacement_type(),
            start_index: custom_start,
            end_index_exclusive: custom_end,
            shift_offset,
            match_value: matched_content_copy,
            match_status,
        }
    }

    fn sort_and_remove_overlapping_rules<E: Encoding>(
        &self,
        rule_matches: &mut Vec<InternalRuleMatch<E>>,
    ) {
        // Some of the scanner code relies on the behavior here, such as the sort order and removal of overlapping mutating rules.
        // Be very careful if this function is modified.

        rule_matches.sort_unstable_by(|a, b| {
            // Mutating rules are a higher priority (earlier in the list)
            let ord = self.rules[a.rule_index]
                .get_match_action()
                .is_mutating()
                .cmp(&self.rules[b.rule_index].get_match_action().is_mutating())
                .reverse();

            // Earlier start offset
            let ord = ord.then(a.utf8_start.cmp(&b.utf8_start));

            // Longer matches
            let ord = ord.then(a.len().cmp(&b.len()).reverse());

            // Matches from earlier rules
            let ord = ord.then(a.rule_index.cmp(&b.rule_index));

            // swap the order of everything so matches can be efficiently popped off the back as they are processed
            ord.reverse()
        });

        let mut retained_rules: Vec<InternalRuleMatch<E>> = vec![];

        'rule_matches: while let Some(rule_match) = rule_matches.pop() {
            if self.rules[rule_match.rule_index]
                .get_match_action()
                .is_mutating()
            {
                // Mutating rules are kept only if they don't overlap with a previous rule.
                if let Some(last) = retained_rules.last() {
                    if last.utf8_end > rule_match.utf8_start {
                        continue;
                    }
                }
            } else {
                // Only retain if it doesn't overlap with any other rule. Since mutating matches are sorted before non-mutated matches
                // this needs to check all retained matches (instead of just the last one)
                for retained_rule in &retained_rules {
                    if retained_rule.utf8_start < rule_match.utf8_end
                        && retained_rule.utf8_end > rule_match.utf8_start
                    {
                        continue 'rule_matches;
                    }
                }
            };
            retained_rules.push(rule_match);
        }

        // ensure rules are sorted by start index (other parts of the library required this to function correctly)
        retained_rules.sort_unstable_by_key(|rule_match| rule_match.utf8_start);

        *rule_matches = retained_rules;
    }
}

impl Drop for Scanner {
    fn drop(&mut self) {
        let stats = &*GLOBAL_STATS;
        stats.scanner_deletions.increment(1);
        stats.decrement_total_scanners();
    }
}

#[derive(Default)]
pub struct ScannerBuilder<'a> {
    rules: &'a [Arc<dyn RuleConfig>],
    labels: Labels,
    scanner_features: ScannerFeatures,
}

impl ScannerBuilder<'_> {
    pub fn new(rules: &[Arc<dyn RuleConfig>]) -> ScannerBuilder {
        ScannerBuilder {
            rules,
            labels: Labels::empty(),
            scanner_features: ScannerFeatures::default(),
        }
    }

    pub fn labels(mut self, labels: Labels) -> Self {
        self.labels = labels;
        self
    }

    pub fn with_keywords_should_match_event_paths(mut self, value: bool) -> Self {
        self.scanner_features.should_keywords_match_event_paths = value;
        self
    }

    pub fn with_implicit_wildcard_indexes_for_scopes(mut self, value: bool) -> Self {
        self.scanner_features.add_implicit_index_wildcards = value;
        self
    }

    /// Enables/Disables the Multipass V0 feature. This defaults to TRUE.
    /// Multipass V0 saves matches from excluded scopes, and marks any identical
    /// matches in included scopes as a false positive.
    pub fn with_multipass_v0(mut self, value: bool) -> Self {
        self.scanner_features.multipass_v0_enabled = value;
        self
    }

    pub fn build(self) -> Result<Scanner, CreateScannerError> {
        let mut scanner_features = self.scanner_features.clone();
        let mut cache_pool_builder = CachePoolBuilder::new();
        let mut match_validators_per_type = AHashMap::new();

        for rule in self.rules.iter() {
            if let Some(match_validation_type) = rule.get_match_validation_type() {
                if match_validation_type.can_create_match_validator() {
                    let internal_type = match_validation_type.get_internal_match_validation_type();
                    if !match_validators_per_type.contains_key(&internal_type) {
                        match_validators_per_type.insert(
                            internal_type,
                            new_match_validator_from_type(match_validation_type),
                        );
                        // Let's add return_matches to the scanner features
                        scanner_features.return_matches = true;
                    }
                }
            }
        }

        let compiled_rules = self
            .rules
            .iter()
            .enumerate()
            .map(|(rule_index, config)| {
                config.convert_to_compiled_rule(
                    rule_index,
                    self.labels.clone(),
                    &mut cache_pool_builder,
                )
            })
            .collect::<Result<Vec<Box<dyn CompiledRuleDyn>>, CreateScannerError>>()?;

        let scoped_ruleset = ScopedRuleSet::new(
            &compiled_rules
                .iter()
                .map(|rule| rule.get_scope().clone())
                .collect::<Vec<_>>(),
        )
        .with_implicit_index_wildcards(self.scanner_features.add_implicit_index_wildcards);

        let cache_pool = cache_pool_builder.build();

        {
            let stats = &*GLOBAL_STATS;

            let caches = cache_pool.get();
            let total_cache_size: usize = caches
                .iter()
                .map(|x| x.memory_usage() + std::mem::size_of::<Cache>())
                .sum();

            stats.scanner_creations.increment(1);
            stats.increment_total_scanners();
            stats
                .regex_cache_per_scanner
                .record(total_cache_size as f64);
            stats
                .number_of_rules_per_scanner
                .record(self.rules.len() as f64);
        }

        Ok(Scanner {
            rules: compiled_rules,
            scoped_ruleset,
            cache_pool,
            scanner_features,
            metrics: ScannerMetrics::new(&self.labels),
            match_validators_per_type,
        })
    }
}

struct ScannerContentVisitor<'a, E: Encoding> {
    scanner: &'a Scanner,
    caches: CachePoolGuard<'a>,
    rule_matches: &'a mut Vec<(crate::Path<'static>, Vec<InternalRuleMatch<E>>)>,
    // Rules that shall be skipped for this scan
    // This list shall be small (<10), so a linear search is acceptable
    blocked_rules: &'a Vec<usize>,
    excluded_matches: &'a mut AHashSet<String>,
}

impl<'a, E: Encoding> ContentVisitor<'a> for ScannerContentVisitor<'a, E> {
    fn visit_content<'b>(
        &'b mut self,
        path: &crate::Path<'a>,
        content: &str,
        mut rule_visitor: crate::scoped_ruleset::RuleIndexVisitor,
        exclusion_check: ExclusionCheck<'b>,
    ) -> bool {
        // matches for a single path
        let mut path_rules_matches = vec![];

        // Create a map of per rule type data that can be shared between rules of the same type
        let mut group_data: AHashMap<TypeId, Box<dyn Any>> = AHashMap::new();

        rule_visitor.visit_rule_indices(|rule_index| {
            if self.blocked_rules.contains(&rule_index) {
                return;
            }
            let rule = &self.scanner.rules[rule_index];
            {
                // creating the emitter is basically free, it will get mostly optimized away
                let mut emitter = |rule_match: StringMatch| {
                    path_rules_matches.push(InternalRuleMatch {
                        rule_index,
                        utf8_start: rule_match.start,
                        utf8_end: rule_match.end,
                        custom_start: E::zero_index(),
                        custom_end: E::zero_index(),
                    });
                };

                rule.get_string_matches(
                    content,
                    path,
                    &mut self.caches,
                    &mut group_data,
                    &exclusion_check,
                    self.excluded_matches,
                    &mut emitter,
                    self.scanner
                        .scanner_features
                        .should_keywords_match_event_paths,
                );
            }
        });

        // calculate_indices requires that matches are sorted by start index
        path_rules_matches.sort_unstable_by_key(|rule_match| rule_match.utf8_start);

        E::calculate_indices(
            content,
            path_rules_matches
                .iter_mut()
                .map(|rule_match: &mut InternalRuleMatch<E>| EncodeIndices {
                    utf8_start: rule_match.utf8_start,
                    utf8_end: rule_match.utf8_end,
                    custom_start: &mut rule_match.custom_start,
                    custom_end: &mut rule_match.custom_end,
                }),
        );

        // If there are any matches, the string will need to be accessed to check for false positives from
        // excluded matches, any to potentially mutate the string.
        let has_match = !path_rules_matches.is_empty();

        if has_match {
            self.rule_matches
                .push((path.into_static(), path_rules_matches));
        }

        has_match
    }
}

// Calculates the next starting position for a regex match if a the previous match is a false positive
fn get_next_regex_start(content: &str, regex_match: &Match) -> Option<usize> {
    // The next valid UTF8 char after the start of the regex match is used
    if let Some((i, _)) = content[regex_match.start()..].char_indices().nth(1) {
        Some(regex_match.start() + i)
    } else {
        // There are no more chars left in the string to scan
        None
    }
}

fn is_false_positive_match(
    regex_match: &Match,
    rule: &RegexCompiledRule,
    content: &str,
    check_excluded_keywords: bool,
) -> bool {
    if check_excluded_keywords {
        if let Some(excluded_keywords) = &rule.excluded_keywords {
            if excluded_keywords.is_false_positive_match(content, regex_match.start()) {
                return true;
            }
        }
    }

    if let Some(validator) = rule.validator.as_ref() {
        if !validator.is_valid_match(&content[regex_match.range()]) {
            return true;
        };
    }
    false
}

#[cfg(test)]
mod test {
    use super::cache_pool::{CachePoolBuilder, CachePoolGuard};
    use super::CompiledRuleDyn;
    use super::*;
    use super::{MatchEmitter, ScannerBuilder, StringMatch};
    use crate::match_action::{MatchAction, MatchActionValidationError};
<<<<<<< HEAD

    use crate::match_validation::config::{AwsConfig, AwsType, MatchValidationType};

=======
    #[cfg(feature = "match_validation")]
    use crate::match_validation::config::{AwsConfig, AwsType, MatchValidationType};
    #[cfg(feature = "match_validation")]
>>>>>>> 0d0e83a1
    use crate::match_validation::http_validator::HttpValidatorConfigBuilder;
    use crate::match_validation::validator_utils::generate_aws_headers_and_body;
    use crate::observability::labels::Labels;
    use crate::scanner::regex_rule::config::{
        ProximityKeywordsConfig, RegexRuleConfig, SecondaryValidator, SecondaryValidator::*,
    };
<<<<<<< HEAD
    use std::{fmt, time::Duration};
=======
    #[cfg(feature = "match_validation")]
    use std::time::Duration;

    #[cfg(feature = "match_validation")]
    use crate::match_validation::validator_utils::generate_aws_headers_and_body;
    #[cfg(feature = "match_validation")]
    use httpmock::{Method::GET, Method::POST, MockServer};
    #[cfg(feature = "match_validation")]
    use std::fmt;

>>>>>>> 0d0e83a1
    use crate::scanner::scope::Scope;
    use crate::scanner::{get_next_regex_start, CreateScannerError, Scanner};
    use crate::scoped_ruleset::ExclusionCheck;
    use crate::validation::RegexValidationError;

    use crate::{simple_event::SimpleEvent, PartialRedactDirection, Path, PathSegment, RuleMatch};
    use crate::{Encoding, Utf8Encoding};
    use ahash::AHashSet;
    use httpmock::{Method::GET, Method::POST, MockServer};

    use regex_automata::Match;
    use std::collections::BTreeMap;

    use super::CompiledRule;
    use super::RuleConfig;

    pub struct DumbRuleConfig {}

    pub struct DumbCompiledRule {
        pub match_action: MatchAction,
        pub scope: Scope,
    }

    impl CompiledRule for DumbCompiledRule {
        type GroupData = ();

        fn get_match_action(&self) -> &MatchAction {
            &self.match_action
        }
        fn get_scope(&self) -> &Scope {
            &self.scope
        }
        fn get_string_matches(
            &self,
            _content: &str,
            _path: &Path,
            _caches: &mut CachePoolGuard<'_>,
            _group_data: &mut Self::GroupData,
            _exclusion_check: &ExclusionCheck<'_>,
            _excluded_matches: &mut AHashSet<String>,
            match_emitter: &mut dyn MatchEmitter,
            _should_keywords_match_event_paths: bool,
        ) {
            match_emitter.emit(StringMatch { start: 10, end: 16 });
        }

        fn get_match_validation_type(&self) -> Option<&MatchValidationType> {
            None
        }

        fn get_internal_match_validation_type(&self) -> Option<&InternalMatchValidationType> {
            None
        }
    }

    impl RuleConfig for DumbRuleConfig {
        fn convert_to_compiled_rule(
            &self,
            _content: usize,
            _: Labels,
            _: &mut CachePoolBuilder,
        ) -> Result<Box<dyn CompiledRuleDyn>, CreateScannerError> {
            Ok(Box::new(DumbCompiledRule {
                match_action: MatchAction::Redact {
                    replacement: "[REDACTED]".to_string(),
                },
                scope: Scope::default(),
            }))
        }

        fn get_match_validation_type(&self) -> Option<&MatchValidationType> {
            None
        }
    }

    #[test]
    fn dumb_custom_rule() {
        let scanner = ScannerBuilder::new(&[Arc::new(DumbRuleConfig {})])
            .with_keywords_should_match_event_paths(true)
            .build()
            .unwrap();

        let mut input = "this is a secret with random data".to_owned();

        let matched_rules = scanner.scan(&mut input, vec![]);

        assert_eq!(matched_rules.len(), 1);
        assert_eq!(input, "this is a [REDACTED] with random data");
    }

    #[test]
    fn test_mixed_rules() {
        let scanner = ScannerBuilder::new(&[
            Arc::new(DumbRuleConfig {}),
            RegexRuleConfig::new("secret")
                .match_action(MatchAction::Redact {
                    replacement: "[SECRET]".to_string(),
                })
                .build(),
        ])
        .with_keywords_should_match_event_paths(true)
        .build()
        .unwrap();

        let mut input = "this is a dumbss with random data and a secret".to_owned();

        let matched_rules = scanner.scan(&mut input, vec![]);

        assert_eq!(matched_rules.len(), 2);
        assert_eq!(
            input,
            "this is a [REDACTED] with random data and a [SECRET]"
        );
    }

    #[test]
    fn simple_redaction() {
        let scanner = ScannerBuilder::new(&[RegexRuleConfig::new("secret")
            .match_action(MatchAction::Redact {
                replacement: "[REDACTED]".to_string(),
            })
            .build()])
        .with_keywords_should_match_event_paths(true)
        .build()
        .unwrap();

        let mut input = "text with secret".to_owned();

        let matched_rules = scanner.scan(&mut input, vec![]);

        assert_eq!(matched_rules.len(), 1);
        assert_eq!(input, "text with [REDACTED]");
    }

    #[test]
    fn simple_redaction_with_additional_labels() {
        let scanner = ScannerBuilder::new(&[RegexRuleConfig::new("secret")
            .match_action(MatchAction::Redact {
                replacement: "[REDACTED]".to_string(),
            })
            .build()])
        .labels(Labels::new(&[("key".to_string(), "value".to_string())]))
        .with_keywords_should_match_event_paths(true)
        .build()
        .unwrap();

        let mut input = "text with secret".to_owned();

        let matched_rules = scanner.scan(&mut input, vec![]);

        assert_eq!(matched_rules.len(), 1);
        assert_eq!(input, "text with [REDACTED]");
    }

    #[test]
    fn should_fail_on_compilation_error() {
        let scanner_result = ScannerBuilder::new(&[RegexRuleConfig::new("\\u").build()])
            .with_keywords_should_match_event_paths(true)
            .build();
        assert!(scanner_result.is_err());
        assert_eq!(
            scanner_result.err().unwrap(),
            CreateScannerError::InvalidRegex(RegexValidationError::InvalidSyntax)
        )
    }

    #[test]
    fn should_validate_zero_char_count_partial_redact() {
        let scanner_result = ScannerBuilder::new(&[RegexRuleConfig::new("secret")
            .match_action(MatchAction::PartialRedact {
                direction: PartialRedactDirection::LastCharacters,
                character_count: 0,
            })
            .build()])
        .with_keywords_should_match_event_paths(true)
        .build();

        assert!(scanner_result.is_err());
        assert_eq!(
            scanner_result.err().unwrap(),
            CreateScannerError::InvalidMatchAction(
                MatchActionValidationError::PartialRedactionNumCharsZero
            )
        )
    }

    #[test]
    fn multiple_replacements() {
        let scanner = ScannerBuilder::new(&[RegexRuleConfig::new("\\d")
            .match_action(MatchAction::Redact {
                replacement: "[REDACTED]".to_string(),
            })
            .build()])
        .with_keywords_should_match_event_paths(true)
        .build()
        .unwrap();

        let mut content = "testing 1 2 3".to_string();

        let matches = scanner.scan(&mut content, vec![]);

        assert_eq!(content, "testing [REDACTED] [REDACTED] [REDACTED]");
        assert_eq!(matches.len(), 3);
    }

    #[test]
    fn match_rule_index() {
        let scanner = ScannerBuilder::new(&[
            RegexRuleConfig::new("a").build(),
            RegexRuleConfig::new("b").build(),
        ])
        .with_keywords_should_match_event_paths(true)
        .build()
        .unwrap();

        let mut content = "a b".to_string();

        let matches = scanner.scan(&mut content, vec![]);

        assert_eq!(content, "a b");
        assert_eq!(matches.len(), 2);
        assert_eq!(matches[0].rule_index, 0);
        assert_eq!(
            (
                matches[0].start_index,
                matches[0].end_index_exclusive,
                matches[0].shift_offset
            ),
            (0, 1, 0)
        );
        assert_eq!(matches[1].rule_index, 1);
        assert_eq!(
            (
                matches[1].start_index,
                matches[1].end_index_exclusive,
                matches[1].shift_offset
            ),
            (2, 3, 0)
        );
    }

    #[test]
    fn test_indices() {
        let test_builder = RegexRuleConfig::new("test");
        let detect_test_rule = test_builder.build();
        let redact_test_rule = test_builder
            .match_action(MatchAction::Redact {
                replacement: "[test]".to_string(),
            })
            .build();
        let redact_test_rule_2 = RegexRuleConfig::new("ab")
            .match_action(MatchAction::Redact {
                replacement: "[ab]".to_string(),
            })
            .build();

        let test_cases = vec![
            (vec![detect_test_rule.clone()], "test1", vec![(0, 4, 0)]),
            (vec![redact_test_rule.clone()], "test2", vec![(0, 6, 2)]),
            (vec![redact_test_rule.clone()], "xtestx", vec![(1, 7, 2)]),
            (
                vec![redact_test_rule.clone()],
                "xtestxtestx",
                vec![(1, 7, 2), (8, 14, 4)],
            ),
            (
                vec![redact_test_rule_2.clone()],
                "xtestxabx",
                vec![(6, 10, 2)],
            ),
            (
                vec![redact_test_rule_2.clone(), redact_test_rule.clone()],
                "xtestxabx",
                vec![(1, 7, 2), (8, 12, 4)],
            ),
            (
                vec![detect_test_rule.clone(), redact_test_rule_2.clone()],
                "ab-test",
                vec![(0, 4, 2), (5, 9, 2)],
            ),
        ];

        for (rule_config, input, expected_indices) in test_cases {
            let scanner = ScannerBuilder::new(rule_config.leak())
                .with_keywords_should_match_event_paths(true)
                .build()
                .unwrap();
            let mut input = input.to_string();
            let matches = scanner.scan(&mut input, vec![]);

            assert_eq!(matches.len(), expected_indices.len());
            for (rule_match, expected_range) in matches.iter().zip(expected_indices) {
                assert_eq!(
                    (
                        rule_match.start_index,
                        rule_match.end_index_exclusive,
                        rule_match.shift_offset
                    ),
                    expected_range
                );
            }
        }
    }

    #[test]
    fn test_included_keywords_match_content() {
        let redact_test_rule = RegexRuleConfig::new("world")
            .match_action(MatchAction::Redact {
                replacement: "[REDACTED]".to_string(),
            })
            .proximity_keywords(ProximityKeywordsConfig {
                look_ahead_character_count: 30,
                included_keywords: vec!["hello".to_string()],
                excluded_keywords: vec![],
            })
            .build();

        let scanner = ScannerBuilder::new(&[redact_test_rule])
            .with_keywords_should_match_event_paths(true)
            .build()
            .unwrap();
        let mut content = "hello world".to_string();
        let matches = scanner.scan(&mut content, vec![]);
        assert_eq!(content, "hello [REDACTED]");
        assert_eq!(matches.len(), 1);

        let mut content = "he**o world".to_string();
        let matches = scanner.scan(&mut content, vec![]);
        assert_eq!(content, "he**o world");
        assert_eq!(matches.len(), 0);

        let mut content = "world hello world".to_string();
        let matches = scanner.scan(&mut content, vec![]);
        assert_eq!(content, "world hello [REDACTED]");
        assert_eq!(matches.len(), 1);
    }

    fn build_test_scanner(should_keywords_match_event_paths: bool) -> Scanner {
        let redact_test_rule = RegexRuleConfig::new("world")
            .match_action(MatchAction::Redact {
                replacement: "[REDACTED]".to_string(),
            })
            .proximity_keywords(ProximityKeywordsConfig {
                look_ahead_character_count: 30,
                included_keywords: vec!["awsAccess".to_string(), "access/key".to_string()],
                excluded_keywords: vec![],
            })
            .build();

        return Scanner::builder(&[redact_test_rule])
            .with_keywords_should_match_event_paths(should_keywords_match_event_paths)
            .build()
            .unwrap();
    }

    #[test]
    fn test_included_keywords_match_path_feature_disabled() {
        let scanner = build_test_scanner(false);

        let mut content = SimpleEvent::Map(BTreeMap::from([(
            "aws".to_string(),
            SimpleEvent::Map(BTreeMap::from([(
                "access".to_string(),
                SimpleEvent::String("hello world".to_string()),
            )])),
        )]));

        let matches = scanner.scan(&mut content, vec![]);
        assert_eq!(matches.len(), 0);
    }

    #[test]
    fn test_included_keywords_match_path() {
        let scanner = build_test_scanner(true);

        let mut content = SimpleEvent::Map(BTreeMap::from([(
            "aws".to_string(),
            SimpleEvent::Map(BTreeMap::from([(
                "access".to_string(),
                SimpleEvent::String("hello world".to_string()),
            )])),
        )]));

        let matches = scanner.scan(&mut content, vec![]);
        assert_eq!(matches.len(), 1);
    }

    #[test]
    fn test_included_keywords_match_path_case_insensitive() {
        let scanner = build_test_scanner(true);

        let mut content = SimpleEvent::Map(BTreeMap::from([(
            "access".to_string(),
            SimpleEvent::Map(BTreeMap::from([(
                "KEY".to_string(),
                SimpleEvent::String("hello world".to_string()),
            )])),
        )]));

        let matches = scanner.scan(&mut content, vec![]);
        assert_eq!(matches.len(), 1);
    }

    #[test]
    fn test_included_keywords_path_not_matching() {
        let scanner = build_test_scanner(true);

        let mut content = SimpleEvent::Map(BTreeMap::from([(
            "aws".to_string(),
            SimpleEvent::List(vec![
                SimpleEvent::Map(BTreeMap::from([(
                    "key".to_string(),
                    SimpleEvent::String("hello world".to_string()),
                )])),
                SimpleEvent::Map(BTreeMap::from([(
                    "access".to_string(),
                    SimpleEvent::String("hello".to_string()),
                )])),
            ]),
        )]));

        let matches = scanner.scan(&mut content, vec![]);
        assert_eq!(matches.len(), 0);
    }

    #[test]
    fn test_included_keywords_path_with_uncaught_separator_symbol() {
        let scanner = build_test_scanner(true);

        let mut content = SimpleEvent::Map(BTreeMap::from([(
            "aws%access".to_string(),
            SimpleEvent::String("hello".to_string()),
        )]));

        let matches = scanner.scan(&mut content, vec![]);
        assert_eq!(matches.len(), 0);
    }

    #[test]
    fn test_included_keywords_path_deep() {
        let scanner = build_test_scanner(true);

        let mut content = SimpleEvent::Map(BTreeMap::from([(
            "aws".to_string(),
            SimpleEvent::List(vec![
                SimpleEvent::Map(BTreeMap::from([(
                    "key".to_string(),
                    SimpleEvent::String("hello world".to_string()),
                )])),
                SimpleEvent::Map(BTreeMap::from([
                    (
                        "access".to_string(),
                        SimpleEvent::Map(BTreeMap::from([(
                            "random_key".to_string(),
                            SimpleEvent::String("hello world".to_string()),
                        )])),
                    ),
                    (
                        "another_key".to_string(),
                        SimpleEvent::String("hello world".to_string()),
                    ),
                ])),
            ]),
        )]));

        let matches = scanner.scan(&mut content, vec![]);
        assert_eq!(matches.len(), 1);
    }

    #[test]
    fn test_blocked_rules() {
        let redact_test_rule = RegexRuleConfig::new("world")
            .match_action(MatchAction::Redact {
                replacement: "[REDACTED]".to_string(),
            })
            .build();

        let scanner = ScannerBuilder::new(&[redact_test_rule]).build().unwrap();
        let mut content = "hello world".to_string();

        // Scan with no blocked rules
        let matches = scanner.scan(&mut content, vec![]);
        assert_eq!(content, "hello [REDACTED]");
        assert_eq!(matches.len(), 1);

        // Scan with blocked rules
        let mut content = "hello world".to_string();
        let matches = scanner.scan(&mut content, vec![0]);
        assert_eq!(content, "hello world");
        assert_eq!(matches.len(), 0);
    }

    #[test]
    fn test_excluded_keywords() {
        let redact_test_rule = RegexRuleConfig::new("world")
            .match_action(MatchAction::Redact {
                replacement: "[REDACTED]".to_string(),
            })
            .proximity_keywords(ProximityKeywordsConfig {
                look_ahead_character_count: 30,
                included_keywords: vec![],
                excluded_keywords: vec!["hello".to_string()],
            })
            .build();

        let scanner = ScannerBuilder::new(&[redact_test_rule])
            .with_keywords_should_match_event_paths(true)
            .build()
            .unwrap();
        let mut content = "hello world".to_string();
        let matches = scanner.scan(&mut content, vec![]);
        assert_eq!(content, "hello world");
        assert_eq!(matches.len(), 0);

        let mut content = "he**o world".to_string();
        let matches = scanner.scan(&mut content, vec![]);
        assert_eq!(content, "he**o [REDACTED]");
        assert_eq!(matches.len(), 1);
    }

    #[test]
    fn test_luhn_checksum() {
        let rule = RegexRuleConfig::new("(\\d{16})|((\\d{4} ){3}\\d{4})").match_action(
            MatchAction::Redact {
                replacement: "[credit card]".to_string(),
            },
        );

        let rule_with_checksum = rule.validator(SecondaryValidator::LuhnChecksum).build();

        let scanner = ScannerBuilder::new(&[rule.build()])
            .with_keywords_should_match_event_paths(true)
            .build()
            .unwrap();
        let mut content = "4556997807150071  4111 1111 1111 1111".to_string();
        let matches = scanner.scan(&mut content, vec![]);
        assert_eq!(matches.len(), 2);
        assert_eq!(content, "[credit card]  [credit card]");

        let scanner = ScannerBuilder::new(&[rule_with_checksum])
            .with_keywords_should_match_event_paths(true)
            .build()
            .unwrap();
        let mut content = "4556997807150071  4111 1111 1111 1111".to_string();
        let matches = scanner.scan(&mut content, vec![]);
        assert_eq!(matches.len(), 1);
        assert_eq!(content, "4556997807150071  [credit card]");
    }

    #[test]
    fn test_chinese_id_checksum() {
        let rule = RegexRuleConfig::new("\\d+").match_action(MatchAction::Redact {
            replacement: "[IDCARD]".to_string(),
        });

        let rule_with_checksum = rule.validator(ChineseIdChecksum).build();

        let scanner = ScannerBuilder::new(&[rule.build()])
            .with_keywords_should_match_event_paths(true)
            .build()
            .unwrap();
        let mut content = "513231200012121657 513231200012121651".to_string();
        let matches = scanner.scan(&mut content, vec![]);
        assert_eq!(matches.len(), 2);
        assert_eq!(content, "[IDCARD] [IDCARD]");

        let scanner = ScannerBuilder::new(&[rule_with_checksum])
            .with_keywords_should_match_event_paths(true)
            .build()
            .unwrap();
        let mut content = "513231200012121657 513231200012121651".to_string();
        let matches = scanner.scan(&mut content, vec![]);
        assert_eq!(matches.len(), 1);
        assert_eq!(content, "[IDCARD] 513231200012121651");
    }

    #[test]
    fn test_iban_checksum() {
        let rule_with_checksum = RegexRuleConfig::new("DE[0-9]+")
            .match_action(MatchAction::Redact {
                replacement: "[IBAN]".to_string(),
            })
            .validator(IbanChecker)
            .build();

        // Valid content with checksum
        let mut content = "number=DE44500105175407324931".to_string();
        let scanner = ScannerBuilder::new(&[rule_with_checksum.clone()])
            .build()
            .unwrap();
        let matches = scanner.scan(&mut content, vec![]);
        assert_eq!(matches.len(), 1);
        assert_eq!(content, "number=[IBAN]");

        // Invalid content with checksum
        let mut content = "number=DE34500105175407324931".to_string();
        let scanner = ScannerBuilder::new(&[rule_with_checksum.clone()])
            .build()
            .unwrap();
        let matches = scanner.scan(&mut content, vec![]);
        assert_eq!(matches.len(), 0);
        assert_eq!(content, "number=DE34500105175407324931");
    }

    #[test]
    fn test_github_token_checksum() {
        let rule = RegexRuleConfig::new("[^ ]+").match_action(MatchAction::Redact {
            replacement: "[GITHUB]".to_string(),
        });

        let rule_with_checksum = rule.validator(GithubTokenChecksum).build();

        let scanner = ScannerBuilder::new(&[rule.build()])
            .with_keywords_should_match_event_paths(true)
            .build()
            .unwrap();
        let mut content =
            "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 ghp_M7H4jxUDDWHP4kZ6A4dxlQYsQIWJuq11T4V5"
                .to_string();
        let matches = scanner.scan(&mut content, vec![]);
        assert_eq!(matches.len(), 2);
        assert_eq!(content, "[GITHUB] [GITHUB]");

        let scanner = ScannerBuilder::new(&[rule_with_checksum])
            .with_keywords_should_match_event_paths(true)
            .build()
            .unwrap();
        let mut content =
            "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 ghp_M7H4jxUDDWHP4kZ6A4dxlQYsQIWJuq11T4V5"
                .to_string();
        let matches = scanner.scan(&mut content, vec![]);
        assert_eq!(matches.len(), 1);
        assert_eq!(content, "[GITHUB] ghp_M7H4jxUDDWHP4kZ6A4dxlQYsQIWJuq11T4V5");
    }

    #[test]
    fn test_nhs_checksum() {
        let rule_with_checksum = RegexRuleConfig::new(".+")
            .match_action(MatchAction::Redact {
                replacement: "[NHS]".to_string(),
            })
            .validator(NhsCheckDigit)
            .build();

        let mut content = "1234567881".to_string();
        // Test matching NHS number with checksum
        let scanner = ScannerBuilder::new(&[rule_with_checksum.clone()])
            .build()
            .unwrap();
        let matches = scanner.scan(&mut content, vec![]);
        assert_eq!(matches.len(), 1);
        assert_eq!(content, "[NHS]");
    }

    #[test]
    fn test_overlapping_mutations() {
        // This reproduces a bug where overlapping mutations weren't filtered out, resulting in invalid
        // UTF-8 indices being calculated which resulted in a panic if they were used.

        let rule = RegexRuleConfig::new("hello")
            .match_action(MatchAction::Redact {
                replacement: "*".to_string(),
            })
            .build();

        let scanner = ScannerBuilder::new(&[rule.clone(), rule])
            .with_keywords_should_match_event_paths(true)
            .build()
            .unwrap();
        let mut content = "hello world".to_string();
        let matches = scanner.scan(&mut content, vec![]);
        assert_eq!(content, "* world");

        // The rule was cloned, so if this is only 1, the 2nd was filtered out
        assert_eq!(matches.len(), 1);
    }

    #[test]
    fn test_multiple_partial_redactions() {
        let rule = RegexRuleConfig::new("...")
            .match_action(MatchAction::PartialRedact {
                direction: PartialRedactDirection::FirstCharacters,
                character_count: 1,
            })
            .build();

        let scanner = ScannerBuilder::new(&[rule.clone(), rule])
            .with_keywords_should_match_event_paths(true)
            .build()
            .unwrap();
        let mut content = "hello world".to_string();
        let matches = scanner.scan(&mut content, vec![]);

        assert_eq!(matches.len(), 3);
        assert_eq!(content, "*el*o *orld");

        assert_eq!(
            matches[0],
            RuleMatch {
                rule_index: 0,
                path: Path::root(),
                replacement_type: crate::ReplacementType::PartialStart,
                start_index: 0,
                end_index_exclusive: 3,
                shift_offset: 0,

                match_value: None,

                match_status: MatchStatus::NotAvailable,
            }
        );

        assert_eq!(
            matches[1],
            RuleMatch {
                rule_index: 0,
                path: Path::root(),
                replacement_type: crate::ReplacementType::PartialStart,
                start_index: 3,
                end_index_exclusive: 6,
                shift_offset: 0,

                match_value: None,

                match_status: MatchStatus::NotAvailable,
            }
        );

        assert_eq!(
            matches[2],
            RuleMatch {
                rule_index: 0,
                path: Path::root(),
                replacement_type: crate::ReplacementType::PartialStart,
                start_index: 6,
                end_index_exclusive: 9,
                shift_offset: 0,

                match_value: None,

                match_status: MatchStatus::NotAvailable,
            }
        );
    }

    #[test]
    fn assert_scanner_is_sync_send() {
        // This ensures that the scanner is safe to use from multiple threads.
        fn assert_send<T: Send + Sync>() {}

        assert_send::<Scanner>();
    }

    #[test]
    fn matches_should_take_precedence_over_non_mutating_overlapping_matches() {
        let rule_0 = RegexRuleConfig::new("...")
            .match_action(MatchAction::None)
            .build();

        let rule_1 = RegexRuleConfig::new("...")
            .match_action(MatchAction::Redact {
                replacement: "***".to_string(),
            })
            .build();

        let scanner = ScannerBuilder::new(&[rule_0, rule_1])
            .with_keywords_should_match_event_paths(true)
            .build()
            .unwrap();
        let mut content = "hello world".to_string();
        let mut matches = scanner.scan(&mut content, vec![]);
        matches.sort();

        assert_eq!(matches.len(), 3);
        assert_eq!(content, "*********ld");

        assert_eq!(
            matches[0],
            RuleMatch {
                rule_index: 1,
                path: Path::root(),
                replacement_type: crate::ReplacementType::Placeholder,
                start_index: 0,
                end_index_exclusive: 3,
                shift_offset: 0,

                match_value: None,

                match_status: MatchStatus::NotAvailable,
            }
        );

        assert_eq!(
            matches[1],
            RuleMatch {
                rule_index: 1,
                path: Path::root(),
                replacement_type: crate::ReplacementType::Placeholder,
                start_index: 3,
                end_index_exclusive: 6,
                shift_offset: 0,

                match_value: None,

                match_status: MatchStatus::NotAvailable,
            }
        );

        assert_eq!(
            matches[2],
            RuleMatch {
                rule_index: 1,
                path: Path::root(),
                replacement_type: crate::ReplacementType::Placeholder,
                start_index: 6,
                end_index_exclusive: 9,
                shift_offset: 0,

                match_value: None,

                match_status: MatchStatus::NotAvailable,
            }
        );
    }

    #[test]
    fn test_overlapping_mutation_higher_priority() {
        // A mutating match is a higher priority even if it starts after a non-mutating match

        let rule_0 = RegexRuleConfig::new("abc")
            .match_action(MatchAction::None)
            .build();

        let rule_1 = RegexRuleConfig::new("bcd")
            .match_action(MatchAction::Redact {
                replacement: "***".to_string(),
            })
            .build();

        let scanner = ScannerBuilder::new(&[rule_0, rule_1])
            .with_keywords_should_match_event_paths(true)
            .build()
            .unwrap();
        let mut content = "abcdef".to_string();
        let mut matches = scanner.scan(&mut content, vec![]);
        matches.sort();

        assert_eq!(matches.len(), 1);
        assert_eq!(content, "a***ef");

        assert_eq!(
            matches[0],
            RuleMatch {
                rule_index: 1,
                path: Path::root(),
                replacement_type: crate::ReplacementType::Placeholder,
                start_index: 1,
                end_index_exclusive: 4,
                shift_offset: 0,

                match_value: None,

                match_status: MatchStatus::NotAvailable,
            }
        );
    }

    #[test]
    fn test_overlapping_start_offset() {
        // The match that starts first is used (if the mutation is the same)

        let rule_0 = RegexRuleConfig::new("abc")
            .match_action(MatchAction::None)
            .build();

        let rule_1 = RegexRuleConfig::new("bcd")
            .match_action(MatchAction::None)
            .build();

        let scanner = ScannerBuilder::new(&[rule_0, rule_1])
            .with_keywords_should_match_event_paths(true)
            .build()
            .unwrap();
        let mut content = "abcdef".to_string();
        let mut matches = scanner.scan(&mut content, vec![]);
        matches.sort();

        assert_eq!(matches.len(), 1);
        assert_eq!(content, "abcdef");

        assert_eq!(
            matches[0],
            RuleMatch {
                rule_index: 0,
                path: Path::root(),
                replacement_type: crate::ReplacementType::None,
                start_index: 0,
                end_index_exclusive: 3,
                shift_offset: 0,

                match_value: None,

                match_status: MatchStatus::NotAvailable,
            }
        );
    }

    #[test]
    fn test_overlapping_length() {
        // If 2 matches have the same mutation and same start, the longer one is taken

        let rule_0 = RegexRuleConfig::new("abc")
            .match_action(MatchAction::None)
            .build();

        let rule_1 = RegexRuleConfig::new("abcd")
            .match_action(MatchAction::None)
            .build();

        let scanner = ScannerBuilder::new(&[rule_0, rule_1])
            .with_keywords_should_match_event_paths(true)
            .build()
            .unwrap();
        let mut content = "abcdef".to_string();
        let mut matches = scanner.scan(&mut content, vec![]);
        matches.sort();

        assert_eq!(matches.len(), 1);
        assert_eq!(content, "abcdef");

        assert_eq!(
            matches[0],
            RuleMatch {
                rule_index: 1,
                path: Path::root(),
                replacement_type: crate::ReplacementType::None,
                start_index: 0,
                end_index_exclusive: 4,
                shift_offset: 0,

                match_value: None,

                match_status: MatchStatus::NotAvailable,
            }
        );
    }

    #[test]
    fn test_overlapping_rule_order() {
        // If 2 matches have the same mutation, same start, and the same length, the one with the lower rule index is used

        let rule_0 = RegexRuleConfig::new("abc")
            .match_action(MatchAction::None)
            .build();

        let rule_1 = RegexRuleConfig::new("abc")
            .match_action(MatchAction::None)
            .build();

        let scanner = ScannerBuilder::new(&[rule_0, rule_1])
            .with_keywords_should_match_event_paths(true)
            .build()
            .unwrap();
        let mut content = "abcdef".to_string();
        let mut matches = scanner.scan(&mut content, vec![]);
        matches.sort();

        assert_eq!(matches.len(), 1);
        assert_eq!(content, "abcdef");

        assert_eq!(
            matches[0],
            RuleMatch {
                rule_index: 0,
                path: Path::root(),
                replacement_type: crate::ReplacementType::None,
                start_index: 0,
                end_index_exclusive: 3,
                shift_offset: 0,

                match_value: None,

                match_status: MatchStatus::NotAvailable,
            }
        );
    }

    #[test]
    fn should_skip_match_when_present_in_excluded_matches() {
        // If 2 matches have the same mutation and same start, the longer one is taken

        let rule_0 = RegexRuleConfig::new("b.*")
            .scope(Scope::exclude(vec![Path::from(vec![PathSegment::Field(
                "test".into(),
            )])]))
            .match_action(MatchAction::Redact {
                replacement: "[scrub]".to_string(),
            })
            .build();

        let scanner = ScannerBuilder::new(&[rule_0])
            .with_keywords_should_match_event_paths(true)
            .build()
            .unwrap();

        let mut content = SimpleEvent::Map(BTreeMap::from([
            (
                "a-match".to_string(),
                SimpleEvent::String("bcdef".to_string()),
            ),
            (
                "z-match".to_string(),
                SimpleEvent::String("bcdef".to_string()),
            ),
            ("test".to_string(), SimpleEvent::String("bcdef".to_string())),
        ]));

        let matches = scanner.scan(&mut content, vec![]);

        // "test" is excluded because it matches the excluded scope.
        // Both "a-match" and "z-match" are excluded due to having the
        // same match value as "test" (multi-pass V0)
        assert_eq!(matches.len(), 0);
    }

    #[test]
    fn should_be_able_to_disable_multipass_v0() {
        let rule_0 = RegexRuleConfig::new("b.*")
            .scope(Scope::exclude(vec![Path::from(vec![PathSegment::Field(
                "test".into(),
            )])]))
            .match_action(MatchAction::Redact {
                replacement: "[scrub]".to_string(),
            })
            .build();

        let scanner = ScannerBuilder::new(&[rule_0])
            .with_keywords_should_match_event_paths(true)
            .with_multipass_v0(false)
            .build()
            .unwrap();

        let mut content = SimpleEvent::Map(BTreeMap::from([
            (
                "a-match".to_string(),
                SimpleEvent::String("bcdef".to_string()),
            ),
            (
                "z-match".to_string(),
                SimpleEvent::String("bcdef".to_string()),
            ),
            ("test".to_string(), SimpleEvent::String("bcdef".to_string())),
        ]));

        let matches = scanner.scan(&mut content, vec![]);

        // "test" is excluded because it matches the excluded scope.
        // Both "a-match" and "z-match" are kept since multipass V0 is disabled
        assert_eq!(matches.len(), 2);
    }

    #[test]
    fn should_not_exclude_false_positive_matches() {
        // If a match in an excluded scope is a false-positive due to keyword proximity matching,
        // it is not saved in the excluded matches.

        let rule_0 = RegexRuleConfig::new("b.*")
            .proximity_keywords(ProximityKeywordsConfig {
                look_ahead_character_count: 30,
                included_keywords: vec!["secret".to_string()],
                excluded_keywords: vec![],
            })
            .scope(Scope::exclude(vec![Path::from(vec![PathSegment::Field(
                "test".into(),
            )])]))
            .match_action(MatchAction::Redact {
                replacement: "[scrub]".to_string(),
            })
            .build();

        let scanner = ScannerBuilder::new(&[rule_0])
            .with_keywords_should_match_event_paths(true)
            .build()
            .unwrap();

        let mut content = SimpleEvent::Map(BTreeMap::from([
            (
                "message".to_string(),
                SimpleEvent::String("secret abcdef".to_string()),
            ),
            ("test".to_string(), SimpleEvent::String("bcdef".to_string())),
        ]));

        let matches = scanner.scan(&mut content, vec![]);

        // The match from the "test" field (which is excluded) is the same as the match from "message", so it is
        // treated as a false positive.
        assert_eq!(matches.len(), 1);
    }

    #[test]
    fn test_calculate_indices_is_called_with_sorted_start_index() {
        // A custom "Event" implementation is used here to use a different encoding that asserts the indices are in order
        struct OrderAssertEvent(SimpleEvent);

        impl crate::Event for OrderAssertEvent {
            type Encoding = AssertOrderEncoding;

            fn visit_event<'a>(&'a mut self, visitor: &mut impl crate::EventVisitor<'a>) {
                self.0.visit_event(visitor)
            }

            fn visit_string_mut(&mut self, path: &Path, visit: impl FnMut(&mut String) -> bool) {
                self.0.visit_string_mut(path, visit)
            }
        }

        struct AssertOrderEncoding;

        impl Encoding for AssertOrderEncoding {
            type Index = <Utf8Encoding as Encoding>::Index;
            type IndexShift = <Utf8Encoding as Encoding>::IndexShift;

            fn zero_index() -> Self::Index {
                <Utf8Encoding as Encoding>::zero_index()
            }

            fn zero_shift() -> Self::IndexShift {
                <Utf8Encoding as Encoding>::zero_shift()
            }

            fn get_index(value: &Self::Index, utf8_index: usize) -> usize {
                <Utf8Encoding as Encoding>::get_index(value, utf8_index)
            }

            fn calculate_indices<'a>(
                _content: &str,
                match_visitor: impl Iterator<Item = crate::EncodeIndices<'a, Self>>,
            ) {
                let mut prev_start = 0;
                for indices in match_visitor {
                    assert!(
                        indices.utf8_start >= prev_start,
                        "Indices are not in order."
                    );
                    prev_start = indices.utf8_start;
                }
            }

            fn adjust_shift(shift: &mut Self::IndexShift, before: &str, after: &str) {
                <Utf8Encoding as Encoding>::adjust_shift(shift, before, after)
            }

            fn get_shift(value: &Self::IndexShift, utf8_shift: isize) -> isize {
                <Utf8Encoding as Encoding>::get_shift(value, utf8_shift)
            }
        }

        // `rule_0` has a match after `rule_1` (out of order)
        let rule_0 = RegexRuleConfig::new("efg").build();
        let rule_1 = RegexRuleConfig::new("abc").build();

        let scanner = ScannerBuilder::new(&[rule_0, rule_1])
            .with_keywords_should_match_event_paths(true)
            .build()
            .unwrap();

        let mut content = OrderAssertEvent(SimpleEvent::Map(BTreeMap::from([(
            "message".to_string(),
            SimpleEvent::String("abc-efg".to_string()),
        )])));

        let matches = scanner.scan(&mut content, vec![]);
        assert_eq!(matches.len(), 2);
    }

    #[test]
    fn test_hash_with_leading_zero() {
        let rule_0 = RegexRuleConfig::new(".+")
            .match_action(MatchAction::Hash)
            .build();

        let scanner = ScannerBuilder::new(&[rule_0])
            .with_keywords_should_match_event_paths(true)
            .build()
            .unwrap();

        let mut content =
            SimpleEvent::String("rand string that has a leading zero after hashing: y".to_string());

        let matches = scanner.scan(&mut content, vec![]);
        assert_eq!(matches.len(), 1);

        // normally 09d99e4b6ad0d289, but the leading 0 is removed
        assert_eq!(content, SimpleEvent::String("9d99e4b6ad0d289".to_string()));
    }

    #[test]
    fn test_hash_with_leading_zero_utf16() {
        #[allow(deprecated)]
        let rule_0 = RegexRuleConfig::new(".+")
            .match_action(MatchAction::Utf16Hash)
            .build();

        let scanner = ScannerBuilder::new(&[rule_0])
            .with_keywords_should_match_event_paths(true)
            .build()
            .unwrap();

        let mut content = "rand string that has a leading zero after hashing: S".to_string();

        let matches = scanner.scan(&mut content, vec![]);
        assert_eq!(matches.len(), 1);

        // normally 08c3ad1a22e2edb1, but the leading 0 is removed
        assert_eq!(content, "8c3ad1a22e2edb1");
    }

    #[test]
    fn test_internal_overlapping_matches() {
        // A simple "credit-card rule is modified a bit to allow a multi-char character in the match
        let rule_0 = RegexRuleConfig::new("([\\d€]+){1}(,\\d+){3}")
            .match_action(MatchAction::Redact {
                replacement: "[credit card]".to_string(),
            })
            .validator(LuhnChecksum)
            .build();

        let scanner = ScannerBuilder::new(&[rule_0])
            .with_keywords_should_match_event_paths(true)
            .build()
            .unwrap();

        // The first 4 numbers match as a credit-card, but fail the luhn checksum.
        // The last 4 numbers (which overlap with the first match) pass the checksum.
        let mut content = "[5€184,5185,5252,5052,5005]".to_string();

        let matches = scanner.scan(&mut content, vec![]);
        // This is mostly asserting that the scanner doesn't panic when encountering multibyte characters
        assert_eq!(matches.len(), 1);
    }

    #[test]
    fn test_next_regex_start_after_false_positive() {
        let content = "          testtest";
        let regex_match = Match::must(0, 10..14);
        assert_eq!(get_next_regex_start(content, &regex_match), Some(11));
    }

    #[test]
    fn test_excluded_keyword_with_excluded_chars_in_content() {
        let rule_0 = RegexRuleConfig::new("value")
            .match_action(MatchAction::Redact {
                replacement: "[REDACTED]".to_string(),
            })
            .proximity_keywords(ProximityKeywordsConfig {
                look_ahead_character_count: 30,
                included_keywords: vec![],
                excluded_keywords: vec!["test".to_string()],
            })
            .build();

        let scanner = ScannerBuilder::new(&[rule_0])
            .with_keywords_should_match_event_paths(true)
            .build()
            .unwrap();

        // "test" should NOT be detected as an excluded keyword because "-" is ignored, so the word
        // boundary shouldn't match here
        let mut content = "x-test=value".to_string();

        let matches = scanner.scan(&mut content, vec![]);
        // This should match because "test" is not found, so it's not a false-positive
        assert_eq!(matches.len(), 1);
    }

    #[test]
    fn test_included_keyword_not_match_further_than_look_ahead_character_count() {
        let redact_test_rule = RegexRuleConfig::new("world")
            .match_action(MatchAction::Redact {
                replacement: "[REDACTED]".to_string(),
            })
            .proximity_keywords(ProximityKeywordsConfig {
                look_ahead_character_count: 30,
                included_keywords: vec!["hello".to_string()],
                excluded_keywords: vec![],
            })
            .build();

        let scanner = ScannerBuilder::new(&[redact_test_rule])
            .with_keywords_should_match_event_paths(true)
            .build()
            .unwrap();

        let mut content = "hello [this block is exactly 37 chars long] world".to_string();
        let matches = scanner.scan(&mut content, vec![]);

        assert_eq!(matches.len(), 0);
    }

    #[test]
    fn test_included_keyword_multiple_matches_in_one_prefix() {
        let redact_test_rule = RegexRuleConfig::new("world")
            .match_action(MatchAction::Redact {
                replacement: "[REDACTED]".to_string(),
            })
            .proximity_keywords(ProximityKeywordsConfig {
                look_ahead_character_count: 30,
                included_keywords: vec!["hello".to_string()],
                excluded_keywords: vec![],
            })
            .build();

        let scanner = ScannerBuilder::new(&[redact_test_rule])
            .with_keywords_should_match_event_paths(true)
            .build()
            .unwrap();

        let mut content = "hello world world".to_string();
        let matches = scanner.scan(&mut content, vec![]);

        // Both "world" matches fit within the 30 char prefix.
        assert_eq!(matches.len(), 2);
    }

    #[test]
    fn test_included_keyword_multiple_prefix_matches() {
        let redact_test_rule = RegexRuleConfig::new("world")
            .match_action(MatchAction::Redact {
                replacement: "[REDACTED]".to_string(),
            })
            .proximity_keywords(ProximityKeywordsConfig {
                look_ahead_character_count: 30,
                included_keywords: vec!["hello".to_string()],
                excluded_keywords: vec![],
            })
            .build();

        let scanner = ScannerBuilder::new(&[redact_test_rule])
            .with_keywords_should_match_event_paths(true)
            .build()
            .unwrap();

        let mut content =
            "hello world [this takes up enough space to separate the prefixes] world hello world"
                .to_string();
        let matches = scanner.scan(&mut content, vec![]);

        // Both "worlds" after a "hello" should match
        assert_eq!(matches.len(), 2);
    }

    #[test]
    fn test_included_keywords_on_start_boundary_with_space_including_word_boundary() {
        let scanner = ScannerBuilder::new(&[RegexRuleConfig::new("ab")
            .proximity_keywords(ProximityKeywordsConfig {
                look_ahead_character_count: 30,
                included_keywords: vec!["id".to_string()],
                excluded_keywords: vec![],
            })
            .build()])
        .build()
        .unwrap();

        let mut content = "users id   ab".to_string();
        let matches = scanner.scan(&mut content, vec![]);

        assert_eq!(matches.len(), 1);
        assert_eq!(matches[0].start_index, 11);
        assert_eq!(matches[0].end_index_exclusive, 13);
    }

    #[test]
    fn test_included_keywords_on_end_boundary() {
        let scanner = ScannerBuilder::new(&[RegexRuleConfig::new("abc")
            .proximity_keywords(ProximityKeywordsConfig {
                look_ahead_character_count: 30,
                included_keywords: vec!["id".to_string()],
                excluded_keywords: vec![],
            })
            .build()])
        .build()
        .unwrap();

        let mut content = "users idabc".to_string();
        let matches = scanner.scan(&mut content, vec![]);

        assert_eq!(matches.len(), 0);
    }

    #[test]
    fn should_not_look_ahead_too_far() {
        let scanner = ScannerBuilder::new(&[RegexRuleConfig::new("x")
            .proximity_keywords(ProximityKeywordsConfig {
                look_ahead_character_count: 10,
                included_keywords: vec!["host".to_string()],
                excluded_keywords: vec![],
            })
            .build()])
        .build()
        .unwrap();

        let mut content = "host           x".to_string();
        assert_eq!(scanner.scan(&mut content, vec![]).len(), 0);

        let mut content = "host      x".to_string();
        assert_eq!(scanner.scan(&mut content, vec![]).len(), 1);

        let mut content = "host       x".to_string();
        assert_eq!(scanner.scan(&mut content, vec![]).len(), 0);

        let mut content = " host      x".to_string();
        assert_eq!(scanner.scan(&mut content, vec![]).len(), 1);
    }

    #[test]
    fn test_included_and_excluded_keyword() {
        let scanner = ScannerBuilder::new(&[RegexRuleConfig::new("world")
            .proximity_keywords(ProximityKeywordsConfig {
                look_ahead_character_count: 11,
                included_keywords: vec!["hey".to_string()],
                excluded_keywords: vec!["hello".to_string()],
            })
            .build()])
        .build()
        .unwrap();

        // only the included keyword is present
        let mut content = "hey world".to_string();
        assert_eq!(scanner.scan(&mut content, vec![]).len(), 1);

        // only the excluded keyword is present
        let mut content = "hello world".to_string();
        assert_eq!(scanner.scan(&mut content, vec![]).len(), 0);

        // no keyword is present
        let mut content = "world".to_string();
        assert_eq!(scanner.scan(&mut content, vec![]).len(), 0);

        // included and excluded keywords are present
        let mut content = "hey, hello world".to_string();
        assert_eq!(scanner.scan(&mut content, vec![]).len(), 1);
    }

    #[test]
    fn test_should_return_match_with_match_validation() {
        use crate::match_validation::config::HttpValidatorConfig;

        let scanner = ScannerBuilder::new(&[RegexRuleConfig::new("world")
            .match_action(MatchAction::Redact {
                replacement: "[REDACTED]".to_string(),
            })
            .match_validation_type(MatchValidationType::CustomHttp(HttpValidatorConfig::new(
                "http://localhost:8080",
            )))
            .build()])
        .build()
        .unwrap();

        let mut content = "hey world".to_string();
        let rule_match = scanner.scan(&mut content, vec![]);
        assert_eq!(rule_match.len(), 1);
        assert_eq!(content, "hey [REDACTED]");
        assert_eq!(rule_match[0].match_value, Some("world".to_string()));
    }

    #[tokio::test]
    async fn test_should_error_if_no_match_validation() {
        let scanner = ScannerBuilder::new(&[RegexRuleConfig::new("world")
            .match_action(MatchAction::Redact {
                replacement: "[REDACTED]".to_string(),
            })
            .build()])
        .build()
        .unwrap();

        let mut content = "hey world".to_string();
        let mut rule_match = scanner.scan(&mut content, vec![]);
        assert_eq!(rule_match.len(), 1);
        assert_eq!(content, "hey [REDACTED]");
        assert_eq!(rule_match[0].match_value, None);
        // Let's call validate and check that it panics
        let err = scanner.validate_matches(&mut rule_match).await;
        assert!(err.is_err());
    }

    #[test]
    fn test_should_allocate_match_validator_depending_on_match_type() {
        use crate::match_validation::config::{AwsConfig, HttpValidatorConfig};

        let rule_aws_id = RegexRuleConfig::new("aws-id")
            .match_action(MatchAction::Redact {
                replacement: "[AWS ID]".to_string(),
            })
            .match_validation_type(MatchValidationType::Aws(AwsType::AwsId))
            .build();
        let rule_aws_secret = RegexRuleConfig::new("aws-secret")
            .match_action(MatchAction::Redact {
                replacement: "[AWS SECRET]".to_string(),
            })
            .match_validation_type(MatchValidationType::Aws(AwsType::AwsSecret(
                AwsConfig::default(),
            )))
            .build();

        let rule_custom_http_1_domain_1 = RegexRuleConfig::new("custom-http1")
            .match_action(MatchAction::Redact {
                replacement: "[CUSTOM HTTP1]".to_string(),
            })
            .match_validation_type(MatchValidationType::CustomHttp(HttpValidatorConfig::new(
                "http://localhost:8080",
            )))
            .build();

        let rule_custom_http_2_domain_1 = RegexRuleConfig::new("custom-http2")
            .match_action(MatchAction::Redact {
                replacement: "[CUSTOM HTTP2]".to_string(),
            })
            .match_validation_type(MatchValidationType::CustomHttp(HttpValidatorConfig::new(
                "http://localhost:8080",
            )))
            .build();

        let rule_custom_http_domain_2 = RegexRuleConfig::new("custom-http3")
            .match_action(MatchAction::Redact {
                replacement: "[CUSTOM HTTP2]".to_string(),
            })
            .match_validation_type(MatchValidationType::CustomHttp(HttpValidatorConfig::new(
                "http://localhost:8081",
            )))
            .build();

        let scanner = ScannerBuilder::new(&[
            rule_aws_id,
            rule_aws_secret,
            rule_custom_http_1_domain_1,
            rule_custom_http_2_domain_1,
            rule_custom_http_domain_2,
        ])
        .build()
        .unwrap();

        // Let's check the number of entries in the match validator map
        let match_validator_map = &scanner.match_validators_per_type;
        assert_eq!(match_validator_map.len(), 3);
        // Custom assertion to check if the validators are the same
        let aws_validator = match_validator_map
            .get(&InternalMatchValidationType::Aws)
            .unwrap();
        let http_2_validator = match_validator_map
            .get(&InternalMatchValidationType::CustomHttp(
                "http://localhost:8080".to_string(),
            ))
            .unwrap();
        let http_1_validator = match_validator_map
            .get(&InternalMatchValidationType::CustomHttp(
                "http://localhost:8081".to_string(),
            ))
            .unwrap();
        assert!(!std::ptr::eq(
            http_1_validator.as_ref(),
            http_2_validator.as_ref()
        ));
        assert!(!std::ptr::eq(
            aws_validator.as_ref(),
            http_2_validator.as_ref()
        ));
        assert!(!std::ptr::eq(
            aws_validator.as_ref(),
            http_1_validator.as_ref()
        ));
    }

    #[tokio::test]
    async fn test_aws_id_only_shall_not_validate() {
        let rule_aws_id = RegexRuleConfig::new("aws_id")
            .match_action(MatchAction::Redact {
                replacement: "[AWS_ID]".to_string(),
            })
            .match_validation_type(MatchValidationType::Aws(AwsType::AwsId))
            .build();

        let scanner = ScannerBuilder::new(&[rule_aws_id]).build().unwrap();
        let mut content = "this is an aws_id".to_string();
        let mut matches = scanner.scan(&mut content, vec![]);
        assert_eq!(matches.len(), 1);
        assert_eq!(content, "this is an [AWS_ID]");
        assert!(scanner.validate_matches(&mut matches).await.is_err());
        assert_eq!(matches[0].match_status, MatchStatus::NotChecked);
    }

    #[tokio::test]
    async fn test_mock_same_http_validator_several_matches() {
        let server = MockServer::start();

        // Create a mock on the server.
        let mock_service_valid = server.mock(|when, then| {
            when.method(GET)
                .path("/")
                .header("authorization", "Bearer valid_match");
            then.status(200);
        });
        let mock_service_invalid = server.mock(|when, then| {
            when.method(GET)
                .path("/")
                .header("authorization", "Bearer invalid_match");
            then.status(404).header("content-type", "text/html");
        });
        let mock_service_error = server.mock(|when, then| {
            when.method(GET)
                .path("/")
                .header("authorization", "Bearer error_match");
            then.status(500).header("content-type", "text/html");
        });

        let rule_valid_match = RegexRuleConfig::new("\\bvalid_match\\b")
            .match_action(MatchAction::Redact {
                replacement: "[VALID]".to_string(),
            })
            .match_validation_type(MatchValidationType::CustomHttp(
                HttpValidatorConfigBuilder::new(server.url("/").to_string()).build(),
            ))
            .build();

        let rule_invalid_match = RegexRuleConfig::new("\\binvalid_match\\b")
            .match_action(MatchAction::Redact {
                replacement: "[INVALID]".to_string(),
            })
            .match_validation_type(MatchValidationType::CustomHttp(
                HttpValidatorConfigBuilder::new(server.url("/").to_string()).build(),
            ))
            .build();

        let rule_error_match = RegexRuleConfig::new("\\berror_match\\b")
            .match_action(MatchAction::Redact {
                replacement: "[ERROR]".to_string(),
            })
            .match_validation_type(MatchValidationType::CustomHttp(
                HttpValidatorConfigBuilder::new(server.url("/").to_string()).build(),
            ))
            .build();
        let scanner =
            ScannerBuilder::new(&[rule_valid_match, rule_invalid_match, rule_error_match])
                .build()
                .unwrap();

        let mut content =
            "this is a content with a valid_match an invalid_match and an error_match".to_string();
        let mut matches = scanner.scan(&mut content, vec![]);
        assert_eq!(matches.len(), 3);
        assert_eq!(
            content,
            "this is a content with a [VALID] an [INVALID] and an [ERROR]"
        );
        assert!(scanner.validate_matches(&mut matches).await.is_ok());
        mock_service_valid.assert();
        mock_service_invalid.assert();
        mock_service_error.assert();
        assert_eq!(matches[0].match_status, MatchStatus::Valid);
        assert_eq!(matches[1].match_status, MatchStatus::Invalid);
        assert_eq!(
            matches[2].match_status,
            MatchStatus::Error("Unexpected HTTP status code 500".to_string())
        );
    }

    #[tokio::test]
    async fn test_mock_http_timeout() {
        let server = MockServer::start();
        let _ = server.mock(|when, then| {
            when.method(GET)
                .path("/")
                .header("authorization", "Bearer valid_match");
            then.status(200);
        });
        let rule_valid_match = RegexRuleConfig::new("\\bvalid_match\\b")
            .match_action(MatchAction::Redact {
                replacement: "[VALID]".to_string(),
            })
            .match_validation_type(MatchValidationType::CustomHttp(
                HttpValidatorConfigBuilder::new(server.url("/").to_string())
                    .set_timeout(Duration::from_micros(0))
                    .build(),
            ))
            .build();

        let scanner = ScannerBuilder::new(&[rule_valid_match]).build().unwrap();

        let mut content = "this is a content with a valid_match".to_string();
        let mut matches = scanner.scan(&mut content, vec![]);
        assert_eq!(matches.len(), 1);
        assert_eq!(content, "this is a content with a [VALID]");
        assert!(scanner.validate_matches(&mut matches).await.is_ok());
        // This will be in the form "Error making HTTP request: "
        match &matches[0].match_status {
            MatchStatus::Error(val) => {
                assert!(val.starts_with("Error making HTTP request:"));
            }
            _ => assert!(false),
        }
    }
<<<<<<< HEAD

=======
    #[cfg(feature = "match_validation")]
>>>>>>> 0d0e83a1
    #[tokio::test]
    async fn test_mock_multiple_match_validators() {
        let server = MockServer::start();

        // Create a mock on the server.
        let mock_http_service_valid = server.mock(|when, then| {
            when.method(GET).path("/http-service");
            then.status(200);
        });
        let mock_aws_service_valid = server.mock(|when, then| {
            when.method(POST).path("/aws-service");
            then.status(200);
        });

        let rule_valid_match = RegexRuleConfig::new("\\bvalid_match\\b")
            .match_action(MatchAction::Redact {
                replacement: "[VALID]".to_string(),
            })
            .match_validation_type(MatchValidationType::CustomHttp(
                HttpValidatorConfigBuilder::new(server.url("/http-service").to_string()).build(),
            ))
            .build();

        let rule_aws_id = RegexRuleConfig::new("\\baws_id\\b")
            .match_action(MatchAction::Redact {
                replacement: "[AWS_ID]".to_string(),
            })
            .match_validation_type(MatchValidationType::Aws(AwsType::AwsId))
            .build();

        let rule_aws_secret = RegexRuleConfig::new("\\baws_secret\\b")
            .match_action(MatchAction::Redact {
                replacement: "[AWS_SECRET]".to_string(),
            })
            .match_validation_type(MatchValidationType::Aws(AwsType::AwsSecret(AwsConfig {
                aws_sts_endpoint: server.url("/aws-service").to_string(),
                forced_datetime_utc: None,
                timeout: Duration::from_secs(1),
            })))
            .build();

        let scanner = ScannerBuilder::new(&[rule_valid_match, rule_aws_id, rule_aws_secret])
            .build()
            .unwrap();

        let mut content =
            "this is a content with a valid_match an aws_id and an aws_secret".to_string();
        let mut matches = scanner.scan(&mut content, vec![]);
        assert_eq!(matches.len(), 3);
        assert_eq!(
            content,
            "this is a content with a [VALID] an [AWS_ID] and an [AWS_SECRET]"
        );
        assert!(scanner.validate_matches(&mut matches).await.is_ok());
        mock_http_service_valid.assert();
        mock_aws_service_valid.assert();
        assert_eq!(matches[0].match_status, MatchStatus::Valid);
        assert_eq!(matches[1].match_status, MatchStatus::Valid);
        assert_eq!(matches[2].match_status, MatchStatus::Valid);
    }
<<<<<<< HEAD

=======
    #[cfg(feature = "match_validation")]
>>>>>>> 0d0e83a1
    #[tokio::test]
    async fn test_mock_aws_validator() {
        let server = MockServer::start();
        let server_url = server.url("/").to_string();

        // Compute signature for valid match
        let datetime = chrono::Utc::now();

        let aws_id_valid = "AKIAYYB64AB3GAW3WH79";
        let aws_id_invalid = "AKIAYYB64AB3GAW3WH70";
        let aws_id_error = "AKIAYYB64AB3GAW3WH71";
        let aws_secret_1 = "uYd/WrqSWR6m7rkYsjqGnD3QsmO7hQjDFXPQHMVy";
        let aws_secret_2 = "uYd/WrqSWR6m7rkYsjqGnD3QsmO7hQjDFXPZHMVy";

        let (_, headers_valid) = generate_aws_headers_and_body(
            &datetime,
            server_url.as_str(),
            &aws_id_valid,
            &aws_secret_1,
        );
        let valid_authorization = headers_valid.get("authorization").unwrap();
        let (_, headers_invalid) = generate_aws_headers_and_body(
            &datetime,
            server_url.as_str(),
            &aws_id_invalid,
            &aws_secret_1,
        );
        let invalid_authorization_1 = headers_invalid.get("authorization").unwrap();
        let (_, headers_invalid) = generate_aws_headers_and_body(
            &datetime,
            server_url.as_str(),
            &aws_id_valid,
            &aws_secret_2,
        );
        let invalid_authorization_2 = headers_invalid.get("authorization").unwrap();
        let (_, headers_error) = generate_aws_headers_and_body(
            &datetime,
            server_url.as_str(),
            &aws_id_error,
            &aws_secret_1,
        );
        let error_authorization_1 = headers_error.get("authorization").unwrap();
        let (_, headers_error) = generate_aws_headers_and_body(
            &datetime,
            server_url.as_str(),
            &aws_id_error,
            &aws_secret_2,
        );
        let error_authorization_2 = headers_error.get("authorization").unwrap();
        // Create a mock on the server.
        let mock_service_valid = server.mock(|when, then| {
            when.method(POST)
                .path("/")
                .header("authorization", valid_authorization.to_str().unwrap());
            then.status(200);
        });
        let mock_service_invalid_1 = server.mock(|when, then| {
            when.method(POST)
                .path("/")
                .header("authorization", invalid_authorization_1.to_str().unwrap());
            then.status(403);
        });
        let mock_service_invalid_2 = server.mock(|when, then| {
            when.method(POST)
                .path("/")
                .header("authorization", invalid_authorization_2.to_str().unwrap());
            then.status(403);
        });
        let mock_service_error_1 = server.mock(|when, then| {
            when.method(POST)
                .path("/")
                .header("authorization", error_authorization_1.to_str().unwrap());
            then.status(500);
        });
        let mock_service_error_2 = server.mock(|when, then| {
            when.method(POST)
                .path("/")
                .header("authorization", error_authorization_2.to_str().unwrap());
            then.status(500);
        });
        let rule_aws_id = RegexRuleConfig::new("AKIA[0-9A-Z]{16}")
            .match_action(MatchAction::Redact {
                replacement: "[AWS_ID]".to_string(),
            })
            .match_validation_type(MatchValidationType::Aws(AwsType::AwsId))
            .build();

        let rule_aws_secret = RegexRuleConfig::new("[A-Za-z0-9/+]{40}")
            .match_action(MatchAction::Redact {
                replacement: "[AWS_SECRET]".to_string(),
            })
            .proximity_keywords(ProximityKeywordsConfig {
                look_ahead_character_count: 30,
                included_keywords: vec!["aws_secret".to_string()],
                excluded_keywords: vec![],
            })
            .match_validation_type(MatchValidationType::Aws(AwsType::AwsSecret(AwsConfig {
                aws_sts_endpoint: server_url.clone(),
                forced_datetime_utc: Some(datetime),
                timeout: Duration::from_secs(5),
            })))
            .build();

        let scanner = ScannerBuilder::new(&[rule_aws_id, rule_aws_secret])
            .build()
            .unwrap();

        let mut content = fmt::format(format_args!(
                                "content with a valid aws_id {}, an invalid aws_id {}, an error aws_id {} and an aws_secret {} and an other aws_secret {}", aws_id_valid, aws_id_invalid, aws_id_error, aws_secret_1, aws_secret_2));
        let mut matches = scanner.scan(&mut content, vec![]);
        assert_eq!(matches.len(), 5);
        assert_eq!(
            content,
            "content with a valid aws_id [AWS_ID], an invalid aws_id [AWS_ID], an error aws_id [AWS_ID] and an aws_secret [AWS_SECRET] and an other aws_secret [AWS_SECRET]"
        );
        assert!(scanner.validate_matches(&mut matches).await.is_ok());
        mock_service_valid.assert();
        mock_service_invalid_1.assert();
        mock_service_invalid_2.assert();
        mock_service_error_1.assert();
        mock_service_error_2.assert();
        assert_eq!(matches[0].match_status, MatchStatus::Valid);
        assert_eq!(matches[1].match_status, MatchStatus::Invalid);
        assert_eq!(
            matches[2].match_status,
            MatchStatus::Error("Unexpected HTTP status code 500".to_string())
        );
        assert_eq!(matches[3].match_status, MatchStatus::Valid);
        // ID1 + SECRET2 should be in error so it should contain error and not invalid
        assert_eq!(
            matches[4].match_status,
            MatchStatus::Error("Unexpected HTTP status code 500".to_string())
        );
    }

    mod metrics_test {
        use crate::match_action::MatchAction;
        use crate::scanner::regex_rule::config::{ProximityKeywordsConfig, RegexRuleConfig};
        use crate::scanner::scope::Scope;
        use crate::scanner::ScannerBuilder;
        use crate::{simple_event::SimpleEvent, Path, PathSegment};
        use metrics::{Key, Label};
        use metrics_util::debugging::DebugValue;
        use metrics_util::debugging::DebuggingRecorder;
        use metrics_util::CompositeKey;
        use metrics_util::MetricKind::Counter;
        use std::collections::BTreeMap;

        #[test]
        fn should_submit_scanning_metrics() {
            let recorder = DebuggingRecorder::new();
            let snapshotter = recorder.snapshotter();

            let content_1 = "bcdef";
            let content_2 = "no match";

            metrics::with_local_recorder(&recorder, || {
                let rule_0 = RegexRuleConfig::new(content_1)
                    .match_action(MatchAction::None)
                    .build();

                let scanner = ScannerBuilder::new(&[rule_0]).build().unwrap();
                let mut content = SimpleEvent::Map(BTreeMap::from([
                    (
                        "key1".to_string(),
                        SimpleEvent::String(content_1.to_string()),
                    ),
                    (
                        "key2".to_string(),
                        SimpleEvent::String(content_2.to_string()),
                    ),
                ]));

                scanner.scan(&mut content, vec![]);
            });

            let snapshot = snapshotter.snapshot().into_hashmap();

            let metric_name = "scanned_events";
            let metric_value = snapshot
                .get(&CompositeKey::new(Counter, Key::from_name(metric_name)))
                .expect("metric not found");
            assert_eq!(metric_value, &(None, None, DebugValue::Counter(1)));

            let metric_name = "scanning.match_count";
            let metric_value = snapshot
                .get(&CompositeKey::new(Counter, Key::from_name(metric_name)))
                .expect("metric not found");
            assert_eq!(metric_value, &(None, None, DebugValue::Counter(1)));

            let metric_name = "scanning.duration";
            let metric_value = snapshot
                .get(&CompositeKey::new(Counter, Key::from_name(metric_name)))
                .expect("metric not found");
            match metric_value.2 {
                DebugValue::Counter(val) => assert!(val > 0),
                _ => assert!(false),
            }
        }

        #[test]
        fn should_submit_excluded_match_metric() {
            let recorder = DebuggingRecorder::new();
            let snapshotter = recorder.snapshotter();

            metrics::with_local_recorder(&recorder, || {
                let rule_0 = RegexRuleConfig::new("bcdef")
                    .scope(Scope::exclude(vec![Path::from(vec![PathSegment::Field(
                        "test".into(),
                    )])]))
                    .match_action(MatchAction::None)
                    .build();

                let scanner = ScannerBuilder::new(&[rule_0])
                    .with_keywords_should_match_event_paths(true)
                    .build()
                    .unwrap();
                let mut content = SimpleEvent::Map(BTreeMap::from([
                    // z-match is considered as a false positive here
                    (
                        "z-match".to_string(),
                        SimpleEvent::String("bcdef".to_string()),
                    ),
                    ("test".to_string(), SimpleEvent::String("bcdef".to_string())),
                ]));

                scanner.scan(&mut content, vec![]);
            });

            let snapshot = snapshotter.snapshot().into_hashmap();

            let metric_name = "false_positive.multipass.excluded_match";
            let metric_value = snapshot
                .get(&CompositeKey::new(Counter, Key::from_name(metric_name)))
                .expect("metric not found");

            assert_eq!(metric_value, &(None, None, DebugValue::Counter(1)));
        }

        #[test]
        fn should_submit_excluded_keywords_metric() {
            let recorder = DebuggingRecorder::new();
            let snapshotter = recorder.snapshotter();

            metrics::with_local_recorder(&recorder, || {
                let redact_test_rule = RegexRuleConfig::new("world")
                    .match_action(MatchAction::Redact {
                        replacement: "[REDACTED]".to_string(),
                    })
                    .proximity_keywords(ProximityKeywordsConfig {
                        look_ahead_character_count: 30,
                        included_keywords: vec![],
                        excluded_keywords: vec!["hello".to_string()],
                    })
                    .build();

                let scanner = ScannerBuilder::new(&[redact_test_rule])
                    .with_keywords_should_match_event_paths(true)
                    .build()
                    .unwrap();
                let mut content = SimpleEvent::Map(BTreeMap::from([(
                    "test".to_string(),
                    SimpleEvent::String("hello world".to_string()),
                )]));
                scanner.scan(&mut content, vec![]);
            });

            let snapshot = snapshotter.snapshot().into_hashmap();

            let metric_name = "false_positive.proximity_keywords";

            let labels = vec![Label::new("type", "excluded_keywords")];

            let metric_value = snapshot
                .get(&CompositeKey::new(
                    Counter,
                    Key::from_parts(metric_name, labels),
                ))
                .expect("metric not found");

            assert_eq!(metric_value, &(None, None, DebugValue::Counter(1)));
        }
    }
}<|MERGE_RESOLUTION|>--- conflicted
+++ resolved
@@ -782,39 +782,20 @@
     use super::*;
     use super::{MatchEmitter, ScannerBuilder, StringMatch};
     use crate::match_action::{MatchAction, MatchActionValidationError};
-<<<<<<< HEAD
 
     use crate::match_validation::config::{AwsConfig, AwsType, MatchValidationType};
 
-=======
-    #[cfg(feature = "match_validation")]
-    use crate::match_validation::config::{AwsConfig, AwsType, MatchValidationType};
-    #[cfg(feature = "match_validation")]
->>>>>>> 0d0e83a1
     use crate::match_validation::http_validator::HttpValidatorConfigBuilder;
     use crate::match_validation::validator_utils::generate_aws_headers_and_body;
     use crate::observability::labels::Labels;
     use crate::scanner::regex_rule::config::{
         ProximityKeywordsConfig, RegexRuleConfig, SecondaryValidator, SecondaryValidator::*,
     };
-<<<<<<< HEAD
-    use std::{fmt, time::Duration};
-=======
-    #[cfg(feature = "match_validation")]
-    use std::time::Duration;
-
-    #[cfg(feature = "match_validation")]
-    use crate::match_validation::validator_utils::generate_aws_headers_and_body;
-    #[cfg(feature = "match_validation")]
-    use httpmock::{Method::GET, Method::POST, MockServer};
-    #[cfg(feature = "match_validation")]
-    use std::fmt;
-
->>>>>>> 0d0e83a1
     use crate::scanner::scope::Scope;
     use crate::scanner::{get_next_regex_start, CreateScannerError, Scanner};
     use crate::scoped_ruleset::ExclusionCheck;
     use crate::validation::RegexValidationError;
+    use std::{fmt, time::Duration};
 
     use crate::{simple_event::SimpleEvent, PartialRedactDirection, Path, PathSegment, RuleMatch};
     use crate::{Encoding, Utf8Encoding};
@@ -2512,11 +2493,6 @@
             _ => assert!(false),
         }
     }
-<<<<<<< HEAD
-
-=======
-    #[cfg(feature = "match_validation")]
->>>>>>> 0d0e83a1
     #[tokio::test]
     async fn test_mock_multiple_match_validators() {
         let server = MockServer::start();
@@ -2577,11 +2553,6 @@
         assert_eq!(matches[1].match_status, MatchStatus::Valid);
         assert_eq!(matches[2].match_status, MatchStatus::Valid);
     }
-<<<<<<< HEAD
-
-=======
-    #[cfg(feature = "match_validation")]
->>>>>>> 0d0e83a1
     #[tokio::test]
     async fn test_mock_aws_validator() {
         let server = MockServer::start();

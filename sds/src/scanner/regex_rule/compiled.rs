#[cfg(feature = "match_validation")]
<<<<<<< HEAD
use crate::match_validation::config::MatchValidationType;
=======
use crate::match_validation::config::InternalMatchValidationType;
>>>>>>> 98dd1e6c
use crate::proximity_keywords::{
    contains_keyword_in_path, get_prefix_start, is_index_within_prefix,
    CompiledExcludedProximityKeywords, CompiledIncludedProximityKeywords,
};
use crate::scanner::metrics::RuleMetrics;
use crate::scanner::scope::Scope;
use crate::scanner::{get_next_regex_start, is_false_positive_match};
use crate::secondary_validation::Validator;
use crate::{
    CachePoolGuard, CompiledRule, ExclusionCheck, MatchAction, MatchEmitter, Path, StringMatch,
};
use ahash::AHashSet;
use regex_automata::meta::Cache;
use regex_automata::meta::Regex as MetaRegex;
use regex_automata::Input;
use std::sync::Arc;

/// This is the internal representation of a rule after it has been validated / compiled.
pub struct RegexCompiledRule {
    pub rule_index: usize,
    pub regex: MetaRegex,
    pub match_action: MatchAction,
    pub scope: Scope,
    pub included_keywords: Option<CompiledIncludedProximityKeywords>,
    pub excluded_keywords: Option<CompiledExcludedProximityKeywords>,
    pub validator: Option<Arc<dyn Validator>>,
    pub rule_cache_index: usize,
    pub metrics: RuleMetrics,
    #[cfg(feature = "match_validation")]
<<<<<<< HEAD
    pub match_validation_type: Option<MatchValidationType>,
=======
    pub match_validation_type: Option<InternalMatchValidationType>,
>>>>>>> 98dd1e6c
}

impl CompiledRule for RegexCompiledRule {
    // no special data
    type GroupData = ();

    fn get_match_action(&self) -> &MatchAction {
        &self.match_action
    }
    fn get_scope(&self) -> &Scope {
        &self.scope
    }

    fn get_string_matches(
        &self,
        content: &str,
        path: &Path,
        caches: &mut CachePoolGuard<'_>,
        _group_data: &mut (),
        exclusion_check: &ExclusionCheck<'_>,
        excluded_matches: &mut AHashSet<String>,
        match_emitter: &mut dyn MatchEmitter,
        should_keywords_match_event_paths: bool,
    ) {
        match self.included_keywords {
            Some(ref included_keywords) => {
                self.get_string_matches_with_included_keywords(
                    content,
                    path,
                    caches,
                    exclusion_check,
                    excluded_matches,
                    match_emitter,
                    should_keywords_match_event_paths,
                    included_keywords,
                );
            }
            None => {
                let true_positive_search = self.true_positive_matches(
                    content,
                    0,
                    &mut caches[self.rule_cache_index],
                    true,
                    exclusion_check,
                    excluded_matches,
                );
                for string_match in true_positive_search {
                    match_emitter.emit(string_match);
                }
            }
        }
    }

    fn should_exclude_multipass_v0(&self) -> bool {
        true
    }

    fn on_excluded_match_multipass_v0(&self) {
        self.metrics.false_positive_excluded_attributes.increment(1);
    }

    #[cfg(feature = "match_validation")]
<<<<<<< HEAD
    fn get_match_validation_type(&self) -> Option<&MatchValidationType> {
=======
    fn get_match_validation_type(&self) -> Option<&InternalMatchValidationType> {
>>>>>>> 98dd1e6c
        match &self.match_validation_type {
            Some(match_validation_type) => Some(&match_validation_type),
            None => None,
        }
    }
}

impl RegexCompiledRule {
    #[allow(clippy::too_many_arguments)]
    fn get_string_matches_with_included_keywords(
        &self,
        content: &str,
        path: &Path,
        caches: &mut CachePoolGuard<'_>,
        exclusion_check: &ExclusionCheck<'_>,
        excluded_matches: &mut AHashSet<String>,
        match_emitter: &mut dyn MatchEmitter,
        should_keywords_match_event_paths: bool,
        included_keywords: &CompiledIncludedProximityKeywords,
    ) {
        let cache = &mut caches[self.rule_cache_index];

        if should_keywords_match_event_paths {
            let sanitized_path = path.sanitize();
            if contains_keyword_in_path(&sanitized_path, &included_keywords.keywords_pattern) {
                // since the path contains a match, we can skip future included keyword checks
                let true_positive_search = self.true_positive_matches(
                    content,
                    0,
                    &mut caches[self.rule_cache_index],
                    false,
                    exclusion_check,
                    excluded_matches,
                );
                for string_match in true_positive_search {
                    match_emitter.emit(string_match);
                }
                return;
            }
        }

        let mut included_keyword_matches = included_keywords.keyword_matches(content);

        'included_keyword_search: while let Some(included_keyword_match_start) =
            included_keyword_matches.next()
        {
            let true_positive_search = self.true_positive_matches(
                content,
                included_keyword_match_start,
                cache,
                false,
                exclusion_check,
                excluded_matches,
            );

            for true_positive_match in true_positive_search {
                if is_index_within_prefix(
                    content,
                    included_keyword_match_start,
                    true_positive_match.start,
                    included_keywords.look_ahead_character_count,
                ) {
                    // The match start might be further than the current start, so some chars
                    // can be skipped before the next included keyword scanning. The start
                    // is used instead of the end since the included keyword can overlap with
                    // a previous match (maybe this can be removed in the future?)
                    included_keyword_matches.skip_to(true_positive_match.start);
                    match_emitter.emit(true_positive_match);

                    // Continue search since another true positive could potentially be found within the same prefix
                } else {
                    // This match is ignored since it is not within the prefix, but
                    // the start of the match may be far ahead of the current start, so
                    // use it to reduce future scanning
                    let new_start = get_prefix_start(
                        true_positive_match.start,
                        included_keywords.look_ahead_character_count,
                        content,
                    )
                    .start;
                    included_keyword_matches.skip_to(new_start);
                    // Switch back to included keyword search, since we are past the prefix
                    continue 'included_keyword_search;
                }
            }
            // no more "true positive" matches were found in the entire string, so there's no need
            // to continue scanning for included keywords.
            break;
        }
    }

    fn true_positive_matches<'a>(
        &'a self,
        content: &'a str,
        start: usize,
        cache: &'a mut Cache,
        check_excluded_keywords: bool,
        exclusion_check: &'a ExclusionCheck<'a>,
        excluded_matches: &'a mut AHashSet<String>,
    ) -> TruePositiveSearch<'a> {
        TruePositiveSearch {
            rule: self,
            content,
            start,
            cache,
            check_excluded_keywords,
            exclusion_check,
            excluded_matches,
        }
    }
}

pub struct TruePositiveSearch<'a> {
    rule: &'a RegexCompiledRule,
    content: &'a str,
    start: usize,
    cache: &'a mut Cache,
    check_excluded_keywords: bool,
    exclusion_check: &'a ExclusionCheck<'a>,
    excluded_matches: &'a mut AHashSet<String>,
}

impl<'a> Iterator for TruePositiveSearch<'a> {
    type Item = StringMatch;

    fn next(&mut self) -> Option<Self::Item> {
        loop {
            let input = Input::new(self.content).range(self.start..);

            if let Some(regex_match) = self.rule.regex.search_with(self.cache, &input) {
                // this is only checking extra validators (e.g. checksums)
                let is_false_positive_match = is_false_positive_match(
                    &regex_match,
                    self.rule,
                    self.content,
                    self.check_excluded_keywords,
                );

                if is_false_positive_match {
                    if let Some(next) = get_next_regex_start(self.content, &regex_match) {
                        self.start = next;
                    } else {
                        // There are no more chars to scan
                        return None;
                    }
                } else {
                    // The next match will start at the end of this match. This is fine because
                    // patterns that can match empty matches are rejected.
                    self.start = regex_match.end();

                    if self.exclusion_check.is_excluded(self.rule.rule_index) {
                        // Matches from excluded paths are saved and used to treat additional equal matches as false positives.
                        // Matches are checked against this `excluded_matches` set after all scanning has been done.
                        self.excluded_matches
                            .insert(self.content[regex_match.range()].to_string());
                    } else {
                        return Some(StringMatch {
                            start: regex_match.start(),
                            end: regex_match.end(),
                        });
                    }
                }
            } else {
                return None;
            }
        }
    }
}<|MERGE_RESOLUTION|>--- conflicted
+++ resolved
@@ -1,9 +1,5 @@
 #[cfg(feature = "match_validation")]
-<<<<<<< HEAD
-use crate::match_validation::config::MatchValidationType;
-=======
 use crate::match_validation::config::InternalMatchValidationType;
->>>>>>> 98dd1e6c
 use crate::proximity_keywords::{
     contains_keyword_in_path, get_prefix_start, is_index_within_prefix,
     CompiledExcludedProximityKeywords, CompiledIncludedProximityKeywords,
@@ -33,11 +29,7 @@
     pub rule_cache_index: usize,
     pub metrics: RuleMetrics,
     #[cfg(feature = "match_validation")]
-<<<<<<< HEAD
-    pub match_validation_type: Option<MatchValidationType>,
-=======
     pub match_validation_type: Option<InternalMatchValidationType>,
->>>>>>> 98dd1e6c
 }
 
 impl CompiledRule for RegexCompiledRule {
@@ -100,11 +92,7 @@
     }
 
     #[cfg(feature = "match_validation")]
-<<<<<<< HEAD
-    fn get_match_validation_type(&self) -> Option<&MatchValidationType> {
-=======
     fn get_match_validation_type(&self) -> Option<&InternalMatchValidationType> {
->>>>>>> 98dd1e6c
         match &self.match_validation_type {
             Some(match_validation_type) => Some(&match_validation_type),
             None => None,

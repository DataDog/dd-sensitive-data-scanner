use crate::proximity_keywords::compile_keywords_proximity_config;
use crate::scanner::config::RuleConfig;
use crate::scanner::metrics::RuleMetrics;
use crate::scanner::regex_rule::compiled::RegexCompiledRule;
use crate::scanner::regex_rule::regex_store::get_memoized_regex;
use crate::secondary_validation::Validator;
use crate::validation::validate_and_create_regex;
use crate::{CompiledRule, CreateScannerError, Labels};
use serde::{Deserialize, Serialize};
use serde_with::serde_as;
use serde_with::DefaultOnNull;
use std::sync::Arc;
use strum::EnumIter;

pub const DEFAULT_KEYWORD_LOOKAHEAD: usize = 30;

#[serde_as]
#[derive(Serialize, Deserialize, Clone, Debug, PartialEq)]
pub struct RegexRuleConfig {
    pub pattern: String,
    pub proximity_keywords: Option<ProximityKeywordsConfig>,
    pub validator: Option<SecondaryValidator>,
    #[serde_as(deserialize_as = "DefaultOnNull")]
    #[serde(default)]
    pub labels: Labels,
}

impl RegexRuleConfig {
    pub fn new(pattern: &str) -> Self {
        #[allow(deprecated)]
        Self {
            pattern: pattern.to_owned(),
            proximity_keywords: None,
            validator: None,
            labels: Labels::default(),
        }
    }

    pub fn with_pattern(&self, pattern: &str) -> Self {
        self.mutate_clone(|x| x.pattern = pattern.to_string())
    }

    pub fn with_proximity_keywords(&self, proximity_keywords: ProximityKeywordsConfig) -> Self {
        self.mutate_clone(|x| x.proximity_keywords = Some(proximity_keywords))
    }

    pub fn with_labels(&self, labels: Labels) -> Self {
        self.mutate_clone(|x| x.labels = labels)
    }

    pub fn build(&self) -> Arc<dyn RuleConfig> {
        Arc::new(self.clone())
    }

    fn mutate_clone(&self, modify: impl FnOnce(&mut Self)) -> Self {
        let mut clone = self.clone();
        modify(&mut clone);
        clone
    }

    pub fn with_included_keywords(
        &self,
        keywords: impl IntoIterator<Item = impl AsRef<str>>,
    ) -> Self {
        let mut this = self.clone();
        let mut config = self.get_or_create_proximity_keywords_config();
        config.included_keywords = keywords
            .into_iter()
            .map(|x| x.as_ref().to_string())
            .collect::<Vec<_>>();
        this.proximity_keywords = Some(config);
        this
    }

    pub fn with_validator(&self, validator: Option<SecondaryValidator>) -> Self {
        let mut this = self.clone();
        this.validator = validator;
        this
    }

    fn get_or_create_proximity_keywords_config(&self) -> ProximityKeywordsConfig {
        self.proximity_keywords
            .clone()
            .unwrap_or_else(|| ProximityKeywordsConfig {
                look_ahead_character_count: DEFAULT_KEYWORD_LOOKAHEAD,
                included_keywords: vec![],
                excluded_keywords: vec![],
            })
    }
}

impl RuleConfig for RegexRuleConfig {
    fn convert_to_compiled_rule(
        &self,
        rule_index: usize,
        scanner_labels: Labels,
    ) -> Result<Box<dyn CompiledRule>, CreateScannerError> {
        let regex = get_memoized_regex(&self.pattern, validate_and_create_regex)?;

        let rule_labels = scanner_labels.clone_with_labels(self.labels.clone());

        let (included_keywords, excluded_keywords) = self
            .proximity_keywords
            .as_ref()
            .map(|config| compile_keywords_proximity_config(config, &rule_labels))
            .unwrap_or(Ok((None, None)))?;

        Ok(Box::new(RegexCompiledRule {
            rule_index,
            regex,
            included_keywords,
            excluded_keywords,
            validator: self
                .validator
                .clone()
                .map(|x| Arc::new(x) as Arc<dyn Validator>),
            metrics: RuleMetrics::new(&rule_labels),
        }))
    }
}

#[serde_as]
#[derive(Serialize, Deserialize, Clone, Debug, PartialEq)]
pub struct ProximityKeywordsConfig {
    pub look_ahead_character_count: usize,

    #[serde_as(deserialize_as = "DefaultOnNull")]
    #[serde(default)]
    pub included_keywords: Vec<String>,

    #[serde_as(deserialize_as = "DefaultOnNull")]
    #[serde(default)]
    pub excluded_keywords: Vec<String>,
}

#[derive(Serialize, Deserialize, Clone, Debug, PartialEq, EnumIter)]
#[serde(tag = "type")]
pub enum SecondaryValidator {
    AbaRtnChecksum,
    BrazilianCpfChecksum,
    BrazilianCnpjChecksum,
    ChineseIdChecksum,
    GithubTokenChecksum,
    IbanChecker,
    ItalianNationalIdChecksum,
    JwtExpirationChecker,
    LuhnChecksum,
    NhsCheckDigit,
    NirChecksum,
    PolishNationalIdChecksum,
    LuxembourgIndividualNINChecksum,
    FranceSsnChecksum,
<<<<<<< HEAD
    IrishPpsChecksum,
=======
    PortugueseTaxIdChecksum,
>>>>>>> c321443f
}

#[cfg(test)]
mod test {
    use crate::{AwsType, CustomHttpConfig, MatchValidationType, RootRuleConfig};
    use strum::IntoEnumIterator;

    use super::*;

    #[test]
    fn should_override_pattern() {
        let rule_config = RegexRuleConfig::new("123").with_pattern("456");
        assert_eq!(rule_config.pattern, "456");
    }

    #[test]
    #[allow(deprecated)]
    fn should_have_default() {
        let rule_config = RegexRuleConfig::new("123");
        assert_eq!(
            rule_config,
            RegexRuleConfig {
                pattern: "123".to_string(),
                proximity_keywords: None,
                validator: None,
                labels: Labels::empty(),
            }
        );
    }

    #[test]
    fn proximity_keywords_should_have_default() {
        let json_config = r#"{"look_ahead_character_count": 0}"#;
        let test: ProximityKeywordsConfig = serde_json::from_str(json_config).unwrap();
        assert_eq!(
            test,
            ProximityKeywordsConfig {
                look_ahead_character_count: 0,
                included_keywords: vec![],
                excluded_keywords: vec![]
            }
        );

        let json_config = r#"{"look_ahead_character_count": 0, "excluded_keywords": null, "included_keywords": null}"#;
        let test: ProximityKeywordsConfig = serde_json::from_str(json_config).unwrap();
        assert_eq!(
            test,
            ProximityKeywordsConfig {
                look_ahead_character_count: 0,
                included_keywords: vec![],
                excluded_keywords: vec![]
            }
        );
    }

    #[test]
    #[allow(deprecated)]
    fn test_third_party_active_checker() {
        // Test setting only the new field
        let http_config = CustomHttpConfig::default().with_endpoint("http://test.com".to_string());
        let validation_type = MatchValidationType::CustomHttp(http_config.clone());
        let rule_config = RootRuleConfig::new(RegexRuleConfig::new("123"))
            .third_party_active_checker(validation_type.clone());

        assert_eq!(
            rule_config.third_party_active_checker,
            Some(validation_type.clone())
        );
        assert_eq!(rule_config.match_validation_type, None);
        assert_eq!(
            rule_config.get_third_party_active_checker(),
            Some(&validation_type)
        );

        // Test setting via deprecated field updates both
        let aws_type = AwsType::AwsId;
        let validation_type2 = MatchValidationType::Aws(aws_type);
        let rule_config = RootRuleConfig::new(RegexRuleConfig::new("123"))
            .third_party_active_checker(validation_type2.clone());

        assert_eq!(
            rule_config.third_party_active_checker,
            Some(validation_type2.clone())
        );
        assert_eq!(
            rule_config.get_third_party_active_checker(),
            Some(&validation_type2)
        );

        // Test that get_match_validation_type prioritizes third_party_active_checker
        let rule_config = RootRuleConfig::new(RegexRuleConfig::new("123"))
            .third_party_active_checker(MatchValidationType::CustomHttp(http_config.clone()));

        assert_eq!(
            rule_config.get_third_party_active_checker(),
            Some(&MatchValidationType::CustomHttp(http_config.clone()))
        );
    }

    #[test]
    fn test_secondary_validator_enum_iter() {
        // Test that we can iterate over all SecondaryValidator variants
        let validators: Vec<SecondaryValidator> = SecondaryValidator::iter().collect();
        // Verify some variants
        assert!(validators.contains(&SecondaryValidator::GithubTokenChecksum));
        assert!(validators.contains(&SecondaryValidator::JwtExpirationChecker));
    }
}<|MERGE_RESOLUTION|>--- conflicted
+++ resolved
@@ -150,11 +150,8 @@
     PolishNationalIdChecksum,
     LuxembourgIndividualNINChecksum,
     FranceSsnChecksum,
-<<<<<<< HEAD
     IrishPpsChecksum,
-=======
     PortugueseTaxIdChecksum,
->>>>>>> c321443f
 }
 
 #[cfg(test)]

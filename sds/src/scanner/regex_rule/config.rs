#[cfg(feature = "match_validation")]
use crate::match_validation::config::MatchValidationType;
use crate::proximity_keywords::compile_keywords_proximity_config;
use crate::scanner::config::RuleConfig;
use crate::scanner::metrics::RuleMetrics;
use crate::scanner::regex_rule::compiled::RegexCompiledRule;
use crate::scanner::scope::Scope;
use crate::secondary_validation::Validator;
use crate::validation::validate_and_create_regex;
use crate::{CachePoolBuilder, CompiledRuleDyn, CreateScannerError, Labels, MatchAction};
use serde::{Deserialize, Serialize};
use serde_with::serde_as;
use serde_with::DefaultOnNull;
use std::sync::Arc;

#[serde_as]
#[derive(Serialize, Deserialize, Clone, Debug, PartialEq)]
pub struct RegexRuleConfig {
    pub pattern: String,
    pub match_action: MatchAction,
    #[serde(default)]
    pub scope: Scope,
    pub proximity_keywords: Option<ProximityKeywordsConfig>,
    pub validator: Option<SecondaryValidator>,
    #[serde_as(deserialize_as = "DefaultOnNull")]
    #[serde(default)]
    pub labels: Labels,
    #[cfg(feature = "match_validation")]
    pub match_validation_type: Option<MatchValidationType>,
}

impl RegexRuleConfig {
    pub fn new(pattern: &str) -> Self {
        Self {
            pattern: pattern.to_owned(),
            match_action: MatchAction::None,
            scope: Scope::default(),
            proximity_keywords: None,
            validator: None,
            labels: Labels::default(),
            #[cfg(feature = "match_validation")]
            match_validation_type: None,
        }
    }

    pub fn pattern(&self, pattern: String) -> Self {
        self.mutate_clone(|x| x.pattern = pattern)
    }

    pub fn match_action(&self, match_action: MatchAction) -> Self {
        self.mutate_clone(|x| x.match_action = match_action)
    }
    pub fn scope(&self, scope: Scope) -> Self {
        self.mutate_clone(|x| x.scope = scope)
    }
    pub fn proximity_keywords(&self, proximity_keywords: ProximityKeywordsConfig) -> Self {
        self.mutate_clone(|x| x.proximity_keywords = Some(proximity_keywords))
    }

    pub fn validator(&self, validator: SecondaryValidator) -> Self {
        self.mutate_clone(|x| x.validator = Some(validator))
    }

    pub fn labels(&self, labels: Labels) -> Self {
        self.mutate_clone(|x| x.labels = labels)
    }

    #[cfg(feature = "match_validation")]
    pub fn match_validation_type(&self, match_validation_type: MatchValidationType) -> Self {
        return self.mutate_clone(|x| x.match_validation_type = Some(match_validation_type));
    }

    pub fn build(&self) -> Arc<dyn RuleConfig> {
        Arc::new(RegexRuleConfig {
            pattern: self.pattern.clone(),
            match_action: self.match_action.clone(),
            scope: self.scope.clone(),
            proximity_keywords: self.proximity_keywords.clone(),
            validator: self.validator.clone(),
            labels: self.labels.clone(),
            #[cfg(feature = "match_validation")]
            match_validation_type: self.match_validation_type.clone(),
        })
    }

    fn mutate_clone(&self, modify: impl FnOnce(&mut Self)) -> Self {
        let mut clone = self.clone();
        modify(&mut clone);
        clone
    }
}

impl RuleConfig for RegexRuleConfig {
    fn convert_to_compiled_rule(
        &self,
        rule_index: usize,
        scanner_labels: Labels,
        cache_pool_builder: &mut CachePoolBuilder,
    ) -> Result<Box<dyn CompiledRuleDyn>, CreateScannerError> {
        let regex = validate_and_create_regex(&self.pattern)?;
        self.match_action.validate()?;

        let rule_labels = scanner_labels.clone_with_labels(self.labels.clone());

        let (included_keywords, excluded_keywords) = self
            .proximity_keywords
            .as_ref()
            .map(|config| compile_keywords_proximity_config(config, &rule_labels))
            .unwrap_or(Ok((None, None)))?;

        let cache_index = cache_pool_builder.push(regex.clone());
        Ok(Box::new(RegexCompiledRule {
            rule_index,
            regex,
            match_action: self.match_action.clone(),
            scope: self.scope.clone(),
            included_keywords,
            excluded_keywords,
            validator: self
                .validator
                .clone()
                .map(|x| Arc::new(x) as Arc<dyn Validator>),
            rule_cache_index: cache_index,
            metrics: RuleMetrics::new(&rule_labels),
            #[cfg(feature = "match_validation")]
<<<<<<< HEAD
            match_validation_type: self.match_validation_type.clone(),
=======
            match_validation_type: self.get_internal_match_validation_type(),
>>>>>>> 98dd1e6c
        }))
    }
    #[cfg(feature = "match_validation")]
    fn get_match_validation_type(&self) -> Option<&MatchValidationType> {
        match &self.match_validation_type {
            Some(match_validation_type) => Some(&match_validation_type),
            None => None,
        }
    }
}

#[serde_as]
#[derive(Serialize, Deserialize, Clone, Debug, PartialEq)]
pub struct ProximityKeywordsConfig {
    pub look_ahead_character_count: usize,

    #[serde_as(deserialize_as = "DefaultOnNull")]
    #[serde(default)]
    pub included_keywords: Vec<String>,

    #[serde_as(deserialize_as = "DefaultOnNull")]
    #[serde(default)]
    pub excluded_keywords: Vec<String>,
}

#[derive(Serialize, Deserialize, Clone, Debug, PartialEq)]
#[serde(tag = "type")]
pub enum SecondaryValidator {
    LuhnChecksum,
    ChineseIdChecksum,
    GithubTokenChecksum,
    NhsCheckDigit,
    IbanChecker,
    NirChecksum,
}

#[cfg(test)]
mod test {
    use super::*;

    #[test]
    fn should_override_pattern() {
        let rule_config = RegexRuleConfig::new("123").pattern("456".to_string());
        assert_eq!(rule_config.pattern, "456");
    }

    #[test]
    fn should_have_default() {
        let rule_config = RegexRuleConfig::new("123");
        assert_eq!(
            rule_config,
            RegexRuleConfig {
                pattern: "123".to_string(),
                match_action: MatchAction::None,
                scope: Scope::all(),
                proximity_keywords: None,
                validator: None,
                labels: Labels::empty(),
                #[cfg(feature = "match_validation")]
                match_validation_type: None,
            }
        );
    }

    #[test]
    fn proximity_keywords_should_have_default() {
        let json_config = r#"{"look_ahead_character_count": 0}"#;
        let test: ProximityKeywordsConfig = serde_json::from_str(json_config).unwrap();
        assert_eq!(
            test,
            ProximityKeywordsConfig {
                look_ahead_character_count: 0,
                included_keywords: vec![],
                excluded_keywords: vec![]
            }
        );

        let json_config = r#"{"look_ahead_character_count": 0, "excluded_keywords": null, "included_keywords": null}"#;
        let test: ProximityKeywordsConfig = serde_json::from_str(json_config).unwrap();
        assert_eq!(
            test,
            ProximityKeywordsConfig {
                look_ahead_character_count: 0,
                included_keywords: vec![],
                excluded_keywords: vec![]
            }
        );
    }
}<|MERGE_RESOLUTION|>--- conflicted
+++ resolved
@@ -123,11 +123,7 @@
             rule_cache_index: cache_index,
             metrics: RuleMetrics::new(&rule_labels),
             #[cfg(feature = "match_validation")]
-<<<<<<< HEAD
-            match_validation_type: self.match_validation_type.clone(),
-=======
             match_validation_type: self.get_internal_match_validation_type(),
->>>>>>> 98dd1e6c
         }))
     }
     #[cfg(feature = "match_validation")]

use crate::proximity_keywords::compile_keywords_proximity_config;
use crate::scanner::config::RuleConfig;
use crate::scanner::metrics::RuleMetrics;
use crate::scanner::regex_rule::compiled::RegexCompiledRule;
use crate::scanner::regex_rule::regex_store::get_memoized_regex;
use crate::secondary_validation::Validator;
use crate::validation::validate_and_create_regex;
use crate::{CompiledRule, CreateScannerError, Labels};
use serde::{Deserialize, Serialize};
use serde_with::serde_as;
use serde_with::DefaultOnNull;
use std::sync::Arc;
use strum::EnumIter;

pub const DEFAULT_KEYWORD_LOOKAHEAD: usize = 30;

#[serde_as]
#[derive(Serialize, Deserialize, Clone, Debug, PartialEq)]
pub struct RegexRuleConfig {
    pub pattern: String,
    pub proximity_keywords: Option<ProximityKeywordsConfig>,
    pub validator: Option<SecondaryValidator>,
    #[serde_as(deserialize_as = "DefaultOnNull")]
    #[serde(default)]
    pub labels: Labels,
}

impl RegexRuleConfig {
    pub fn new(pattern: &str) -> Self {
        #[allow(deprecated)]
        Self {
            pattern: pattern.to_owned(),
            proximity_keywords: None,
            validator: None,
            labels: Labels::default(),
        }
    }

    pub fn with_pattern(&self, pattern: &str) -> Self {
        self.mutate_clone(|x| x.pattern = pattern.to_string())
    }

    pub fn with_proximity_keywords(&self, proximity_keywords: ProximityKeywordsConfig) -> Self {
        self.mutate_clone(|x| x.proximity_keywords = Some(proximity_keywords))
    }

    pub fn with_labels(&self, labels: Labels) -> Self {
        self.mutate_clone(|x| x.labels = labels)
    }

    pub fn build(&self) -> Arc<dyn RuleConfig> {
        Arc::new(self.clone())
    }

    fn mutate_clone(&self, modify: impl FnOnce(&mut Self)) -> Self {
        let mut clone = self.clone();
        modify(&mut clone);
        clone
    }

    pub fn with_included_keywords(
        &self,
        keywords: impl IntoIterator<Item = impl AsRef<str>>,
    ) -> Self {
        let mut this = self.clone();
        let mut config = self.get_or_create_proximity_keywords_config();
        config.included_keywords = keywords
            .into_iter()
            .map(|x| x.as_ref().to_string())
            .collect::<Vec<_>>();
        this.proximity_keywords = Some(config);
        this
    }

    pub fn with_validator(&self, validator: Option<SecondaryValidator>) -> Self {
        let mut this = self.clone();
        this.validator = validator;
        this
    }

    fn get_or_create_proximity_keywords_config(&self) -> ProximityKeywordsConfig {
        self.proximity_keywords
            .clone()
            .unwrap_or_else(|| ProximityKeywordsConfig {
                look_ahead_character_count: DEFAULT_KEYWORD_LOOKAHEAD,
                included_keywords: vec![],
                excluded_keywords: vec![],
            })
    }
}

impl RuleConfig for RegexRuleConfig {
    fn convert_to_compiled_rule(
        &self,
        rule_index: usize,
        scanner_labels: Labels,
    ) -> Result<Box<dyn CompiledRule>, CreateScannerError> {
        let regex = get_memoized_regex(&self.pattern, validate_and_create_regex)?;

        let rule_labels = scanner_labels.clone_with_labels(self.labels.clone());

        let (included_keywords, excluded_keywords) = self
            .proximity_keywords
            .as_ref()
            .map(|config| compile_keywords_proximity_config(config, &rule_labels))
            .unwrap_or(Ok((None, None)))?;

        Ok(Box::new(RegexCompiledRule {
            rule_index,
            regex,
            included_keywords,
            excluded_keywords,
            validator: self
                .validator
                .clone()
                .map(|x| Arc::new(x) as Arc<dyn Validator>),
            metrics: RuleMetrics::new(&rule_labels),
        }))
    }
}

#[serde_as]
#[derive(Serialize, Deserialize, Clone, Debug, PartialEq)]
pub struct ProximityKeywordsConfig {
    pub look_ahead_character_count: usize,

    #[serde_as(deserialize_as = "DefaultOnNull")]
    #[serde(default)]
    pub included_keywords: Vec<String>,

    #[serde_as(deserialize_as = "DefaultOnNull")]
    #[serde(default)]
    pub excluded_keywords: Vec<String>,
}

#[derive(Serialize, Deserialize, Clone, Debug, PartialEq, EnumIter)]
#[serde(tag = "type")]
pub enum SecondaryValidator {
    AbaRtnChecksum,
    BrazilianCpfChecksum,
    BrazilianCnpjChecksum,
    ChineseIdChecksum,
    GithubTokenChecksum,
    GreekTinChecksum,
    IbanChecker,
    ItalianNationalIdChecksum,
    JwtExpirationChecker,
    LuhnChecksum,
    Mod11_2checksum,
    Mod37_2checksum,
    Mod1271_36Checksum,
    Mod661_26checksum,
    Mod97_10checksum,
    Mod11_10checksum,
    Mod27_26checksum,
    Mod37_36checksum,
    NhsCheckDigit,
    NirChecksum,
    PolishNationalIdChecksum,
    PolishNipChecksum,
    LuxembourgIndividualNINChecksum,
    FranceSsnChecksum,
<<<<<<< HEAD
    GermanSvnrChecksum,
=======
    SwedenPINChecksum,
    LatviaNationalIdChecksum,
    CoordinationNumberChecksum,
>>>>>>> 8e8f715c
    LithuanianPersonalIdentificationNumberChecksum,
    GermanIdsChecksum,
    SpanishDniChecksum,
    SlovenianPINChecksum,
    FinnishHetuChecksum,
    IrishPpsChecksum,
    PortugueseTaxIdChecksum,
    RomanianPersonalNumericCode,
}

#[cfg(test)]
mod test {
    use crate::{AwsType, CustomHttpConfig, MatchValidationType, RootRuleConfig};
    use strum::IntoEnumIterator;

    use super::*;

    #[test]
    fn should_override_pattern() {
        let rule_config = RegexRuleConfig::new("123").with_pattern("456");
        assert_eq!(rule_config.pattern, "456");
    }

    #[test]
    #[allow(deprecated)]
    fn should_have_default() {
        let rule_config = RegexRuleConfig::new("123");
        assert_eq!(
            rule_config,
            RegexRuleConfig {
                pattern: "123".to_string(),
                proximity_keywords: None,
                validator: None,
                labels: Labels::empty(),
            }
        );
    }

    #[test]
    fn proximity_keywords_should_have_default() {
        let json_config = r#"{"look_ahead_character_count": 0}"#;
        let test: ProximityKeywordsConfig = serde_json::from_str(json_config).unwrap();
        assert_eq!(
            test,
            ProximityKeywordsConfig {
                look_ahead_character_count: 0,
                included_keywords: vec![],
                excluded_keywords: vec![]
            }
        );

        let json_config = r#"{"look_ahead_character_count": 0, "excluded_keywords": null, "included_keywords": null}"#;
        let test: ProximityKeywordsConfig = serde_json::from_str(json_config).unwrap();
        assert_eq!(
            test,
            ProximityKeywordsConfig {
                look_ahead_character_count: 0,
                included_keywords: vec![],
                excluded_keywords: vec![]
            }
        );
    }

    #[test]
    #[allow(deprecated)]
    fn test_third_party_active_checker() {
        // Test setting only the new field
        let http_config = CustomHttpConfig::default().with_endpoint("http://test.com".to_string());
        let validation_type = MatchValidationType::CustomHttp(http_config.clone());
        let rule_config = RootRuleConfig::new(RegexRuleConfig::new("123"))
            .third_party_active_checker(validation_type.clone());

        assert_eq!(
            rule_config.third_party_active_checker,
            Some(validation_type.clone())
        );
        assert_eq!(rule_config.match_validation_type, None);
        assert_eq!(
            rule_config.get_third_party_active_checker(),
            Some(&validation_type)
        );

        // Test setting via deprecated field updates both
        let aws_type = AwsType::AwsId;
        let validation_type2 = MatchValidationType::Aws(aws_type);
        let rule_config = RootRuleConfig::new(RegexRuleConfig::new("123"))
            .third_party_active_checker(validation_type2.clone());

        assert_eq!(
            rule_config.third_party_active_checker,
            Some(validation_type2.clone())
        );
        assert_eq!(
            rule_config.get_third_party_active_checker(),
            Some(&validation_type2)
        );

        // Test that get_match_validation_type prioritizes third_party_active_checker
        let rule_config = RootRuleConfig::new(RegexRuleConfig::new("123"))
            .third_party_active_checker(MatchValidationType::CustomHttp(http_config.clone()));

        assert_eq!(
            rule_config.get_third_party_active_checker(),
            Some(&MatchValidationType::CustomHttp(http_config.clone()))
        );
    }

    #[test]
    fn test_secondary_validator_enum_iter() {
        // Test that we can iterate over all SecondaryValidator variants
        let validators: Vec<SecondaryValidator> = SecondaryValidator::iter().collect();
        // Verify some variants
        assert!(validators.contains(&SecondaryValidator::GithubTokenChecksum));
        assert!(validators.contains(&SecondaryValidator::JwtExpirationChecker));
    }
}<|MERGE_RESOLUTION|>--- conflicted
+++ resolved
@@ -160,13 +160,10 @@
     PolishNipChecksum,
     LuxembourgIndividualNINChecksum,
     FranceSsnChecksum,
-<<<<<<< HEAD
     GermanSvnrChecksum,
-=======
     SwedenPINChecksum,
     LatviaNationalIdChecksum,
     CoordinationNumberChecksum,
->>>>>>> 8e8f715c
     LithuanianPersonalIdentificationNumberChecksum,
     GermanIdsChecksum,
     SpanishDniChecksum,

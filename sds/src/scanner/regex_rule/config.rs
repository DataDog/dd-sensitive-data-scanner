--- conflicted
+++ resolved
@@ -152,13 +152,10 @@
     PolishNipChecksum,
     LuxembourgIndividualNINChecksum,
     FranceSsnChecksum,
-<<<<<<< HEAD
     FinnishHetuChecksum,
-=======
     IrishPpsChecksum,
     PortugueseTaxIdChecksum,
     RomanianPersonalNumericCode,
->>>>>>> d5c128d5
 }
 
 #[cfg(test)]

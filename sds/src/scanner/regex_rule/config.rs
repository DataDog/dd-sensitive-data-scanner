--- conflicted
+++ resolved
@@ -150,20 +150,16 @@
 #[derive(Serialize, Deserialize, Clone, Debug, PartialEq)]
 #[serde(tag = "type")]
 pub enum SecondaryValidator {
+    AbaRtnChecksum,
     BrazilianCpfChecksum,
     BrazilianCnpjChecksum,
     ChineseIdChecksum,
     GithubTokenChecksum,
     IbanChecker,
     JwtExpirationChecker,
-<<<<<<< HEAD
-    BrazilianCpfChecksum,
-    AbaRtnChecksum,
-=======
     LuhnChecksum,
     NhsCheckDigit,
     NirChecksum,
->>>>>>> 1d03f4d0
 }
 
 #[cfg(test)]

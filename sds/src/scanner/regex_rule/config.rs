--- conflicted
+++ resolved
@@ -160,9 +160,7 @@
     PolishNipChecksum,
     LuxembourgIndividualNINChecksum,
     FranceSsnChecksum,
-<<<<<<< HEAD
     CoordinationNumberChecksum,
-=======
     LithuanianPersonalIdentificationNumberChecksum,
     GermanIdsChecksum,
     SpanishDniChecksum,
@@ -171,7 +169,6 @@
     IrishPpsChecksum,
     PortugueseTaxIdChecksum,
     RomanianPersonalNumericCode,
->>>>>>> 61f356fb
 }
 
 #[cfg(test)]

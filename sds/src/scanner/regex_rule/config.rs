--- conflicted
+++ resolved
@@ -161,9 +161,7 @@
     LuxembourgIndividualNINChecksum,
     DutchPassportChecksum,
     FranceSsnChecksum,
-<<<<<<< HEAD
     SpanishNussChecksum,
-=======
     DutchDsnChecksum,
     FranceNifChecksum,
     GermanSvnrChecksum,
@@ -178,7 +176,6 @@
     IrishPpsChecksum,
     PortugueseTaxIdChecksum,
     RomanianPersonalNumericCode,
->>>>>>> 0ed987c7
 }
 
 #[cfg(test)]

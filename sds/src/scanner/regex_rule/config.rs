--- conflicted
+++ resolved
@@ -161,9 +161,7 @@
     LuxembourgIndividualNINChecksum,
     DutchPassportChecksum,
     FranceSsnChecksum,
-<<<<<<< HEAD
     HungarianTinChecksum,
-=======
     CzechPersonalIdentificationNumberChecksum,
     SpanishNussChecksum,
     DutchDsnChecksum,
@@ -180,7 +178,6 @@
     IrishPpsChecksum,
     PortugueseTaxIdChecksum,
     RomanianPersonalNumericCode,
->>>>>>> 93be3e11
 }
 
 #[cfg(test)]

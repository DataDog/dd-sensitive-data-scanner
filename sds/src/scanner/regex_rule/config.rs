--- conflicted
+++ resolved
@@ -161,9 +161,7 @@
     LuxembourgIndividualNINChecksum,
     DutchPassportChecksum,
     FranceSsnChecksum,
-<<<<<<< HEAD
     BulgarianEGNChecksum,
-=======
     CzechTaxIdentificationNumberChecksum,
     HungarianTinChecksum,
     CzechPersonalIdentificationNumberChecksum,
@@ -182,7 +180,6 @@
     IrishPpsChecksum,
     PortugueseTaxIdChecksum,
     RomanianPersonalNumericCode,
->>>>>>> 7d1cc72c
 }
 
 #[cfg(test)]

--- conflicted
+++ resolved
@@ -152,11 +152,8 @@
     PolishNipChecksum,
     LuxembourgIndividualNINChecksum,
     FranceSsnChecksum,
-<<<<<<< HEAD
     LithuanianPersonalIdentificationNumberChecksum,
-=======
     GermanIdsChecksum,
->>>>>>> f30d1087
     SpanishDniChecksum,
     SlovenianPINChecksum,
     FinnishHetuChecksum,

use crate::proximity_keywords::compile_keywords_proximity_config;
use crate::scanner::config::RuleConfig;
use crate::scanner::metrics::RuleMetrics;
use crate::scanner::regex_rule::compiled::RegexCompiledRule;
use crate::scanner::regex_rule::regex_store::get_memoized_regex;
use crate::secondary_validation::Validator;
use crate::validation::validate_and_create_regex;
use crate::{CompiledRule, CreateScannerError, Labels};
use serde::{Deserialize, Serialize};
use serde_with::serde_as;
use serde_with::DefaultOnNull;
use std::sync::Arc;
use strum::EnumIter;

pub const DEFAULT_KEYWORD_LOOKAHEAD: usize = 30;

#[serde_as]
#[derive(Serialize, Deserialize, Clone, Debug, PartialEq)]
pub struct RegexRuleConfig {
    pub pattern: String,
    pub proximity_keywords: Option<ProximityKeywordsConfig>,
    pub validator: Option<SecondaryValidator>,
    #[serde_as(deserialize_as = "DefaultOnNull")]
    #[serde(default)]
    pub labels: Labels,
}

impl RegexRuleConfig {
    pub fn new(pattern: &str) -> Self {
        #[allow(deprecated)]
        Self {
            pattern: pattern.to_owned(),
            proximity_keywords: None,
            validator: None,
            labels: Labels::default(),
        }
    }

    pub fn with_pattern(&self, pattern: &str) -> Self {
        self.mutate_clone(|x| x.pattern = pattern.to_string())
    }

    pub fn with_proximity_keywords(&self, proximity_keywords: ProximityKeywordsConfig) -> Self {
        self.mutate_clone(|x| x.proximity_keywords = Some(proximity_keywords))
    }

    pub fn with_labels(&self, labels: Labels) -> Self {
        self.mutate_clone(|x| x.labels = labels)
    }

    pub fn build(&self) -> Arc<dyn RuleConfig> {
        Arc::new(self.clone())
    }

    fn mutate_clone(&self, modify: impl FnOnce(&mut Self)) -> Self {
        let mut clone = self.clone();
        modify(&mut clone);
        clone
    }

    pub fn with_included_keywords(
        &self,
        keywords: impl IntoIterator<Item = impl AsRef<str>>,
    ) -> Self {
        let mut this = self.clone();
        let mut config = self.get_or_create_proximity_keywords_config();
        config.included_keywords = keywords
            .into_iter()
            .map(|x| x.as_ref().to_string())
            .collect::<Vec<_>>();
        this.proximity_keywords = Some(config);
        this
    }

    pub fn with_validator(&self, validator: Option<SecondaryValidator>) -> Self {
        let mut this = self.clone();
        this.validator = validator;
        this
    }

    fn get_or_create_proximity_keywords_config(&self) -> ProximityKeywordsConfig {
        self.proximity_keywords
            .clone()
            .unwrap_or_else(|| ProximityKeywordsConfig {
                look_ahead_character_count: DEFAULT_KEYWORD_LOOKAHEAD,
                included_keywords: vec![],
                excluded_keywords: vec![],
            })
    }
}

impl RuleConfig for RegexRuleConfig {
    fn convert_to_compiled_rule(
        &self,
        rule_index: usize,
        scanner_labels: Labels,
    ) -> Result<Box<dyn CompiledRule>, CreateScannerError> {
        let regex = get_memoized_regex(&self.pattern, validate_and_create_regex)?;

        let rule_labels = scanner_labels.clone_with_labels(self.labels.clone());

        let (included_keywords, excluded_keywords) = self
            .proximity_keywords
            .as_ref()
            .map(|config| compile_keywords_proximity_config(config, &rule_labels))
            .unwrap_or(Ok((None, None)))?;

        Ok(Box::new(RegexCompiledRule {
            rule_index,
            regex,
            included_keywords,
            excluded_keywords,
            validator: self
                .validator
                .clone()
                .map(|x| Arc::new(x) as Arc<dyn Validator>),
            metrics: RuleMetrics::new(&rule_labels),
        }))
    }
}

#[serde_as]
#[derive(Serialize, Deserialize, Clone, Debug, PartialEq)]
pub struct ProximityKeywordsConfig {
    pub look_ahead_character_count: usize,

    #[serde_as(deserialize_as = "DefaultOnNull")]
    #[serde(default)]
    pub included_keywords: Vec<String>,

    #[serde_as(deserialize_as = "DefaultOnNull")]
    #[serde(default)]
    pub excluded_keywords: Vec<String>,
}

#[derive(Serialize, Deserialize, Clone, Debug, PartialEq, EnumIter)]
#[serde(tag = "type")]
pub enum SecondaryValidator {
    AbaRtnChecksum,
    BrazilianCpfChecksum,
    BrazilianCnpjChecksum,
    ChineseIdChecksum,
    GithubTokenChecksum,
    GreekTinChecksum,
    IbanChecker,
    ItalianNationalIdChecksum,
    JwtExpirationChecker,
    LuhnChecksum,
    Mod11_2checksum,
    Mod37_2checksum,
    Mod1271_36Checksum,
    Mod661_26checksum,
    Mod97_10checksum,
    Mod11_10checksum,
    Mod27_26checksum,
    Mod37_36checksum,
    NhsCheckDigit,
    NirChecksum,
    PolishNationalIdChecksum,
    PolishNipChecksum,
    LuxembourgIndividualNINChecksum,
    FranceSsnChecksum,
<<<<<<< HEAD
    FranceNifChecksum,
=======
    GermanSvnrChecksum,
    SwedenPINChecksum,
    LatviaNationalIdChecksum,
    CoordinationNumberChecksum,
    LithuanianPersonalIdentificationNumberChecksum,
    GermanIdsChecksum,
    SpanishDniChecksum,
    SlovenianPINChecksum,
    FinnishHetuChecksum,
    IrishPpsChecksum,
    PortugueseTaxIdChecksum,
    RomanianPersonalNumericCode,
>>>>>>> 845d5a32
}

#[cfg(test)]
mod test {
    use crate::{AwsType, CustomHttpConfig, MatchValidationType, RootRuleConfig};
    use strum::IntoEnumIterator;

    use super::*;

    #[test]
    fn should_override_pattern() {
        let rule_config = RegexRuleConfig::new("123").with_pattern("456");
        assert_eq!(rule_config.pattern, "456");
    }

    #[test]
    #[allow(deprecated)]
    fn should_have_default() {
        let rule_config = RegexRuleConfig::new("123");
        assert_eq!(
            rule_config,
            RegexRuleConfig {
                pattern: "123".to_string(),
                proximity_keywords: None,
                validator: None,
                labels: Labels::empty(),
            }
        );
    }

    #[test]
    fn proximity_keywords_should_have_default() {
        let json_config = r#"{"look_ahead_character_count": 0}"#;
        let test: ProximityKeywordsConfig = serde_json::from_str(json_config).unwrap();
        assert_eq!(
            test,
            ProximityKeywordsConfig {
                look_ahead_character_count: 0,
                included_keywords: vec![],
                excluded_keywords: vec![]
            }
        );

        let json_config = r#"{"look_ahead_character_count": 0, "excluded_keywords": null, "included_keywords": null}"#;
        let test: ProximityKeywordsConfig = serde_json::from_str(json_config).unwrap();
        assert_eq!(
            test,
            ProximityKeywordsConfig {
                look_ahead_character_count: 0,
                included_keywords: vec![],
                excluded_keywords: vec![]
            }
        );
    }

    #[test]
    #[allow(deprecated)]
    fn test_third_party_active_checker() {
        // Test setting only the new field
        let http_config = CustomHttpConfig::default().with_endpoint("http://test.com".to_string());
        let validation_type = MatchValidationType::CustomHttp(http_config.clone());
        let rule_config = RootRuleConfig::new(RegexRuleConfig::new("123"))
            .third_party_active_checker(validation_type.clone());

        assert_eq!(
            rule_config.third_party_active_checker,
            Some(validation_type.clone())
        );
        assert_eq!(rule_config.match_validation_type, None);
        assert_eq!(
            rule_config.get_third_party_active_checker(),
            Some(&validation_type)
        );

        // Test setting via deprecated field updates both
        let aws_type = AwsType::AwsId;
        let validation_type2 = MatchValidationType::Aws(aws_type);
        let rule_config = RootRuleConfig::new(RegexRuleConfig::new("123"))
            .third_party_active_checker(validation_type2.clone());

        assert_eq!(
            rule_config.third_party_active_checker,
            Some(validation_type2.clone())
        );
        assert_eq!(
            rule_config.get_third_party_active_checker(),
            Some(&validation_type2)
        );

        // Test that get_match_validation_type prioritizes third_party_active_checker
        let rule_config = RootRuleConfig::new(RegexRuleConfig::new("123"))
            .third_party_active_checker(MatchValidationType::CustomHttp(http_config.clone()));

        assert_eq!(
            rule_config.get_third_party_active_checker(),
            Some(&MatchValidationType::CustomHttp(http_config.clone()))
        );
    }

    #[test]
    fn test_secondary_validator_enum_iter() {
        // Test that we can iterate over all SecondaryValidator variants
        let validators: Vec<SecondaryValidator> = SecondaryValidator::iter().collect();
        // Verify some variants
        assert!(validators.contains(&SecondaryValidator::GithubTokenChecksum));
        assert!(validators.contains(&SecondaryValidator::JwtExpirationChecker));
    }
}<|MERGE_RESOLUTION|>--- conflicted
+++ resolved
@@ -160,9 +160,7 @@
     PolishNipChecksum,
     LuxembourgIndividualNINChecksum,
     FranceSsnChecksum,
-<<<<<<< HEAD
     FranceNifChecksum,
-=======
     GermanSvnrChecksum,
     SwedenPINChecksum,
     LatviaNationalIdChecksum,
@@ -175,7 +173,6 @@
     IrishPpsChecksum,
     PortugueseTaxIdChecksum,
     RomanianPersonalNumericCode,
->>>>>>> 845d5a32
 }
 
 #[cfg(test)]

use crate::proximity_keywords::compile_keywords_proximity_config;
use crate::scanner::config::RuleConfig;
use crate::scanner::metrics::RuleMetrics;
use crate::scanner::regex_rule::compiled::RegexCompiledRule;
use crate::scanner::regex_rule::regex_store::get_memoized_regex;
use crate::secondary_validation::Validator;
use crate::validation::validate_and_create_regex;
use crate::{CompiledRule, CreateScannerError, Labels};
use serde::{Deserialize, Serialize};
use serde_with::serde_as;
use serde_with::DefaultOnNull;
use std::sync::Arc;
use strum::EnumIter;

pub const DEFAULT_KEYWORD_LOOKAHEAD: usize = 30;

#[serde_as]
#[derive(Serialize, Deserialize, Clone, Debug, PartialEq)]
pub struct RegexRuleConfig {
    pub pattern: String,
    pub proximity_keywords: Option<ProximityKeywordsConfig>,
    pub validator: Option<SecondaryValidator>,
    #[serde_as(deserialize_as = "DefaultOnNull")]
    #[serde(default)]
    pub labels: Labels,
}

impl RegexRuleConfig {
    pub fn new(pattern: &str) -> Self {
        #[allow(deprecated)]
        Self {
            pattern: pattern.to_owned(),
            proximity_keywords: None,
            validator: None,
            labels: Labels::default(),
        }
    }

    pub fn with_pattern(&self, pattern: &str) -> Self {
        self.mutate_clone(|x| x.pattern = pattern.to_string())
    }

    pub fn with_proximity_keywords(&self, proximity_keywords: ProximityKeywordsConfig) -> Self {
        self.mutate_clone(|x| x.proximity_keywords = Some(proximity_keywords))
    }

    pub fn with_labels(&self, labels: Labels) -> Self {
        self.mutate_clone(|x| x.labels = labels)
    }

    pub fn build(&self) -> Arc<dyn RuleConfig> {
        Arc::new(self.clone())
    }

    fn mutate_clone(&self, modify: impl FnOnce(&mut Self)) -> Self {
        let mut clone = self.clone();
        modify(&mut clone);
        clone
    }

    pub fn with_included_keywords(
        &self,
        keywords: impl IntoIterator<Item = impl AsRef<str>>,
    ) -> Self {
        let mut this = self.clone();
        let mut config = self.get_or_create_proximity_keywords_config();
        config.included_keywords = keywords
            .into_iter()
            .map(|x| x.as_ref().to_string())
            .collect::<Vec<_>>();
        this.proximity_keywords = Some(config);
        this
    }

    pub fn with_validator(&self, validator: Option<SecondaryValidator>) -> Self {
        let mut this = self.clone();
        this.validator = validator;
        this
    }

    fn get_or_create_proximity_keywords_config(&self) -> ProximityKeywordsConfig {
        self.proximity_keywords
            .clone()
            .unwrap_or_else(|| ProximityKeywordsConfig {
                look_ahead_character_count: DEFAULT_KEYWORD_LOOKAHEAD,
                included_keywords: vec![],
                excluded_keywords: vec![],
            })
    }
}

impl RuleConfig for RegexRuleConfig {
    fn convert_to_compiled_rule(
        &self,
        rule_index: usize,
        scanner_labels: Labels,
    ) -> Result<Box<dyn CompiledRule>, CreateScannerError> {
        let regex = get_memoized_regex(&self.pattern, validate_and_create_regex)?;

        let rule_labels = scanner_labels.clone_with_labels(self.labels.clone());

        let (included_keywords, excluded_keywords) = self
            .proximity_keywords
            .as_ref()
            .map(|config| compile_keywords_proximity_config(config, &rule_labels))
            .unwrap_or(Ok((None, None)))?;

        Ok(Box::new(RegexCompiledRule {
            rule_index,
            regex,
            included_keywords,
            excluded_keywords,
            validator: self
                .validator
                .clone()
                .map(|x| Arc::new(x) as Arc<dyn Validator>),
            metrics: RuleMetrics::new(&rule_labels),
        }))
    }
}

#[serde_as]
#[derive(Serialize, Deserialize, Clone, Debug, PartialEq)]
pub struct ProximityKeywordsConfig {
    pub look_ahead_character_count: usize,

    #[serde_as(deserialize_as = "DefaultOnNull")]
    #[serde(default)]
    pub included_keywords: Vec<String>,

    #[serde_as(deserialize_as = "DefaultOnNull")]
    #[serde(default)]
    pub excluded_keywords: Vec<String>,
}

#[derive(Serialize, Deserialize, Clone, Debug, PartialEq, EnumIter)]
#[serde(tag = "type")]
pub enum SecondaryValidator {
    AbaRtnChecksum,
    BrazilianCpfChecksum,
    BrazilianCnpjChecksum,
    ChineseIdChecksum,
    GithubTokenChecksum,
    GreekTinChecksum,
    IbanChecker,
    ItalianNationalIdChecksum,
    JwtExpirationChecker,
    LuhnChecksum,
    Mod11_2checksum,
    Mod37_2checksum,
    Mod1271_36Checksum,
    Mod661_26checksum,
    Mod97_10checksum,
    Mod11_10checksum,
    Mod27_26checksum,
    Mod37_36checksum,
    NhsCheckDigit,
    NirChecksum,
    PolishNationalIdChecksum,
    PolishNipChecksum,
    LuxembourgIndividualNINChecksum,
    FranceSsnChecksum,
<<<<<<< HEAD
    LatviaNationalIdChecksum,
=======
    CoordinationNumberChecksum,
    LithuanianPersonalIdentificationNumberChecksum,
    GermanIdsChecksum,
    SpanishDniChecksum,
    SlovenianPINChecksum,
    FinnishHetuChecksum,
    IrishPpsChecksum,
    PortugueseTaxIdChecksum,
    RomanianPersonalNumericCode,
>>>>>>> 64d9118c
}

#[cfg(test)]
mod test {
    use crate::{AwsType, CustomHttpConfig, MatchValidationType, RootRuleConfig};
    use strum::IntoEnumIterator;

    use super::*;

    #[test]
    fn should_override_pattern() {
        let rule_config = RegexRuleConfig::new("123").with_pattern("456");
        assert_eq!(rule_config.pattern, "456");
    }

    #[test]
    #[allow(deprecated)]
    fn should_have_default() {
        let rule_config = RegexRuleConfig::new("123");
        assert_eq!(
            rule_config,
            RegexRuleConfig {
                pattern: "123".to_string(),
                proximity_keywords: None,
                validator: None,
                labels: Labels::empty(),
            }
        );
    }

    #[test]
    fn proximity_keywords_should_have_default() {
        let json_config = r#"{"look_ahead_character_count": 0}"#;
        let test: ProximityKeywordsConfig = serde_json::from_str(json_config).unwrap();
        assert_eq!(
            test,
            ProximityKeywordsConfig {
                look_ahead_character_count: 0,
                included_keywords: vec![],
                excluded_keywords: vec![]
            }
        );

        let json_config = r#"{"look_ahead_character_count": 0, "excluded_keywords": null, "included_keywords": null}"#;
        let test: ProximityKeywordsConfig = serde_json::from_str(json_config).unwrap();
        assert_eq!(
            test,
            ProximityKeywordsConfig {
                look_ahead_character_count: 0,
                included_keywords: vec![],
                excluded_keywords: vec![]
            }
        );
    }

    #[test]
    #[allow(deprecated)]
    fn test_third_party_active_checker() {
        // Test setting only the new field
        let http_config = CustomHttpConfig::default().with_endpoint("http://test.com".to_string());
        let validation_type = MatchValidationType::CustomHttp(http_config.clone());
        let rule_config = RootRuleConfig::new(RegexRuleConfig::new("123"))
            .third_party_active_checker(validation_type.clone());

        assert_eq!(
            rule_config.third_party_active_checker,
            Some(validation_type.clone())
        );
        assert_eq!(rule_config.match_validation_type, None);
        assert_eq!(
            rule_config.get_third_party_active_checker(),
            Some(&validation_type)
        );

        // Test setting via deprecated field updates both
        let aws_type = AwsType::AwsId;
        let validation_type2 = MatchValidationType::Aws(aws_type);
        let rule_config = RootRuleConfig::new(RegexRuleConfig::new("123"))
            .third_party_active_checker(validation_type2.clone());

        assert_eq!(
            rule_config.third_party_active_checker,
            Some(validation_type2.clone())
        );
        assert_eq!(
            rule_config.get_third_party_active_checker(),
            Some(&validation_type2)
        );

        // Test that get_match_validation_type prioritizes third_party_active_checker
        let rule_config = RootRuleConfig::new(RegexRuleConfig::new("123"))
            .third_party_active_checker(MatchValidationType::CustomHttp(http_config.clone()));

        assert_eq!(
            rule_config.get_third_party_active_checker(),
            Some(&MatchValidationType::CustomHttp(http_config.clone()))
        );
    }

    #[test]
    fn test_secondary_validator_enum_iter() {
        // Test that we can iterate over all SecondaryValidator variants
        let validators: Vec<SecondaryValidator> = SecondaryValidator::iter().collect();
        // Verify some variants
        assert!(validators.contains(&SecondaryValidator::GithubTokenChecksum));
        assert!(validators.contains(&SecondaryValidator::JwtExpirationChecker));
    }
}<|MERGE_RESOLUTION|>--- conflicted
+++ resolved
@@ -160,9 +160,7 @@
     PolishNipChecksum,
     LuxembourgIndividualNINChecksum,
     FranceSsnChecksum,
-<<<<<<< HEAD
     LatviaNationalIdChecksum,
-=======
     CoordinationNumberChecksum,
     LithuanianPersonalIdentificationNumberChecksum,
     GermanIdsChecksum,
@@ -172,7 +170,6 @@
     IrishPpsChecksum,
     PortugueseTaxIdChecksum,
     RomanianPersonalNumericCode,
->>>>>>> 64d9118c
 }
 
 #[cfg(test)]

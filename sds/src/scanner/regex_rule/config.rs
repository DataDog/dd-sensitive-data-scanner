use crate::proximity_keywords::compile_keywords_proximity_config;
use crate::scanner::config::RuleConfig;
use crate::scanner::metrics::RuleMetrics;
use crate::scanner::regex_rule::compiled::RegexCompiledRule;
use crate::scanner::regex_rule::regex_store::get_memoized_regex;
use crate::secondary_validation::Validator;
use crate::validation::validate_and_create_regex;
use crate::{CompiledRule, CreateScannerError, Labels};
use serde::{Deserialize, Serialize};
use serde_with::serde_as;
use serde_with::DefaultOnNull;
use std::sync::Arc;
use strum::EnumIter;

pub const DEFAULT_KEYWORD_LOOKAHEAD: usize = 30;

#[serde_as]
#[derive(Serialize, Deserialize, Clone, Debug, PartialEq)]
pub struct RegexRuleConfig {
    pub pattern: String,
    pub proximity_keywords: Option<ProximityKeywordsConfig>,
    pub validator: Option<SecondaryValidator>,
    #[serde_as(deserialize_as = "DefaultOnNull")]
    #[serde(default)]
    pub labels: Labels,
}

impl RegexRuleConfig {
    pub fn new(pattern: &str) -> Self {
        #[allow(deprecated)]
        Self {
            pattern: pattern.to_owned(),
            proximity_keywords: None,
            validator: None,
            labels: Labels::default(),
        }
    }

    pub fn with_pattern(&self, pattern: &str) -> Self {
        self.mutate_clone(|x| x.pattern = pattern.to_string())
    }

    pub fn with_proximity_keywords(&self, proximity_keywords: ProximityKeywordsConfig) -> Self {
        self.mutate_clone(|x| x.proximity_keywords = Some(proximity_keywords))
    }

    pub fn with_labels(&self, labels: Labels) -> Self {
        self.mutate_clone(|x| x.labels = labels)
    }

    pub fn build(&self) -> Arc<dyn RuleConfig> {
        Arc::new(self.clone())
    }

    fn mutate_clone(&self, modify: impl FnOnce(&mut Self)) -> Self {
        let mut clone = self.clone();
        modify(&mut clone);
        clone
    }

    pub fn with_included_keywords(
        &self,
        keywords: impl IntoIterator<Item = impl AsRef<str>>,
    ) -> Self {
        let mut this = self.clone();
        let mut config = self.get_or_create_proximity_keywords_config();
        config.included_keywords = keywords
            .into_iter()
            .map(|x| x.as_ref().to_string())
            .collect::<Vec<_>>();
        this.proximity_keywords = Some(config);
        this
    }

    pub fn with_validator(&self, validator: Option<SecondaryValidator>) -> Self {
        let mut this = self.clone();
        this.validator = validator;
        this
    }

    fn get_or_create_proximity_keywords_config(&self) -> ProximityKeywordsConfig {
        self.proximity_keywords
            .clone()
            .unwrap_or_else(|| ProximityKeywordsConfig {
                look_ahead_character_count: DEFAULT_KEYWORD_LOOKAHEAD,
                included_keywords: vec![],
                excluded_keywords: vec![],
            })
    }
}

impl RuleConfig for RegexRuleConfig {
    fn convert_to_compiled_rule(
        &self,
        rule_index: usize,
        scanner_labels: Labels,
    ) -> Result<Box<dyn CompiledRule>, CreateScannerError> {
        let regex = get_memoized_regex(&self.pattern, validate_and_create_regex)?;

        let rule_labels = scanner_labels.clone_with_labels(self.labels.clone());

        let (included_keywords, excluded_keywords) = self
            .proximity_keywords
            .as_ref()
            .map(|config| compile_keywords_proximity_config(config, &rule_labels))
            .unwrap_or(Ok((None, None)))?;

        Ok(Box::new(RegexCompiledRule {
            rule_index,
            regex,
            included_keywords,
            excluded_keywords,
            validator: self
                .validator
                .clone()
                .map(|x| Arc::new(x) as Arc<dyn Validator>),
            metrics: RuleMetrics::new(&rule_labels),
        }))
    }
}

#[serde_as]
#[derive(Serialize, Deserialize, Clone, Debug, PartialEq)]
pub struct ProximityKeywordsConfig {
    pub look_ahead_character_count: usize,

    #[serde_as(deserialize_as = "DefaultOnNull")]
    #[serde(default)]
    pub included_keywords: Vec<String>,

    #[serde_as(deserialize_as = "DefaultOnNull")]
    #[serde(default)]
    pub excluded_keywords: Vec<String>,
}

#[derive(Serialize, Deserialize, Clone, Debug, PartialEq, EnumIter)]
#[serde(tag = "type")]
pub enum SecondaryValidator {
    AbaRtnChecksum,
    BrazilianCpfChecksum,
    BrazilianCnpjChecksum,
    ChineseIdChecksum,
    GithubTokenChecksum,
    GreekTinChecksum,
    IbanChecker,
    ItalianNationalIdChecksum,
    JwtExpirationChecker,
    LuhnChecksum,
    Mod11_2checksum,
    Mod37_2checksum,
    Mod1271_36Checksum,
    Mod661_26checksum,
    Mod97_10checksum,
    Mod11_10checksum,
    Mod27_26checksum,
    Mod37_36checksum,
    NhsCheckDigit,
    NirChecksum,
    PolishNationalIdChecksum,
    PolishNipChecksum,
    LuxembourgIndividualNINChecksum,
    DutchPassportChecksum,
    FranceSsnChecksum,
<<<<<<< HEAD
    CzechPersonalIdentificationNumberChecksum,
=======
    SpanishNussChecksum,
    DutchDsnChecksum,
    FranceNifChecksum,
    GermanSvnrChecksum,
>>>>>>> 90e7060e
    SwedenPINChecksum,
    LatviaNationalIdChecksum,
    CoordinationNumberChecksum,
    LithuanianPersonalIdentificationNumberChecksum,
    GermanIdsChecksum,
    SpanishDniChecksum,
    SlovenianPINChecksum,
    FinnishHetuChecksum,
    IrishPpsChecksum,
    PortugueseTaxIdChecksum,
    RomanianPersonalNumericCode,
}

#[cfg(test)]
mod test {
    use crate::{AwsType, CustomHttpConfig, MatchValidationType, RootRuleConfig};
    use strum::IntoEnumIterator;

    use super::*;

    #[test]
    fn should_override_pattern() {
        let rule_config = RegexRuleConfig::new("123").with_pattern("456");
        assert_eq!(rule_config.pattern, "456");
    }

    #[test]
    #[allow(deprecated)]
    fn should_have_default() {
        let rule_config = RegexRuleConfig::new("123");
        assert_eq!(
            rule_config,
            RegexRuleConfig {
                pattern: "123".to_string(),
                proximity_keywords: None,
                validator: None,
                labels: Labels::empty(),
            }
        );
    }

    #[test]
    fn proximity_keywords_should_have_default() {
        let json_config = r#"{"look_ahead_character_count": 0}"#;
        let test: ProximityKeywordsConfig = serde_json::from_str(json_config).unwrap();
        assert_eq!(
            test,
            ProximityKeywordsConfig {
                look_ahead_character_count: 0,
                included_keywords: vec![],
                excluded_keywords: vec![]
            }
        );

        let json_config = r#"{"look_ahead_character_count": 0, "excluded_keywords": null, "included_keywords": null}"#;
        let test: ProximityKeywordsConfig = serde_json::from_str(json_config).unwrap();
        assert_eq!(
            test,
            ProximityKeywordsConfig {
                look_ahead_character_count: 0,
                included_keywords: vec![],
                excluded_keywords: vec![]
            }
        );
    }

    #[test]
    #[allow(deprecated)]
    fn test_third_party_active_checker() {
        // Test setting only the new field
        let http_config = CustomHttpConfig::default().with_endpoint("http://test.com".to_string());
        let validation_type = MatchValidationType::CustomHttp(http_config.clone());
        let rule_config = RootRuleConfig::new(RegexRuleConfig::new("123"))
            .third_party_active_checker(validation_type.clone());

        assert_eq!(
            rule_config.third_party_active_checker,
            Some(validation_type.clone())
        );
        assert_eq!(rule_config.match_validation_type, None);
        assert_eq!(
            rule_config.get_third_party_active_checker(),
            Some(&validation_type)
        );

        // Test setting via deprecated field updates both
        let aws_type = AwsType::AwsId;
        let validation_type2 = MatchValidationType::Aws(aws_type);
        let rule_config = RootRuleConfig::new(RegexRuleConfig::new("123"))
            .third_party_active_checker(validation_type2.clone());

        assert_eq!(
            rule_config.third_party_active_checker,
            Some(validation_type2.clone())
        );
        assert_eq!(
            rule_config.get_third_party_active_checker(),
            Some(&validation_type2)
        );

        // Test that get_match_validation_type prioritizes third_party_active_checker
        let rule_config = RootRuleConfig::new(RegexRuleConfig::new("123"))
            .third_party_active_checker(MatchValidationType::CustomHttp(http_config.clone()));

        assert_eq!(
            rule_config.get_third_party_active_checker(),
            Some(&MatchValidationType::CustomHttp(http_config.clone()))
        );
    }

    #[test]
    fn test_secondary_validator_enum_iter() {
        // Test that we can iterate over all SecondaryValidator variants
        let validators: Vec<SecondaryValidator> = SecondaryValidator::iter().collect();
        // Verify some variants
        assert!(validators.contains(&SecondaryValidator::GithubTokenChecksum));
        assert!(validators.contains(&SecondaryValidator::JwtExpirationChecker));
    }
}<|MERGE_RESOLUTION|>--- conflicted
+++ resolved
@@ -161,14 +161,11 @@
     LuxembourgIndividualNINChecksum,
     DutchPassportChecksum,
     FranceSsnChecksum,
-<<<<<<< HEAD
     CzechPersonalIdentificationNumberChecksum,
-=======
     SpanishNussChecksum,
     DutchDsnChecksum,
     FranceNifChecksum,
     GermanSvnrChecksum,
->>>>>>> 90e7060e
     SwedenPINChecksum,
     LatviaNationalIdChecksum,
     CoordinationNumberChecksum,

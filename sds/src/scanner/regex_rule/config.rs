--- conflicted
+++ resolved
@@ -152,14 +152,11 @@
     PolishNipChecksum,
     LuxembourgIndividualNINChecksum,
     FranceSsnChecksum,
-<<<<<<< HEAD
     SlovenianPINChecksum,
-=======
     FinnishHetuChecksum,
     IrishPpsChecksum,
     PortugueseTaxIdChecksum,
     RomanianPersonalNumericCode,
->>>>>>> 50a1e6bf
 }
 
 #[cfg(test)]

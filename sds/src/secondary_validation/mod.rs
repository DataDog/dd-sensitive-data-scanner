--- conflicted
+++ resolved
@@ -250,12 +250,9 @@
             SecondaryValidator::SpanishDniChecksum => Arc::new(SpanishDniChecksum),
             SecondaryValidator::SpanishNussChecksum => Arc::new(SpanishNussChecksum),
             SecondaryValidator::SwedenPINChecksum => Arc::new(SwedenPINChecksum),
-<<<<<<< HEAD
             SecondaryValidator::UsDeaChecksum => Arc::new(UsDeaChecksum),
             SecondaryValidator::UsNpiChecksum => Arc::new(UsNpiChecksum),
-=======
             SecondaryValidator::VerhoeffChecksum => Arc::new(VerhoeffChecksum),
->>>>>>> 84fda1f0
         }
     }
 }
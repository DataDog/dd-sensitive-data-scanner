--- conflicted
+++ resolved
@@ -2,12 +2,9 @@
 mod brazilian_cnpj_checksum;
 mod brazilian_cpf_checksum;
 mod chinese_id_checksum;
-<<<<<<< HEAD
 mod france_nif_checksum;
-=======
 mod coordination_number_checksum;
 mod finnish_hetu_checksum;
->>>>>>> 845d5a32
 mod france_ssn_checksum;
 mod german_ids_checksum;
 mod german_svnr_checksum;
@@ -41,12 +38,9 @@
 pub use crate::secondary_validation::brazilian_cnpj_checksum::BrazilianCnpjChecksum;
 pub use crate::secondary_validation::brazilian_cpf_checksum::BrazilianCpfChecksum;
 pub use crate::secondary_validation::chinese_id_checksum::ChineseIdChecksum;
-<<<<<<< HEAD
 use crate::secondary_validation::france_nif_checksum::FranceNifChecksum;
-=======
 pub use crate::secondary_validation::coordination_number_checksum::CoordinationNumberChecksum;
 pub use crate::secondary_validation::finnish_hetu_checksum::FinnishHetuChecksum;
->>>>>>> 845d5a32
 pub use crate::secondary_validation::france_ssn_checksum::FranceSsnChecksum;
 pub use crate::secondary_validation::german_ids_checksum::GermanIdsChecksum;
 pub use crate::secondary_validation::german_svnr_checksum::GermanSvnrChecksum;
@@ -152,10 +146,7 @@
             SecondaryValidator::LuxembourgIndividualNINChecksum => {
                 LuxembourgIndividualNINChecksum.is_valid_match(regex_match)
             }
-<<<<<<< HEAD
-            SecondaryValidator::FranceSsnChecksum => FranceSsnChecksum.is_valid_match(regex_match),
             SecondaryValidator::FranceNifChecksum => FranceNifChecksum.is_valid_match(regex_match),
-=======
             SecondaryValidator::GermanSvnrChecksum => {
                 GermanSvnrChecksum.is_valid_match(regex_match)
             }
@@ -186,7 +177,6 @@
             SecondaryValidator::RomanianPersonalNumericCode => {
                 RomanianPersonalNumericCode.is_valid_match(regex_match)
             }
->>>>>>> 845d5a32
         }
     }
 }
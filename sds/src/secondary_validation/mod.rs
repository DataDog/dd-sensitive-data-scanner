mod aba_rtn_checksum;
mod brazilian_cnpj_checksum;
mod brazilian_cpf_checksum;
mod chinese_id_checksum;
mod coordination_number_checksum;
mod dutch_bsn_checksum;
mod dutch_passport_checksum;
mod finnish_hetu_checksum;
mod france_nif_checksum;
mod france_ssn_checksum;
mod german_ids_checksum;
mod german_svnr_checksum;
mod github_token_checksum;
mod greece_tin_checksum;
mod hungarian_tin_checksum;
mod iban_checker;
mod irish_pps_checksum;
mod iso_7064_checksum;
mod italian_national_id_checksum;
mod jwt_expiration_checker;
mod latvia_national_id_checksum;
mod lithuanian_personal_identification_number_checksum;
mod luhn_checksum;
mod luxembourg_individual_nin_checksum;
mod nhs_check_digit;
mod nir_checksum;
mod polish_national_id_checksum;
mod polish_nip_checksum;
mod portuguese_tax_id_checksum;
mod rodne_cislo_checksum;
mod romanian_personal_numeric_code;
mod slovenian_pin_checksum;
mod spain_dni_checksum;
mod spanish_nuss_checksum;
mod sweden_pin_checksum;
mod verhoeff_checksum;
<<<<<<< HEAD
mod czech_tin_checksum;
=======
>>>>>>> bc583999
#[cfg(test)]
pub use jwt_expiration_checker::generate_jwt;

use crate::scanner::regex_rule::config::SecondaryValidator;
pub use crate::secondary_validation::aba_rtn_checksum::AbaRtnChecksum;
pub use crate::secondary_validation::brazilian_cnpj_checksum::BrazilianCnpjChecksum;
pub use crate::secondary_validation::brazilian_cpf_checksum::BrazilianCpfChecksum;
pub use crate::secondary_validation::chinese_id_checksum::ChineseIdChecksum;
pub use crate::secondary_validation::coordination_number_checksum::CoordinationNumberChecksum;
pub use crate::secondary_validation::dutch_bsn_checksum::DutchDsnChecksum;
pub use crate::secondary_validation::dutch_passport_checksum::DutchPassportChecksum;
pub use crate::secondary_validation::finnish_hetu_checksum::FinnishHetuChecksum;
use crate::secondary_validation::france_nif_checksum::FranceNifChecksum;
pub use crate::secondary_validation::france_ssn_checksum::FranceSsnChecksum;
pub use crate::secondary_validation::german_ids_checksum::GermanIdsChecksum;
pub use crate::secondary_validation::german_svnr_checksum::GermanSvnrChecksum;
pub use crate::secondary_validation::github_token_checksum::GithubTokenChecksum;
pub use crate::secondary_validation::greece_tin_checksum::GreekTinChecksum;
pub use crate::secondary_validation::hungarian_tin_checksum::HungarianTinChecksum;
pub use crate::secondary_validation::iban_checker::IbanChecker;
pub use crate::secondary_validation::irish_pps_checksum::IrishPpsChecksum;
pub use crate::secondary_validation::iso_7064_checksum::{
    Mod11_10checksum, Mod11_2checksum, Mod1271_36Checksum, Mod27_26checksum, Mod37_2checksum,
    Mod37_36checksum, Mod661_26checksum, Mod97_10checksum,
};
pub use crate::secondary_validation::italian_national_id_checksum::ItalianNationalIdChecksum;
pub use crate::secondary_validation::jwt_expiration_checker::JwtExpirationChecker;
pub use crate::secondary_validation::latvia_national_id_checksum::LatviaNationalIdChecksum;
use crate::secondary_validation::lithuanian_personal_identification_number_checksum::LithuanianPersonalIdentificationNumberChecksum;
pub use crate::secondary_validation::luhn_checksum::LuhnChecksum;
pub use crate::secondary_validation::luxembourg_individual_nin_checksum::LuxembourgIndividualNINChecksum;
pub use crate::secondary_validation::nhs_check_digit::NhsCheckDigit;
pub use crate::secondary_validation::nir_checksum::NirChecksum;
pub use crate::secondary_validation::polish_national_id_checksum::PolishNationalIdChecksum;
pub use crate::secondary_validation::polish_nip_checksum::PolishNipChecksum;
pub use crate::secondary_validation::portuguese_tax_id_checksum::PortugueseTaxIdChecksum;
pub use crate::secondary_validation::rodne_cislo_checksum::RodneCisloNumberChecksum;
pub use crate::secondary_validation::romanian_personal_numeric_code::RomanianPersonalNumericCode;
pub use crate::secondary_validation::slovenian_pin_checksum::SlovenianPINChecksum;
pub use crate::secondary_validation::spain_dni_checksum::SpanishDniChecksum;
pub use crate::secondary_validation::spanish_nuss_checksum::SpanishNussChecksum;
pub use crate::secondary_validation::sweden_pin_checksum::SwedenPINChecksum;
pub use crate::secondary_validation::verhoeff_checksum::VerhoeffChecksum;
pub use crate::secondary_validation::czech_tin_checksum::CzechTaxIdentificationNumberChecksum;
use std::str::Chars;

pub trait Validator: Send + Sync {
    fn is_valid_match(&self, regex_match: &str) -> bool;
}

fn get_previous_digit(chars: &mut Chars<'_>) -> Option<u32> {
    while let Some(char) = chars.next_back() {
        if let Some(digit) = char.to_digit(10) {
            return Some(digit);
        }
    }
    None
}
fn get_next_digit(chars: &mut Chars<'_>) -> Option<u32> {
    for char in chars.by_ref() {
        if let Some(digit) = char.to_digit(10) {
            return Some(digit);
        }
    }
    None
}

/// Sum all the digits from a number
#[inline]
fn sum_all_digits(digits: u32) -> u32 {
    let mut sum = 0;
    let mut num = digits;
    while num > 0 {
        sum += num % 10;
        num /= 10;
    }
    sum
}

impl Validator for SecondaryValidator {
    fn is_valid_match(&self, regex_match: &str) -> bool {
        match self {
            SecondaryValidator::LuhnChecksum => LuhnChecksum.is_valid_match(regex_match),
            SecondaryValidator::ChineseIdChecksum => ChineseIdChecksum.is_valid_match(regex_match),
            SecondaryValidator::GithubTokenChecksum => {
                GithubTokenChecksum.is_valid_match(regex_match)
            }
            SecondaryValidator::NhsCheckDigit => NhsCheckDigit.is_valid_match(regex_match),
            SecondaryValidator::IbanChecker => IbanChecker.is_valid_match(regex_match),
            SecondaryValidator::FranceSsnChecksum => FranceSsnChecksum.is_valid_match(regex_match),
            SecondaryValidator::Mod11_2checksum => Mod11_2checksum.is_valid_match(regex_match),
            SecondaryValidator::Mod37_2checksum => Mod37_2checksum.is_valid_match(regex_match),
            SecondaryValidator::Mod1271_36Checksum => {
                Mod1271_36Checksum.is_valid_match(regex_match)
            }
            SecondaryValidator::Mod661_26checksum => Mod661_26checksum.is_valid_match(regex_match),
            SecondaryValidator::Mod97_10checksum => Mod97_10checksum.is_valid_match(regex_match),
            SecondaryValidator::Mod11_10checksum => Mod11_10checksum.is_valid_match(regex_match),
            SecondaryValidator::Mod27_26checksum => Mod27_26checksum.is_valid_match(regex_match),
            SecondaryValidator::Mod37_36checksum => Mod37_36checksum.is_valid_match(regex_match),
            SecondaryValidator::NirChecksum => NirChecksum.is_valid_match(regex_match),
            SecondaryValidator::GreekTinChecksum => GreekTinChecksum.is_valid_match(regex_match),
            SecondaryValidator::ItalianNationalIdChecksum => {
                ItalianNationalIdChecksum.is_valid_match(regex_match)
            }
            SecondaryValidator::JwtExpirationChecker => {
                JwtExpirationChecker.is_valid_match(regex_match)
            }
            SecondaryValidator::BrazilianCpfChecksum => {
                BrazilianCpfChecksum.is_valid_match(regex_match)
            }
            SecondaryValidator::BrazilianCnpjChecksum => {
                BrazilianCnpjChecksum.is_valid_match(regex_match)
            }
            SecondaryValidator::AbaRtnChecksum => AbaRtnChecksum.is_valid_match(regex_match),
            SecondaryValidator::PolishNationalIdChecksum => {
                PolishNationalIdChecksum.is_valid_match(regex_match)
            }
            SecondaryValidator::PolishNipChecksum => PolishNipChecksum.is_valid_match(regex_match),
            SecondaryValidator::LuxembourgIndividualNINChecksum => {
                LuxembourgIndividualNINChecksum.is_valid_match(regex_match)
            }
<<<<<<< HEAD
            SecondaryValidator::FranceSsnChecksum => FranceSsnChecksum.is_valid_match(regex_match),
            SecondaryValidator::CzechTaxIdentificationNumberChecksum => {
                CzechTaxIdentificationNumberChecksum.is_valid_match(regex_match)
=======
            SecondaryValidator::HungarianTinChecksum => {
                HungarianTinChecksum.is_valid_match(regex_match)
            }
            SecondaryValidator::CzechPersonalIdentificationNumberChecksum => {
                RodneCisloNumberChecksum.is_valid_match(regex_match)
            }
            SecondaryValidator::SpanishNussChecksum => {
                SpanishNussChecksum.is_valid_match(regex_match)
            }
            SecondaryValidator::DutchPassportChecksum => {
                DutchPassportChecksum.is_valid_match(regex_match)
            }
            SecondaryValidator::DutchDsnChecksum => DutchDsnChecksum.is_valid_match(regex_match),
            SecondaryValidator::FranceNifChecksum => FranceNifChecksum.is_valid_match(regex_match),
            SecondaryValidator::GermanSvnrChecksum => {
                GermanSvnrChecksum.is_valid_match(regex_match)
            }
            SecondaryValidator::SwedenPINChecksum => SwedenPINChecksum.is_valid_match(regex_match),
            SecondaryValidator::LatviaNationalIdChecksum => {
                LatviaNationalIdChecksum.is_valid_match(regex_match)
            }
            SecondaryValidator::CoordinationNumberChecksum => {
                CoordinationNumberChecksum.is_valid_match(regex_match)
            }
            SecondaryValidator::LithuanianPersonalIdentificationNumberChecksum => {
                LithuanianPersonalIdentificationNumberChecksum.is_valid_match(regex_match)
            }
            SecondaryValidator::GermanIdsChecksum => GermanIdsChecksum.is_valid_match(regex_match),
            SecondaryValidator::SpanishDniChecksum => {
                SpanishDniChecksum.is_valid_match(regex_match)
            }
            SecondaryValidator::SlovenianPINChecksum => {
                SlovenianPINChecksum.is_valid_match(regex_match)
            }
            SecondaryValidator::FinnishHetuChecksum => {
                FinnishHetuChecksum.is_valid_match(regex_match)
            }
            SecondaryValidator::IrishPpsChecksum => IrishPpsChecksum.is_valid_match(regex_match),
            SecondaryValidator::PortugueseTaxIdChecksum => {
                PortugueseTaxIdChecksum.is_valid_match(regex_match)
            }
            SecondaryValidator::RomanianPersonalNumericCode => {
                RomanianPersonalNumericCode.is_valid_match(regex_match)
>>>>>>> bc583999
            }
        }
    }
}<|MERGE_RESOLUTION|>--- conflicted
+++ resolved
@@ -34,10 +34,7 @@
 mod spanish_nuss_checksum;
 mod sweden_pin_checksum;
 mod verhoeff_checksum;
-<<<<<<< HEAD
 mod czech_tin_checksum;
-=======
->>>>>>> bc583999
 #[cfg(test)]
 pub use jwt_expiration_checker::generate_jwt;
 
@@ -160,11 +157,8 @@
             SecondaryValidator::LuxembourgIndividualNINChecksum => {
                 LuxembourgIndividualNINChecksum.is_valid_match(regex_match)
             }
-<<<<<<< HEAD
-            SecondaryValidator::FranceSsnChecksum => FranceSsnChecksum.is_valid_match(regex_match),
             SecondaryValidator::CzechTaxIdentificationNumberChecksum => {
                 CzechTaxIdentificationNumberChecksum.is_valid_match(regex_match)
-=======
             SecondaryValidator::HungarianTinChecksum => {
                 HungarianTinChecksum.is_valid_match(regex_match)
             }
@@ -208,7 +202,6 @@
             }
             SecondaryValidator::RomanianPersonalNumericCode => {
                 RomanianPersonalNumericCode.is_valid_match(regex_match)
->>>>>>> bc583999
             }
         }
     }

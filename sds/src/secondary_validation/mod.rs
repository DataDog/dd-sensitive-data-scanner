mod aba_rtn_checksum;
mod brazilian_cnpj_checksum;
mod brazilian_cpf_checksum;
mod chinese_id_checksum;
mod france_ssn_checksum;
mod github_token_checksum;
mod iban_checker;
mod irish_pps_checksum;
mod italian_national_id_checksum;
mod jwt_expiration_checker;
mod luhn_checksum;
mod luxembourg_individual_nin_checksum;
mod nhs_check_digit;
mod nir_checksum;
mod polish_national_id_checksum;
<<<<<<< HEAD
mod romanian_personal_numeric_code;
=======
mod portuguese_tax_id_checksum;
>>>>>>> cd914c00
mod verhoeff_checksum;

#[cfg(test)]
pub use jwt_expiration_checker::generate_jwt;

use crate::scanner::regex_rule::config::SecondaryValidator;
pub use crate::secondary_validation::aba_rtn_checksum::AbaRtnChecksum;
pub use crate::secondary_validation::brazilian_cnpj_checksum::BrazilianCnpjChecksum;
pub use crate::secondary_validation::brazilian_cpf_checksum::BrazilianCpfChecksum;
pub use crate::secondary_validation::chinese_id_checksum::ChineseIdChecksum;
pub use crate::secondary_validation::france_ssn_checksum::FranceSsnChecksum;
pub use crate::secondary_validation::github_token_checksum::GithubTokenChecksum;
pub use crate::secondary_validation::iban_checker::IbanChecker;
use crate::secondary_validation::irish_pps_checksum::IrishPpsChecksum;
pub use crate::secondary_validation::italian_national_id_checksum::ItalianNationalIdChecksum;
pub use crate::secondary_validation::jwt_expiration_checker::JwtExpirationChecker;
pub use crate::secondary_validation::luhn_checksum::LuhnChecksum;
pub use crate::secondary_validation::luxembourg_individual_nin_checksum::LuxembourgIndividualNINChecksum;
pub use crate::secondary_validation::nhs_check_digit::NhsCheckDigit;
pub use crate::secondary_validation::nir_checksum::NirChecksum;
pub use crate::secondary_validation::polish_national_id_checksum::PolishNationalIdChecksum;
<<<<<<< HEAD
use crate::secondary_validation::romanian_personal_numeric_code::RomanianPersonalNumericCode;
=======
pub use crate::secondary_validation::portuguese_tax_id_checksum::PortugueseTaxIdChecksum;
>>>>>>> cd914c00
pub use crate::secondary_validation::verhoeff_checksum::VerhoeffChecksum;
use std::str::Chars;

pub trait Validator: Send + Sync {
    fn is_valid_match(&self, regex_match: &str) -> bool;
}

fn get_previous_digit(chars: &mut Chars<'_>) -> Option<u32> {
    while let Some(char) = chars.next_back() {
        if let Some(digit) = char.to_digit(10) {
            return Some(digit);
        }
    }
    None
}
fn get_next_digit(chars: &mut Chars<'_>) -> Option<u32> {
    for char in chars.by_ref() {
        if let Some(digit) = char.to_digit(10) {
            return Some(digit);
        }
    }
    None
}

impl Validator for SecondaryValidator {
    fn is_valid_match(&self, regex_match: &str) -> bool {
        match self {
            SecondaryValidator::LuhnChecksum => LuhnChecksum.is_valid_match(regex_match),
            SecondaryValidator::ChineseIdChecksum => ChineseIdChecksum.is_valid_match(regex_match),
            SecondaryValidator::GithubTokenChecksum => {
                GithubTokenChecksum.is_valid_match(regex_match)
            }
            SecondaryValidator::NhsCheckDigit => NhsCheckDigit.is_valid_match(regex_match),
            SecondaryValidator::IbanChecker => IbanChecker.is_valid_match(regex_match),
            SecondaryValidator::NirChecksum => NirChecksum.is_valid_match(regex_match),
            SecondaryValidator::ItalianNationalIdChecksum => {
                ItalianNationalIdChecksum.is_valid_match(regex_match)
            }
            SecondaryValidator::JwtExpirationChecker => {
                JwtExpirationChecker.is_valid_match(regex_match)
            }
            SecondaryValidator::BrazilianCpfChecksum => {
                BrazilianCpfChecksum.is_valid_match(regex_match)
            }
            SecondaryValidator::BrazilianCnpjChecksum => {
                BrazilianCnpjChecksum.is_valid_match(regex_match)
            }
            SecondaryValidator::AbaRtnChecksum => AbaRtnChecksum.is_valid_match(regex_match),
            SecondaryValidator::PolishNationalIdChecksum => {
                PolishNationalIdChecksum.is_valid_match(regex_match)
            }
            SecondaryValidator::LuxembourgIndividualNINChecksum => {
                LuxembourgIndividualNINChecksum.is_valid_match(regex_match)
            }
            SecondaryValidator::FranceSsnChecksum => FranceSsnChecksum.is_valid_match(regex_match),
<<<<<<< HEAD
            SecondaryValidator::RomanianPersonalNumericCode => {
                RomanianPersonalNumericCode.is_valid_match(regex_match)
=======
            SecondaryValidator::IrishPpsChecksum => IrishPpsChecksum.is_valid_match(regex_match),
            SecondaryValidator::PortugueseTaxIdChecksum => {
                PortugueseTaxIdChecksum.is_valid_match(regex_match)
>>>>>>> cd914c00
            }
        }
    }
}<|MERGE_RESOLUTION|>--- conflicted
+++ resolved
@@ -13,11 +13,8 @@
 mod nhs_check_digit;
 mod nir_checksum;
 mod polish_national_id_checksum;
-<<<<<<< HEAD
+mod portuguese_tax_id_checksum;
 mod romanian_personal_numeric_code;
-=======
-mod portuguese_tax_id_checksum;
->>>>>>> cd914c00
 mod verhoeff_checksum;
 
 #[cfg(test)]
@@ -39,11 +36,8 @@
 pub use crate::secondary_validation::nhs_check_digit::NhsCheckDigit;
 pub use crate::secondary_validation::nir_checksum::NirChecksum;
 pub use crate::secondary_validation::polish_national_id_checksum::PolishNationalIdChecksum;
-<<<<<<< HEAD
+pub use crate::secondary_validation::portuguese_tax_id_checksum::PortugueseTaxIdChecksum;
 use crate::secondary_validation::romanian_personal_numeric_code::RomanianPersonalNumericCode;
-=======
-pub use crate::secondary_validation::portuguese_tax_id_checksum::PortugueseTaxIdChecksum;
->>>>>>> cd914c00
 pub use crate::secondary_validation::verhoeff_checksum::VerhoeffChecksum;
 use std::str::Chars;
 
@@ -99,14 +93,12 @@
                 LuxembourgIndividualNINChecksum.is_valid_match(regex_match)
             }
             SecondaryValidator::FranceSsnChecksum => FranceSsnChecksum.is_valid_match(regex_match),
-<<<<<<< HEAD
-            SecondaryValidator::RomanianPersonalNumericCode => {
-                RomanianPersonalNumericCode.is_valid_match(regex_match)
-=======
             SecondaryValidator::IrishPpsChecksum => IrishPpsChecksum.is_valid_match(regex_match),
             SecondaryValidator::PortugueseTaxIdChecksum => {
                 PortugueseTaxIdChecksum.is_valid_match(regex_match)
->>>>>>> cd914c00
+            }
+            SecondaryValidator::RomanianPersonalNumericCode => {
+                RomanianPersonalNumericCode.is_valid_match(regex_match)
             }
         }
     }

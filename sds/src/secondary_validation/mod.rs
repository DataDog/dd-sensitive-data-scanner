mod aba_rtn_checksum;
mod brazilian_cnpj_checksum;
mod brazilian_cpf_checksum;
mod chinese_id_checksum;
<<<<<<< HEAD
mod dutch_bsn_checksum;
=======
mod coordination_number_checksum;
>>>>>>> 9a5c7908
mod finnish_hetu_checksum;
mod france_nif_checksum;
mod france_ssn_checksum;
mod german_ids_checksum;
mod german_svnr_checksum;
mod github_token_checksum;
mod greece_tin_checksum;
mod iban_checker;
mod irish_pps_checksum;
mod iso_7064_checksum;
mod italian_national_id_checksum;
mod jwt_expiration_checker;
mod latvia_national_id_checksum;
mod lithuanian_personal_identification_number_checksum;
mod luhn_checksum;
mod luxembourg_individual_nin_checksum;
mod nhs_check_digit;
mod nir_checksum;
mod polish_national_id_checksum;
mod polish_nip_checksum;
mod portuguese_tax_id_checksum;
mod romanian_personal_numeric_code;
mod slovenian_pin_checksum;
mod spain_dni_checksum;
mod sweden_pin_checksum;
mod verhoeff_checksum;

#[cfg(test)]
pub use jwt_expiration_checker::generate_jwt;

use crate::scanner::regex_rule::config::SecondaryValidator;
pub use crate::secondary_validation::aba_rtn_checksum::AbaRtnChecksum;
pub use crate::secondary_validation::brazilian_cnpj_checksum::BrazilianCnpjChecksum;
pub use crate::secondary_validation::brazilian_cpf_checksum::BrazilianCpfChecksum;
pub use crate::secondary_validation::chinese_id_checksum::ChineseIdChecksum;
<<<<<<< HEAD
pub use crate::secondary_validation::dutch_bsn_checksum::DutchDsnChecksum;
=======
pub use crate::secondary_validation::coordination_number_checksum::CoordinationNumberChecksum;
>>>>>>> 9a5c7908
pub use crate::secondary_validation::finnish_hetu_checksum::FinnishHetuChecksum;
use crate::secondary_validation::france_nif_checksum::FranceNifChecksum;
pub use crate::secondary_validation::france_ssn_checksum::FranceSsnChecksum;
pub use crate::secondary_validation::german_ids_checksum::GermanIdsChecksum;
pub use crate::secondary_validation::german_svnr_checksum::GermanSvnrChecksum;
pub use crate::secondary_validation::github_token_checksum::GithubTokenChecksum;
pub use crate::secondary_validation::greece_tin_checksum::GreekTinChecksum;
pub use crate::secondary_validation::iban_checker::IbanChecker;
pub use crate::secondary_validation::irish_pps_checksum::IrishPpsChecksum;
pub use crate::secondary_validation::iso_7064_checksum::{
    Mod11_10checksum, Mod11_2checksum, Mod1271_36Checksum, Mod27_26checksum, Mod37_2checksum,
    Mod37_36checksum, Mod661_26checksum, Mod97_10checksum,
};
pub use crate::secondary_validation::italian_national_id_checksum::ItalianNationalIdChecksum;
pub use crate::secondary_validation::jwt_expiration_checker::JwtExpirationChecker;
pub use crate::secondary_validation::latvia_national_id_checksum::LatviaNationalIdChecksum;
use crate::secondary_validation::lithuanian_personal_identification_number_checksum::LithuanianPersonalIdentificationNumberChecksum;
pub use crate::secondary_validation::luhn_checksum::LuhnChecksum;
pub use crate::secondary_validation::luxembourg_individual_nin_checksum::LuxembourgIndividualNINChecksum;
pub use crate::secondary_validation::nhs_check_digit::NhsCheckDigit;
pub use crate::secondary_validation::nir_checksum::NirChecksum;
pub use crate::secondary_validation::polish_national_id_checksum::PolishNationalIdChecksum;
pub use crate::secondary_validation::polish_nip_checksum::PolishNipChecksum;
pub use crate::secondary_validation::portuguese_tax_id_checksum::PortugueseTaxIdChecksum;
pub use crate::secondary_validation::romanian_personal_numeric_code::RomanianPersonalNumericCode;
pub use crate::secondary_validation::slovenian_pin_checksum::SlovenianPINChecksum;
pub use crate::secondary_validation::spain_dni_checksum::SpanishDniChecksum;
pub use crate::secondary_validation::sweden_pin_checksum::SwedenPINChecksum;
pub use crate::secondary_validation::verhoeff_checksum::VerhoeffChecksum;
use std::str::Chars;

pub trait Validator: Send + Sync {
    fn is_valid_match(&self, regex_match: &str) -> bool;
}

fn get_previous_digit(chars: &mut Chars<'_>) -> Option<u32> {
    while let Some(char) = chars.next_back() {
        if let Some(digit) = char.to_digit(10) {
            return Some(digit);
        }
    }
    None
}
fn get_next_digit(chars: &mut Chars<'_>) -> Option<u32> {
    for char in chars.by_ref() {
        if let Some(digit) = char.to_digit(10) {
            return Some(digit);
        }
    }
    None
}

/// Sum all the digits from a number
#[inline]
fn sum_all_digits(digits: u32) -> u32 {
    let mut sum = 0;
    let mut num = digits;
    while num > 0 {
        sum += num % 10;
        num /= 10;
    }
    sum
}

impl Validator for SecondaryValidator {
    fn is_valid_match(&self, regex_match: &str) -> bool {
        match self {
            SecondaryValidator::LuhnChecksum => LuhnChecksum.is_valid_match(regex_match),
            SecondaryValidator::ChineseIdChecksum => ChineseIdChecksum.is_valid_match(regex_match),
            SecondaryValidator::GithubTokenChecksum => {
                GithubTokenChecksum.is_valid_match(regex_match)
            }
            SecondaryValidator::NhsCheckDigit => NhsCheckDigit.is_valid_match(regex_match),
            SecondaryValidator::IbanChecker => IbanChecker.is_valid_match(regex_match),
            SecondaryValidator::FranceSsnChecksum => FranceSsnChecksum.is_valid_match(regex_match),
            SecondaryValidator::Mod11_2checksum => Mod11_2checksum.is_valid_match(regex_match),
            SecondaryValidator::Mod37_2checksum => Mod37_2checksum.is_valid_match(regex_match),
            SecondaryValidator::Mod1271_36Checksum => {
                Mod1271_36Checksum.is_valid_match(regex_match)
            }
            SecondaryValidator::Mod661_26checksum => Mod661_26checksum.is_valid_match(regex_match),
            SecondaryValidator::Mod97_10checksum => Mod97_10checksum.is_valid_match(regex_match),
            SecondaryValidator::Mod11_10checksum => Mod11_10checksum.is_valid_match(regex_match),
            SecondaryValidator::Mod27_26checksum => Mod27_26checksum.is_valid_match(regex_match),
            SecondaryValidator::Mod37_36checksum => Mod37_36checksum.is_valid_match(regex_match),
            SecondaryValidator::NirChecksum => NirChecksum.is_valid_match(regex_match),
            SecondaryValidator::GreekTinChecksum => GreekTinChecksum.is_valid_match(regex_match),
            SecondaryValidator::ItalianNationalIdChecksum => {
                ItalianNationalIdChecksum.is_valid_match(regex_match)
            }
            SecondaryValidator::JwtExpirationChecker => {
                JwtExpirationChecker.is_valid_match(regex_match)
            }
            SecondaryValidator::BrazilianCpfChecksum => {
                BrazilianCpfChecksum.is_valid_match(regex_match)
            }
            SecondaryValidator::BrazilianCnpjChecksum => {
                BrazilianCnpjChecksum.is_valid_match(regex_match)
            }
            SecondaryValidator::AbaRtnChecksum => AbaRtnChecksum.is_valid_match(regex_match),
            SecondaryValidator::PolishNationalIdChecksum => {
                PolishNationalIdChecksum.is_valid_match(regex_match)
            }
            SecondaryValidator::PolishNipChecksum => PolishNipChecksum.is_valid_match(regex_match),
            SecondaryValidator::LuxembourgIndividualNINChecksum => {
                LuxembourgIndividualNINChecksum.is_valid_match(regex_match)
            }
<<<<<<< HEAD
            SecondaryValidator::DutchDsnChecksum => DutchDsnChecksum.is_valid_match(regex_match),
=======
            SecondaryValidator::FranceNifChecksum => FranceNifChecksum.is_valid_match(regex_match),
            SecondaryValidator::GermanSvnrChecksum => {
                GermanSvnrChecksum.is_valid_match(regex_match)
            }
            SecondaryValidator::SwedenPINChecksum => SwedenPINChecksum.is_valid_match(regex_match),
            SecondaryValidator::LatviaNationalIdChecksum => {
                LatviaNationalIdChecksum.is_valid_match(regex_match)
            }
            SecondaryValidator::CoordinationNumberChecksum => {
                CoordinationNumberChecksum.is_valid_match(regex_match)
            }
>>>>>>> 9a5c7908
            SecondaryValidator::LithuanianPersonalIdentificationNumberChecksum => {
                LithuanianPersonalIdentificationNumberChecksum.is_valid_match(regex_match)
            }
            SecondaryValidator::GermanIdsChecksum => GermanIdsChecksum.is_valid_match(regex_match),
            SecondaryValidator::SpanishDniChecksum => {
                SpanishDniChecksum.is_valid_match(regex_match)
            }
            SecondaryValidator::SlovenianPINChecksum => {
                SlovenianPINChecksum.is_valid_match(regex_match)
            }
            SecondaryValidator::FinnishHetuChecksum => {
                FinnishHetuChecksum.is_valid_match(regex_match)
            }
            SecondaryValidator::IrishPpsChecksum => IrishPpsChecksum.is_valid_match(regex_match),
            SecondaryValidator::PortugueseTaxIdChecksum => {
                PortugueseTaxIdChecksum.is_valid_match(regex_match)
            }
            SecondaryValidator::RomanianPersonalNumericCode => {
                RomanianPersonalNumericCode.is_valid_match(regex_match)
            }
        }
    }
}<|MERGE_RESOLUTION|>--- conflicted
+++ resolved
@@ -2,11 +2,8 @@
 mod brazilian_cnpj_checksum;
 mod brazilian_cpf_checksum;
 mod chinese_id_checksum;
-<<<<<<< HEAD
+mod coordination_number_checksum;
 mod dutch_bsn_checksum;
-=======
-mod coordination_number_checksum;
->>>>>>> 9a5c7908
 mod finnish_hetu_checksum;
 mod france_nif_checksum;
 mod france_ssn_checksum;
@@ -42,11 +39,8 @@
 pub use crate::secondary_validation::brazilian_cnpj_checksum::BrazilianCnpjChecksum;
 pub use crate::secondary_validation::brazilian_cpf_checksum::BrazilianCpfChecksum;
 pub use crate::secondary_validation::chinese_id_checksum::ChineseIdChecksum;
-<<<<<<< HEAD
+pub use crate::secondary_validation::coordination_number_checksum::CoordinationNumberChecksum;
 pub use crate::secondary_validation::dutch_bsn_checksum::DutchDsnChecksum;
-=======
-pub use crate::secondary_validation::coordination_number_checksum::CoordinationNumberChecksum;
->>>>>>> 9a5c7908
 pub use crate::secondary_validation::finnish_hetu_checksum::FinnishHetuChecksum;
 use crate::secondary_validation::france_nif_checksum::FranceNifChecksum;
 pub use crate::secondary_validation::france_ssn_checksum::FranceSsnChecksum;
@@ -154,9 +148,7 @@
             SecondaryValidator::LuxembourgIndividualNINChecksum => {
                 LuxembourgIndividualNINChecksum.is_valid_match(regex_match)
             }
-<<<<<<< HEAD
             SecondaryValidator::DutchDsnChecksum => DutchDsnChecksum.is_valid_match(regex_match),
-=======
             SecondaryValidator::FranceNifChecksum => FranceNifChecksum.is_valid_match(regex_match),
             SecondaryValidator::GermanSvnrChecksum => {
                 GermanSvnrChecksum.is_valid_match(regex_match)
@@ -168,7 +160,6 @@
             SecondaryValidator::CoordinationNumberChecksum => {
                 CoordinationNumberChecksum.is_valid_match(regex_match)
             }
->>>>>>> 9a5c7908
             SecondaryValidator::LithuanianPersonalIdentificationNumberChecksum => {
                 LithuanianPersonalIdentificationNumberChecksum.is_valid_match(regex_match)
             }

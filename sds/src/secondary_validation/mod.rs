mod aba_rtn_checksum;
mod brazilian_cnpj_checksum;
mod brazilian_cpf_checksum;
mod chinese_id_checksum;
mod coordination_number_checksum;
mod finnish_hetu_checksum;
mod france_ssn_checksum;
mod german_ids_checksum;
mod github_token_checksum;
mod greece_tin_checksum;
mod iban_checker;
mod irish_pps_checksum;
mod iso_7064_checksum;
mod italian_national_id_checksum;
mod jwt_expiration_checker;
<<<<<<< HEAD
mod latvia_national_id_checksum;
=======
mod lithuanian_personal_identification_number_checksum;
>>>>>>> 64d9118c
mod luhn_checksum;
mod luxembourg_individual_nin_checksum;
mod nhs_check_digit;
mod nir_checksum;
mod polish_national_id_checksum;
mod polish_nip_checksum;
mod portuguese_tax_id_checksum;
mod romanian_personal_numeric_code;
mod slovenian_pin_checksum;
mod spain_dni_checksum;
mod verhoeff_checksum;

#[cfg(test)]
pub use jwt_expiration_checker::generate_jwt;

use crate::scanner::regex_rule::config::SecondaryValidator;
pub use crate::secondary_validation::aba_rtn_checksum::AbaRtnChecksum;
pub use crate::secondary_validation::brazilian_cnpj_checksum::BrazilianCnpjChecksum;
pub use crate::secondary_validation::brazilian_cpf_checksum::BrazilianCpfChecksum;
pub use crate::secondary_validation::chinese_id_checksum::ChineseIdChecksum;
pub use crate::secondary_validation::coordination_number_checksum::CoordinationNumberChecksum;
pub use crate::secondary_validation::finnish_hetu_checksum::FinnishHetuChecksum;
pub use crate::secondary_validation::france_ssn_checksum::FranceSsnChecksum;
pub use crate::secondary_validation::german_ids_checksum::GermanIdsChecksum;
pub use crate::secondary_validation::github_token_checksum::GithubTokenChecksum;
pub use crate::secondary_validation::greece_tin_checksum::GreekTinChecksum;
pub use crate::secondary_validation::iban_checker::IbanChecker;
pub use crate::secondary_validation::irish_pps_checksum::IrishPpsChecksum;
pub use crate::secondary_validation::iso_7064_checksum::{
    Mod11_10checksum, Mod11_2checksum, Mod1271_36Checksum, Mod27_26checksum, Mod37_2checksum,
    Mod37_36checksum, Mod661_26checksum, Mod97_10checksum,
};
pub use crate::secondary_validation::italian_national_id_checksum::ItalianNationalIdChecksum;
pub use crate::secondary_validation::jwt_expiration_checker::JwtExpirationChecker;
<<<<<<< HEAD
pub use crate::secondary_validation::latvia_national_id_checksum::LatviaNationalIdChecksum;
=======
use crate::secondary_validation::lithuanian_personal_identification_number_checksum::LithuanianPersonalIdentificationNumberChecksum;
>>>>>>> 64d9118c
pub use crate::secondary_validation::luhn_checksum::LuhnChecksum;
pub use crate::secondary_validation::luxembourg_individual_nin_checksum::LuxembourgIndividualNINChecksum;
pub use crate::secondary_validation::nhs_check_digit::NhsCheckDigit;
pub use crate::secondary_validation::nir_checksum::NirChecksum;
pub use crate::secondary_validation::polish_national_id_checksum::PolishNationalIdChecksum;
pub use crate::secondary_validation::polish_nip_checksum::PolishNipChecksum;
pub use crate::secondary_validation::portuguese_tax_id_checksum::PortugueseTaxIdChecksum;
pub use crate::secondary_validation::romanian_personal_numeric_code::RomanianPersonalNumericCode;
pub use crate::secondary_validation::slovenian_pin_checksum::SlovenianPINChecksum;
pub use crate::secondary_validation::spain_dni_checksum::SpanishDniChecksum;
pub use crate::secondary_validation::verhoeff_checksum::VerhoeffChecksum;
use std::str::Chars;

pub trait Validator: Send + Sync {
    fn is_valid_match(&self, regex_match: &str) -> bool;
}

fn get_previous_digit(chars: &mut Chars<'_>) -> Option<u32> {
    while let Some(char) = chars.next_back() {
        if let Some(digit) = char.to_digit(10) {
            return Some(digit);
        }
    }
    None
}
fn get_next_digit(chars: &mut Chars<'_>) -> Option<u32> {
    for char in chars.by_ref() {
        if let Some(digit) = char.to_digit(10) {
            return Some(digit);
        }
    }
    None
}

impl Validator for SecondaryValidator {
    fn is_valid_match(&self, regex_match: &str) -> bool {
        match self {
            SecondaryValidator::LuhnChecksum => LuhnChecksum.is_valid_match(regex_match),
            SecondaryValidator::ChineseIdChecksum => ChineseIdChecksum.is_valid_match(regex_match),
            SecondaryValidator::GithubTokenChecksum => {
                GithubTokenChecksum.is_valid_match(regex_match)
            }
            SecondaryValidator::NhsCheckDigit => NhsCheckDigit.is_valid_match(regex_match),
            SecondaryValidator::IbanChecker => IbanChecker.is_valid_match(regex_match),
            SecondaryValidator::FranceSsnChecksum => FranceSsnChecksum.is_valid_match(regex_match),
            SecondaryValidator::Mod11_2checksum => Mod11_2checksum.is_valid_match(regex_match),
            SecondaryValidator::Mod37_2checksum => Mod37_2checksum.is_valid_match(regex_match),
            SecondaryValidator::Mod1271_36Checksum => {
                Mod1271_36Checksum.is_valid_match(regex_match)
            }
            SecondaryValidator::Mod661_26checksum => Mod661_26checksum.is_valid_match(regex_match),
            SecondaryValidator::Mod97_10checksum => Mod97_10checksum.is_valid_match(regex_match),
            SecondaryValidator::Mod11_10checksum => Mod11_10checksum.is_valid_match(regex_match),
            SecondaryValidator::Mod27_26checksum => Mod27_26checksum.is_valid_match(regex_match),
            SecondaryValidator::Mod37_36checksum => Mod37_36checksum.is_valid_match(regex_match),
            SecondaryValidator::NirChecksum => NirChecksum.is_valid_match(regex_match),
            SecondaryValidator::GreekTinChecksum => GreekTinChecksum.is_valid_match(regex_match),
            SecondaryValidator::ItalianNationalIdChecksum => {
                ItalianNationalIdChecksum.is_valid_match(regex_match)
            }
            SecondaryValidator::JwtExpirationChecker => {
                JwtExpirationChecker.is_valid_match(regex_match)
            }
            SecondaryValidator::BrazilianCpfChecksum => {
                BrazilianCpfChecksum.is_valid_match(regex_match)
            }
            SecondaryValidator::BrazilianCnpjChecksum => {
                BrazilianCnpjChecksum.is_valid_match(regex_match)
            }
            SecondaryValidator::AbaRtnChecksum => AbaRtnChecksum.is_valid_match(regex_match),
            SecondaryValidator::PolishNationalIdChecksum => {
                PolishNationalIdChecksum.is_valid_match(regex_match)
            }
            SecondaryValidator::PolishNipChecksum => PolishNipChecksum.is_valid_match(regex_match),
            SecondaryValidator::LuxembourgIndividualNINChecksum => {
                LuxembourgIndividualNINChecksum.is_valid_match(regex_match)
            }
<<<<<<< HEAD
            SecondaryValidator::FranceSsnChecksum => FranceSsnChecksum.is_valid_match(regex_match),
            SecondaryValidator::LatviaNationalIdChecksum => {
                LatviaNationalIdChecksum.is_valid_match(regex_match)
=======
            SecondaryValidator::CoordinationNumberChecksum => {
                CoordinationNumberChecksum.is_valid_match(regex_match)
            }
            SecondaryValidator::LithuanianPersonalIdentificationNumberChecksum => {
                LithuanianPersonalIdentificationNumberChecksum.is_valid_match(regex_match)
            }
            SecondaryValidator::GermanIdsChecksum => GermanIdsChecksum.is_valid_match(regex_match),
            SecondaryValidator::SpanishDniChecksum => {
                SpanishDniChecksum.is_valid_match(regex_match)
            }
            SecondaryValidator::SlovenianPINChecksum => {
                SlovenianPINChecksum.is_valid_match(regex_match)
            }
            SecondaryValidator::FinnishHetuChecksum => {
                FinnishHetuChecksum.is_valid_match(regex_match)
            }
            SecondaryValidator::IrishPpsChecksum => IrishPpsChecksum.is_valid_match(regex_match),
            SecondaryValidator::PortugueseTaxIdChecksum => {
                PortugueseTaxIdChecksum.is_valid_match(regex_match)
            }
            SecondaryValidator::RomanianPersonalNumericCode => {
                RomanianPersonalNumericCode.is_valid_match(regex_match)
>>>>>>> 64d9118c
            }
        }
    }
}<|MERGE_RESOLUTION|>--- conflicted
+++ resolved
@@ -13,11 +13,8 @@
 mod iso_7064_checksum;
 mod italian_national_id_checksum;
 mod jwt_expiration_checker;
-<<<<<<< HEAD
 mod latvia_national_id_checksum;
-=======
 mod lithuanian_personal_identification_number_checksum;
->>>>>>> 64d9118c
 mod luhn_checksum;
 mod luxembourg_individual_nin_checksum;
 mod nhs_check_digit;
@@ -52,11 +49,8 @@
 };
 pub use crate::secondary_validation::italian_national_id_checksum::ItalianNationalIdChecksum;
 pub use crate::secondary_validation::jwt_expiration_checker::JwtExpirationChecker;
-<<<<<<< HEAD
 pub use crate::secondary_validation::latvia_national_id_checksum::LatviaNationalIdChecksum;
-=======
 use crate::secondary_validation::lithuanian_personal_identification_number_checksum::LithuanianPersonalIdentificationNumberChecksum;
->>>>>>> 64d9118c
 pub use crate::secondary_validation::luhn_checksum::LuhnChecksum;
 pub use crate::secondary_validation::luxembourg_individual_nin_checksum::LuxembourgIndividualNINChecksum;
 pub use crate::secondary_validation::nhs_check_digit::NhsCheckDigit;
@@ -134,11 +128,9 @@
             SecondaryValidator::LuxembourgIndividualNINChecksum => {
                 LuxembourgIndividualNINChecksum.is_valid_match(regex_match)
             }
-<<<<<<< HEAD
-            SecondaryValidator::FranceSsnChecksum => FranceSsnChecksum.is_valid_match(regex_match),
             SecondaryValidator::LatviaNationalIdChecksum => {
                 LatviaNationalIdChecksum.is_valid_match(regex_match)
-=======
+            }
             SecondaryValidator::CoordinationNumberChecksum => {
                 CoordinationNumberChecksum.is_valid_match(regex_match)
             }
@@ -161,7 +153,6 @@
             }
             SecondaryValidator::RomanianPersonalNumericCode => {
                 RomanianPersonalNumericCode.is_valid_match(regex_match)
->>>>>>> 64d9118c
             }
         }
     }

--- conflicted
+++ resolved
@@ -144,18 +144,13 @@
             SecondaryValidator::LuxembourgIndividualNINChecksum => {
                 LuxembourgIndividualNINChecksum.is_valid_match(regex_match)
             }
-<<<<<<< HEAD
-            SecondaryValidator::GermanSvnrChecksum => {
-                GermanSvnrChecksum.is_valid_match(regex_match)
-=======
-
+            SecondaryValidator::GermanSvnrChecksum => GermanSvnrChecksum.is_valid_match(regex_match),
             SecondaryValidator::SwedenPINChecksum => SwedenPINChecksum.is_valid_match(regex_match),
             SecondaryValidator::LatviaNationalIdChecksum => {
                 LatviaNationalIdChecksum.is_valid_match(regex_match)
             }
             SecondaryValidator::CoordinationNumberChecksum => {
                 CoordinationNumberChecksum.is_valid_match(regex_match)
->>>>>>> 8e8f715c
             }
             SecondaryValidator::LithuanianPersonalIdentificationNumberChecksum => {
                 LithuanianPersonalIdentificationNumberChecksum.is_valid_match(regex_match)

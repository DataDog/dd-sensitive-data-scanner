--- conflicted
+++ resolved
@@ -160,11 +160,10 @@
             SecondaryValidator::LuxembourgIndividualNINChecksum => {
                 LuxembourgIndividualNINChecksum.is_valid_match(regex_match)
             }
-<<<<<<< HEAD
             SecondaryValidator::FranceSsnChecksum => FranceSsnChecksum.is_valid_match(regex_match),
             SecondaryValidator::BulgarianEGNChecksum => {
                 BulgarianEGNChecksum.is_valid_match(regex_match)
-=======
+            }
             SecondaryValidator::CzechTaxIdentificationNumberChecksum => {
                 CzechTaxIdentificationNumberChecksum.is_valid_match(regex_match)
             }
@@ -211,7 +210,6 @@
             }
             SecondaryValidator::RomanianPersonalNumericCode => {
                 RomanianPersonalNumericCode.is_valid_match(regex_match)
->>>>>>> 7d1cc72c
             }
         }
     }

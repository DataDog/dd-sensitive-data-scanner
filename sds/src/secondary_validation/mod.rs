--- conflicted
+++ resolved
@@ -2,14 +2,11 @@
 mod brazilian_cnpj_checksum;
 mod brazilian_cpf_checksum;
 mod chinese_id_checksum;
-<<<<<<< HEAD
 mod dutch_passport_checksum;
-=======
 mod coordination_number_checksum;
 mod dutch_bsn_checksum;
 mod finnish_hetu_checksum;
 mod france_nif_checksum;
->>>>>>> a21b95f1
 mod france_ssn_checksum;
 mod german_ids_checksum;
 mod german_svnr_checksum;
@@ -43,14 +40,11 @@
 pub use crate::secondary_validation::brazilian_cnpj_checksum::BrazilianCnpjChecksum;
 pub use crate::secondary_validation::brazilian_cpf_checksum::BrazilianCpfChecksum;
 pub use crate::secondary_validation::chinese_id_checksum::ChineseIdChecksum;
-<<<<<<< HEAD
 pub use crate::secondary_validation::dutch_passport_checksum::DutchPassportChecksum;
-=======
 pub use crate::secondary_validation::coordination_number_checksum::CoordinationNumberChecksum;
 pub use crate::secondary_validation::dutch_bsn_checksum::DutchDsnChecksum;
 pub use crate::secondary_validation::finnish_hetu_checksum::FinnishHetuChecksum;
 use crate::secondary_validation::france_nif_checksum::FranceNifChecksum;
->>>>>>> a21b95f1
 pub use crate::secondary_validation::france_ssn_checksum::FranceSsnChecksum;
 pub use crate::secondary_validation::german_ids_checksum::GermanIdsChecksum;
 pub use crate::secondary_validation::german_svnr_checksum::GermanSvnrChecksum;
@@ -156,11 +150,7 @@
             SecondaryValidator::LuxembourgIndividualNINChecksum => {
                 LuxembourgIndividualNINChecksum.is_valid_match(regex_match)
             }
-<<<<<<< HEAD
-            SecondaryValidator::FranceSsnChecksum => FranceSsnChecksum.is_valid_match(regex_match),
-            SecondaryValidator::DutchPassportChecksum => {
-                DutchPassportChecksum.is_valid_match(regex_match)
-=======
+            SecondaryValidator::DutchPassportChecksum => DutchPassportChecksum.is_valid_match(regex_match),
             SecondaryValidator::DutchDsnChecksum => DutchDsnChecksum.is_valid_match(regex_match),
             SecondaryValidator::FranceNifChecksum => FranceNifChecksum.is_valid_match(regex_match),
             SecondaryValidator::GermanSvnrChecksum => {
@@ -192,7 +182,6 @@
             }
             SecondaryValidator::RomanianPersonalNumericCode => {
                 RomanianPersonalNumericCode.is_valid_match(regex_match)
->>>>>>> a21b95f1
             }
         }
     }

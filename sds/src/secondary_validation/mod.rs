--- conflicted
+++ resolved
@@ -68,13 +68,10 @@
             SecondaryValidator::BrazilianCnpjChecksum => {
                 BrazilianCnpjChecksum.is_valid_match(regex_match)
             }
-<<<<<<< HEAD
             SecondaryValidator::AbaRtnChecksum => AbaRtnChecksum.is_valid_match(regex_match),
-=======
             SecondaryValidator::PolishNationalIdChecksum => {
                 PolishNationalIdChecksum.is_valid_match(regex_match)
             }
->>>>>>> 7b43c689
         }
     }
 }
--- conflicted
+++ resolved
@@ -1,8 +1,5 @@
-<<<<<<< HEAD
 mod aba_rtn_checksum;
-=======
 mod brazilian_cnpj_checksum;
->>>>>>> 1d03f4d0
 mod brazilian_cpf_checksum;
 mod chinese_id_checksum;
 mod github_token_checksum;
@@ -16,11 +13,8 @@
 pub use jwt_expiration_checker::generate_jwt;
 
 use crate::scanner::regex_rule::config::SecondaryValidator;
-<<<<<<< HEAD
 pub use crate::secondary_validation::aba_rtn_checksum::AbaRtnChecksum;
-=======
 pub use crate::secondary_validation::brazilian_cnpj_checksum::BrazilianCnpjChecksum;
->>>>>>> 1d03f4d0
 pub use crate::secondary_validation::brazilian_cpf_checksum::BrazilianCpfChecksum;
 pub use crate::secondary_validation::chinese_id_checksum::ChineseIdChecksum;
 pub use crate::secondary_validation::github_token_checksum::GithubTokenChecksum;
@@ -69,13 +63,11 @@
             SecondaryValidator::BrazilianCpfChecksum => {
                 BrazilianCpfChecksum.is_valid_match(regex_match)
             }
-<<<<<<< HEAD
+            SecondaryValidator::BrazilianCnpjChecksum => {
+                BrazilianCnpjChecksum.is_valid_match(regex_match)
+            }
             SecondaryValidator::AbaRtnChecksum => {
                 AbaRtnChecksum.is_valid_match(regex_match)
-=======
-            SecondaryValidator::BrazilianCnpjChecksum => {
-                BrazilianCnpjChecksum.is_valid_match(regex_match)
->>>>>>> 1d03f4d0
             }
         }
     }

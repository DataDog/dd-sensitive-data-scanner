mod aba_rtn_checksum;
mod brazilian_cnpj_checksum;
mod brazilian_cpf_checksum;
mod chinese_id_checksum;
mod finnish_hetu_checksum;
mod france_ssn_checksum;
mod german_ids_checksum;
mod github_token_checksum;
mod greece_tin_checksum;
mod iban_checker;
mod irish_pps_checksum;
mod iso_7064_checksum;
mod italian_national_id_checksum;
mod jwt_expiration_checker;
mod lithuanian_personal_identification_number_checksum;
mod luhn_checksum;
mod luxembourg_individual_nin_checksum;
mod nhs_check_digit;
mod nir_checksum;
mod polish_national_id_checksum;
mod polish_nip_checksum;
mod portuguese_tax_id_checksum;
mod romanian_personal_numeric_code;
mod slovenian_pin_checksum;
mod spain_dni_checksum;
mod verhoeff_checksum;

#[cfg(test)]
pub use jwt_expiration_checker::generate_jwt;

use crate::scanner::regex_rule::config::SecondaryValidator;
pub use crate::secondary_validation::aba_rtn_checksum::AbaRtnChecksum;
pub use crate::secondary_validation::brazilian_cnpj_checksum::BrazilianCnpjChecksum;
pub use crate::secondary_validation::brazilian_cpf_checksum::BrazilianCpfChecksum;
pub use crate::secondary_validation::chinese_id_checksum::ChineseIdChecksum;
pub use crate::secondary_validation::finnish_hetu_checksum::FinnishHetuChecksum;
pub use crate::secondary_validation::france_ssn_checksum::FranceSsnChecksum;
pub use crate::secondary_validation::german_ids_checksum::GermanIdsChecksum;
pub use crate::secondary_validation::github_token_checksum::GithubTokenChecksum;
pub use crate::secondary_validation::greece_tin_checksum::GreekTinChecksum;
pub use crate::secondary_validation::iban_checker::IbanChecker;
pub use crate::secondary_validation::irish_pps_checksum::IrishPpsChecksum;
pub use crate::secondary_validation::iso_7064_checksum::{
    Mod11_10checksum, Mod11_2checksum, Mod1271_36Checksum, Mod27_26checksum, Mod37_2checksum,
    Mod37_36checksum, Mod661_26checksum, Mod97_10checksum,
};
pub use crate::secondary_validation::italian_national_id_checksum::ItalianNationalIdChecksum;
pub use crate::secondary_validation::jwt_expiration_checker::JwtExpirationChecker;
use crate::secondary_validation::lithuanian_personal_identification_number_checksum::LithuanianPersonalIdentificationNumberChecksum;
pub use crate::secondary_validation::luhn_checksum::LuhnChecksum;
pub use crate::secondary_validation::luxembourg_individual_nin_checksum::LuxembourgIndividualNINChecksum;
pub use crate::secondary_validation::nhs_check_digit::NhsCheckDigit;
pub use crate::secondary_validation::nir_checksum::NirChecksum;
pub use crate::secondary_validation::polish_national_id_checksum::PolishNationalIdChecksum;
pub use crate::secondary_validation::polish_nip_checksum::PolishNipChecksum;
pub use crate::secondary_validation::portuguese_tax_id_checksum::PortugueseTaxIdChecksum;
pub use crate::secondary_validation::romanian_personal_numeric_code::RomanianPersonalNumericCode;
pub use crate::secondary_validation::slovenian_pin_checksum::SlovenianPINChecksum;
pub use crate::secondary_validation::spain_dni_checksum::SpanishDniChecksum;
pub use crate::secondary_validation::verhoeff_checksum::VerhoeffChecksum;
use std::str::Chars;

pub trait Validator: Send + Sync {
    fn is_valid_match(&self, regex_match: &str) -> bool;
}

fn get_previous_digit(chars: &mut Chars<'_>) -> Option<u32> {
    while let Some(char) = chars.next_back() {
        if let Some(digit) = char.to_digit(10) {
            return Some(digit);
        }
    }
    None
}
fn get_next_digit(chars: &mut Chars<'_>) -> Option<u32> {
    for char in chars.by_ref() {
        if let Some(digit) = char.to_digit(10) {
            return Some(digit);
        }
    }
    None
}

impl Validator for SecondaryValidator {
    fn is_valid_match(&self, regex_match: &str) -> bool {
        match self {
            SecondaryValidator::LuhnChecksum => LuhnChecksum.is_valid_match(regex_match),
            SecondaryValidator::ChineseIdChecksum => ChineseIdChecksum.is_valid_match(regex_match),
            SecondaryValidator::GithubTokenChecksum => {
                GithubTokenChecksum.is_valid_match(regex_match)
            }
            SecondaryValidator::NhsCheckDigit => NhsCheckDigit.is_valid_match(regex_match),
            SecondaryValidator::IbanChecker => IbanChecker.is_valid_match(regex_match),
            SecondaryValidator::FranceSsnChecksum => FranceSsnChecksum.is_valid_match(regex_match),
            SecondaryValidator::Mod11_2checksum => Mod11_2checksum.is_valid_match(regex_match),
            SecondaryValidator::Mod37_2checksum => Mod37_2checksum.is_valid_match(regex_match),
            SecondaryValidator::Mod1271_36Checksum => {
                Mod1271_36Checksum.is_valid_match(regex_match)
            }
            SecondaryValidator::Mod661_26checksum => Mod661_26checksum.is_valid_match(regex_match),
            SecondaryValidator::Mod97_10checksum => Mod97_10checksum.is_valid_match(regex_match),
            SecondaryValidator::Mod11_10checksum => Mod11_10checksum.is_valid_match(regex_match),
            SecondaryValidator::Mod27_26checksum => Mod27_26checksum.is_valid_match(regex_match),
            SecondaryValidator::Mod37_36checksum => Mod37_36checksum.is_valid_match(regex_match),
            SecondaryValidator::NirChecksum => NirChecksum.is_valid_match(regex_match),
            SecondaryValidator::GreekTinChecksum => GreekTinChecksum.is_valid_match(regex_match),
            SecondaryValidator::ItalianNationalIdChecksum => {
                ItalianNationalIdChecksum.is_valid_match(regex_match)
            }
            SecondaryValidator::JwtExpirationChecker => {
                JwtExpirationChecker.is_valid_match(regex_match)
            }
            SecondaryValidator::BrazilianCpfChecksum => {
                BrazilianCpfChecksum.is_valid_match(regex_match)
            }
            SecondaryValidator::BrazilianCnpjChecksum => {
                BrazilianCnpjChecksum.is_valid_match(regex_match)
            }
            SecondaryValidator::AbaRtnChecksum => AbaRtnChecksum.is_valid_match(regex_match),
            SecondaryValidator::PolishNationalIdChecksum => {
                PolishNationalIdChecksum.is_valid_match(regex_match)
            }
            SecondaryValidator::PolishNipChecksum => PolishNipChecksum.is_valid_match(regex_match),
            SecondaryValidator::LuxembourgIndividualNINChecksum => {
                LuxembourgIndividualNINChecksum.is_valid_match(regex_match)
            }
<<<<<<< HEAD
=======
            SecondaryValidator::FranceSsnChecksum => FranceSsnChecksum.is_valid_match(regex_match),
            SecondaryValidator::LithuanianPersonalIdentificationNumberChecksum => {
                LithuanianPersonalIdentificationNumberChecksum.is_valid_match(regex_match)
            }
>>>>>>> 5d59ef16
            SecondaryValidator::GermanIdsChecksum => GermanIdsChecksum.is_valid_match(regex_match),
            SecondaryValidator::SpanishDniChecksum => {
                SpanishDniChecksum.is_valid_match(regex_match)
            }
            SecondaryValidator::SlovenianPINChecksum => {
                SlovenianPINChecksum.is_valid_match(regex_match)
            }
            SecondaryValidator::FinnishHetuChecksum => {
                FinnishHetuChecksum.is_valid_match(regex_match)
            }
            SecondaryValidator::IrishPpsChecksum => IrishPpsChecksum.is_valid_match(regex_match),
            SecondaryValidator::PortugueseTaxIdChecksum => {
                PortugueseTaxIdChecksum.is_valid_match(regex_match)
            }
            SecondaryValidator::RomanianPersonalNumericCode => {
                RomanianPersonalNumericCode.is_valid_match(regex_match)
            }
        }
    }
}<|MERGE_RESOLUTION|>--- conflicted
+++ resolved
@@ -124,13 +124,9 @@
             SecondaryValidator::LuxembourgIndividualNINChecksum => {
                 LuxembourgIndividualNINChecksum.is_valid_match(regex_match)
             }
-<<<<<<< HEAD
-=======
-            SecondaryValidator::FranceSsnChecksum => FranceSsnChecksum.is_valid_match(regex_match),
             SecondaryValidator::LithuanianPersonalIdentificationNumberChecksum => {
                 LithuanianPersonalIdentificationNumberChecksum.is_valid_match(regex_match)
             }
->>>>>>> 5d59ef16
             SecondaryValidator::GermanIdsChecksum => GermanIdsChecksum.is_valid_match(regex_match),
             SecondaryValidator::SpanishDniChecksum => {
                 SpanishDniChecksum.is_valid_match(regex_match)

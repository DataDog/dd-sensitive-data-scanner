--- conflicted
+++ resolved
@@ -8,12 +8,9 @@
 mod github_token_checksum;
 mod greece_tin_checksum;
 mod iban_checker;
-<<<<<<< HEAD
 mod iso_7064_checksum;
-=======
 mod irish_pps_checksum;
 mod italian_national_id_checksum;
->>>>>>> f30d1087
 mod jwt_expiration_checker;
 mod luhn_checksum;
 mod luxembourg_individual_nin_checksum;
@@ -41,15 +38,12 @@
 pub use crate::secondary_validation::github_token_checksum::GithubTokenChecksum;
 pub use crate::secondary_validation::greece_tin_checksum::GreekTinChecksum;
 pub use crate::secondary_validation::iban_checker::IbanChecker;
-<<<<<<< HEAD
 pub use crate::secondary_validation::iso_7064_checksum::{
     Mod11_10checksum, Mod11_2checksum, Mod1271_36Checksum, Mod27_26checksum, Mod37_2checksum,
     Mod37_36checksum, Mod661_26checksum, Mod97_10checksum,
 };
-=======
 pub use crate::secondary_validation::irish_pps_checksum::IrishPpsChecksum;
 pub use crate::secondary_validation::italian_national_id_checksum::ItalianNationalIdChecksum;
->>>>>>> f30d1087
 pub use crate::secondary_validation::jwt_expiration_checker::JwtExpirationChecker;
 pub use crate::secondary_validation::luhn_checksum::LuhnChecksum;
 pub use crate::secondary_validation::luxembourg_individual_nin_checksum::LuxembourgIndividualNINChecksum;
@@ -128,8 +122,6 @@
             SecondaryValidator::LuxembourgIndividualNINChecksum => {
                 LuxembourgIndividualNINChecksum.is_valid_match(regex_match)
             }
-<<<<<<< HEAD
-=======
             SecondaryValidator::FranceSsnChecksum => FranceSsnChecksum.is_valid_match(regex_match),
             SecondaryValidator::GermanIdsChecksum => GermanIdsChecksum.is_valid_match(regex_match),
             SecondaryValidator::SpanishDniChecksum => {
@@ -148,7 +140,6 @@
             SecondaryValidator::RomanianPersonalNumericCode => {
                 RomanianPersonalNumericCode.is_valid_match(regex_match)
             }
->>>>>>> f30d1087
         }
     }
 }
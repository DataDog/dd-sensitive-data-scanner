--- conflicted
+++ resolved
@@ -101,17 +101,15 @@
                 LuxembourgIndividualNINChecksum.is_valid_match(regex_match)
             }
             SecondaryValidator::FranceSsnChecksum => FranceSsnChecksum.is_valid_match(regex_match),
-<<<<<<< HEAD
             SecondaryValidator::FinnishHetuChecksum => {
                 FinnishHetuChecksum.is_valid_match(regex_match)
-=======
+            }
             SecondaryValidator::IrishPpsChecksum => IrishPpsChecksum.is_valid_match(regex_match),
             SecondaryValidator::PortugueseTaxIdChecksum => {
                 PortugueseTaxIdChecksum.is_valid_match(regex_match)
             }
             SecondaryValidator::RomanianPersonalNumericCode => {
                 RomanianPersonalNumericCode.is_valid_match(regex_match)
->>>>>>> d5c128d5
             }
         }
     }

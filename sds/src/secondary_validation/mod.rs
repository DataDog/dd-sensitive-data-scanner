mod aba_rtn_checksum;
mod brazilian_cnpj_checksum;
mod brazilian_cpf_checksum;
mod chinese_id_checksum;
mod coordination_number_checksum;
mod rodne_cislo_checksum;
mod dutch_bsn_checksum;
mod dutch_passport_checksum;
mod finnish_hetu_checksum;
mod france_nif_checksum;
mod france_ssn_checksum;
mod german_ids_checksum;
mod german_svnr_checksum;
mod github_token_checksum;
<<<<<<< HEAD
mod hungarian_tin_checksum;
=======
mod greece_tin_checksum;
>>>>>>> 93be3e11
mod iban_checker;
mod irish_pps_checksum;
mod iso_7064_checksum;
mod italian_national_id_checksum;
mod jwt_expiration_checker;
mod latvia_national_id_checksum;
mod lithuanian_personal_identification_number_checksum;
mod luhn_checksum;
mod luxembourg_individual_nin_checksum;
mod nhs_check_digit;
mod nir_checksum;
mod polish_national_id_checksum;
mod polish_nip_checksum;
mod portuguese_tax_id_checksum;
mod romanian_personal_numeric_code;
mod slovenian_pin_checksum;
mod spain_dni_checksum;
mod spanish_nuss_checksum;
mod sweden_pin_checksum;
mod verhoeff_checksum;
#[cfg(test)]
pub use jwt_expiration_checker::generate_jwt;

use crate::scanner::regex_rule::config::SecondaryValidator;
pub use crate::secondary_validation::aba_rtn_checksum::AbaRtnChecksum;
pub use crate::secondary_validation::brazilian_cnpj_checksum::BrazilianCnpjChecksum;
pub use crate::secondary_validation::brazilian_cpf_checksum::BrazilianCpfChecksum;
pub use crate::secondary_validation::chinese_id_checksum::ChineseIdChecksum;
pub use crate::secondary_validation::coordination_number_checksum::CoordinationNumberChecksum;
pub use crate::secondary_validation::rodne_cislo_checksum::RodneCisloNumberChecksum;
pub use crate::secondary_validation::dutch_bsn_checksum::DutchDsnChecksum;
pub use crate::secondary_validation::dutch_passport_checksum::DutchPassportChecksum;
pub use crate::secondary_validation::finnish_hetu_checksum::FinnishHetuChecksum;
use crate::secondary_validation::france_nif_checksum::FranceNifChecksum;
pub use crate::secondary_validation::france_ssn_checksum::FranceSsnChecksum;
pub use crate::secondary_validation::german_ids_checksum::GermanIdsChecksum;
pub use crate::secondary_validation::german_svnr_checksum::GermanSvnrChecksum;
pub use crate::secondary_validation::github_token_checksum::GithubTokenChecksum;
<<<<<<< HEAD
pub use crate::secondary_validation::hungarian_tin_checksum::HungarianTinChecksum;
=======
pub use crate::secondary_validation::greece_tin_checksum::GreekTinChecksum;
>>>>>>> 93be3e11
pub use crate::secondary_validation::iban_checker::IbanChecker;
pub use crate::secondary_validation::irish_pps_checksum::IrishPpsChecksum;
pub use crate::secondary_validation::iso_7064_checksum::{
    Mod11_10checksum, Mod11_2checksum, Mod1271_36Checksum, Mod27_26checksum, Mod37_2checksum,
    Mod37_36checksum, Mod661_26checksum, Mod97_10checksum,
};
pub use crate::secondary_validation::italian_national_id_checksum::ItalianNationalIdChecksum;
pub use crate::secondary_validation::jwt_expiration_checker::JwtExpirationChecker;
pub use crate::secondary_validation::latvia_national_id_checksum::LatviaNationalIdChecksum;
use crate::secondary_validation::lithuanian_personal_identification_number_checksum::LithuanianPersonalIdentificationNumberChecksum;
pub use crate::secondary_validation::luhn_checksum::LuhnChecksum;
pub use crate::secondary_validation::luxembourg_individual_nin_checksum::LuxembourgIndividualNINChecksum;
pub use crate::secondary_validation::nhs_check_digit::NhsCheckDigit;
pub use crate::secondary_validation::nir_checksum::NirChecksum;
pub use crate::secondary_validation::polish_national_id_checksum::PolishNationalIdChecksum;
pub use crate::secondary_validation::polish_nip_checksum::PolishNipChecksum;
pub use crate::secondary_validation::portuguese_tax_id_checksum::PortugueseTaxIdChecksum;
pub use crate::secondary_validation::romanian_personal_numeric_code::RomanianPersonalNumericCode;
pub use crate::secondary_validation::slovenian_pin_checksum::SlovenianPINChecksum;
pub use crate::secondary_validation::spain_dni_checksum::SpanishDniChecksum;
pub use crate::secondary_validation::spanish_nuss_checksum::SpanishNussChecksum;
pub use crate::secondary_validation::sweden_pin_checksum::SwedenPINChecksum;
pub use crate::secondary_validation::verhoeff_checksum::VerhoeffChecksum;
use std::str::Chars;

pub trait Validator: Send + Sync {
    fn is_valid_match(&self, regex_match: &str) -> bool;
}

fn get_previous_digit(chars: &mut Chars<'_>) -> Option<u32> {
    while let Some(char) = chars.next_back() {
        if let Some(digit) = char.to_digit(10) {
            return Some(digit);
        }
    }
    None
}
fn get_next_digit(chars: &mut Chars<'_>) -> Option<u32> {
    for char in chars.by_ref() {
        if let Some(digit) = char.to_digit(10) {
            return Some(digit);
        }
    }
    None
}

/// Sum all the digits from a number
#[inline]
fn sum_all_digits(digits: u32) -> u32 {
    let mut sum = 0;
    let mut num = digits;
    while num > 0 {
        sum += num % 10;
        num /= 10;
    }
    sum
}

impl Validator for SecondaryValidator {
    fn is_valid_match(&self, regex_match: &str) -> bool {
        match self {
            SecondaryValidator::LuhnChecksum => LuhnChecksum.is_valid_match(regex_match),
            SecondaryValidator::ChineseIdChecksum => ChineseIdChecksum.is_valid_match(regex_match),
            SecondaryValidator::GithubTokenChecksum => {
                GithubTokenChecksum.is_valid_match(regex_match)
            }
            SecondaryValidator::NhsCheckDigit => NhsCheckDigit.is_valid_match(regex_match),
            SecondaryValidator::IbanChecker => IbanChecker.is_valid_match(regex_match),
            SecondaryValidator::FranceSsnChecksum => FranceSsnChecksum.is_valid_match(regex_match),
            SecondaryValidator::Mod11_2checksum => Mod11_2checksum.is_valid_match(regex_match),
            SecondaryValidator::Mod37_2checksum => Mod37_2checksum.is_valid_match(regex_match),
            SecondaryValidator::Mod1271_36Checksum => {
                Mod1271_36Checksum.is_valid_match(regex_match)
            }
            SecondaryValidator::Mod661_26checksum => Mod661_26checksum.is_valid_match(regex_match),
            SecondaryValidator::Mod97_10checksum => Mod97_10checksum.is_valid_match(regex_match),
            SecondaryValidator::Mod11_10checksum => Mod11_10checksum.is_valid_match(regex_match),
            SecondaryValidator::Mod27_26checksum => Mod27_26checksum.is_valid_match(regex_match),
            SecondaryValidator::Mod37_36checksum => Mod37_36checksum.is_valid_match(regex_match),
            SecondaryValidator::NirChecksum => NirChecksum.is_valid_match(regex_match),
            SecondaryValidator::GreekTinChecksum => GreekTinChecksum.is_valid_match(regex_match),
            SecondaryValidator::ItalianNationalIdChecksum => {
                ItalianNationalIdChecksum.is_valid_match(regex_match)
            }
            SecondaryValidator::JwtExpirationChecker => {
                JwtExpirationChecker.is_valid_match(regex_match)
            }
            SecondaryValidator::BrazilianCpfChecksum => {
                BrazilianCpfChecksum.is_valid_match(regex_match)
            }
            SecondaryValidator::BrazilianCnpjChecksum => {
                BrazilianCnpjChecksum.is_valid_match(regex_match)
            }
            SecondaryValidator::AbaRtnChecksum => AbaRtnChecksum.is_valid_match(regex_match),
            SecondaryValidator::PolishNationalIdChecksum => {
                PolishNationalIdChecksum.is_valid_match(regex_match)
            }
            SecondaryValidator::PolishNipChecksum => PolishNipChecksum.is_valid_match(regex_match),
            SecondaryValidator::LuxembourgIndividualNINChecksum => {
                LuxembourgIndividualNINChecksum.is_valid_match(regex_match)
            }
<<<<<<< HEAD
            SecondaryValidator::FranceSsnChecksum => FranceSsnChecksum.is_valid_match(regex_match),
            SecondaryValidator::HungarianTinChecksum => {
                HungarianTinChecksum.is_valid_match(regex_match)
=======
            SecondaryValidator::CzechPersonalIdentificationNumberChecksum => {
                RodneCisloNumberChecksum.is_valid_match(regex_match)
            }
            SecondaryValidator::SpanishNussChecksum => {
                SpanishNussChecksum.is_valid_match(regex_match)
            }
            SecondaryValidator::DutchPassportChecksum => {
                DutchPassportChecksum.is_valid_match(regex_match)
            }
            SecondaryValidator::DutchDsnChecksum => DutchDsnChecksum.is_valid_match(regex_match),
            SecondaryValidator::FranceNifChecksum => FranceNifChecksum.is_valid_match(regex_match),
            SecondaryValidator::GermanSvnrChecksum => {
                GermanSvnrChecksum.is_valid_match(regex_match)
            }
            SecondaryValidator::SwedenPINChecksum => SwedenPINChecksum.is_valid_match(regex_match),
            SecondaryValidator::LatviaNationalIdChecksum => {
                LatviaNationalIdChecksum.is_valid_match(regex_match)
            }
            SecondaryValidator::CoordinationNumberChecksum => {
                CoordinationNumberChecksum.is_valid_match(regex_match)
            }
            SecondaryValidator::LithuanianPersonalIdentificationNumberChecksum => {
                LithuanianPersonalIdentificationNumberChecksum.is_valid_match(regex_match)
            }
            SecondaryValidator::GermanIdsChecksum => GermanIdsChecksum.is_valid_match(regex_match),
            SecondaryValidator::SpanishDniChecksum => {
                SpanishDniChecksum.is_valid_match(regex_match)
            }
            SecondaryValidator::SlovenianPINChecksum => {
                SlovenianPINChecksum.is_valid_match(regex_match)
            }
            SecondaryValidator::FinnishHetuChecksum => {
                FinnishHetuChecksum.is_valid_match(regex_match)
            }
            SecondaryValidator::IrishPpsChecksum => IrishPpsChecksum.is_valid_match(regex_match),
            SecondaryValidator::PortugueseTaxIdChecksum => {
                PortugueseTaxIdChecksum.is_valid_match(regex_match)
            }
            SecondaryValidator::RomanianPersonalNumericCode => {
                RomanianPersonalNumericCode.is_valid_match(regex_match)
>>>>>>> 93be3e11
            }
        }
    }
}<|MERGE_RESOLUTION|>--- conflicted
+++ resolved
@@ -12,11 +12,8 @@
 mod german_ids_checksum;
 mod german_svnr_checksum;
 mod github_token_checksum;
-<<<<<<< HEAD
 mod hungarian_tin_checksum;
-=======
 mod greece_tin_checksum;
->>>>>>> 93be3e11
 mod iban_checker;
 mod irish_pps_checksum;
 mod iso_7064_checksum;
@@ -55,11 +52,8 @@
 pub use crate::secondary_validation::german_ids_checksum::GermanIdsChecksum;
 pub use crate::secondary_validation::german_svnr_checksum::GermanSvnrChecksum;
 pub use crate::secondary_validation::github_token_checksum::GithubTokenChecksum;
-<<<<<<< HEAD
 pub use crate::secondary_validation::hungarian_tin_checksum::HungarianTinChecksum;
-=======
 pub use crate::secondary_validation::greece_tin_checksum::GreekTinChecksum;
->>>>>>> 93be3e11
 pub use crate::secondary_validation::iban_checker::IbanChecker;
 pub use crate::secondary_validation::irish_pps_checksum::IrishPpsChecksum;
 pub use crate::secondary_validation::iso_7064_checksum::{
@@ -161,11 +155,10 @@
             SecondaryValidator::LuxembourgIndividualNINChecksum => {
                 LuxembourgIndividualNINChecksum.is_valid_match(regex_match)
             }
-<<<<<<< HEAD
             SecondaryValidator::FranceSsnChecksum => FranceSsnChecksum.is_valid_match(regex_match),
             SecondaryValidator::HungarianTinChecksum => {
                 HungarianTinChecksum.is_valid_match(regex_match)
-=======
+            }
             SecondaryValidator::CzechPersonalIdentificationNumberChecksum => {
                 RodneCisloNumberChecksum.is_valid_match(regex_match)
             }
@@ -206,7 +199,6 @@
             }
             SecondaryValidator::RomanianPersonalNumericCode => {
                 RomanianPersonalNumericCode.is_valid_match(regex_match)
->>>>>>> 93be3e11
             }
         }
     }

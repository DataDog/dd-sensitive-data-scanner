[package]
name = "dd-sds"
version = "0.1.2"
edition = "2021"
publish = false
license = "Apache-2.0"

[workspace]
members = ["tools/fuzz"]

[features]
default = []
testing = []

# Depreacted - Support hash from UTF-16 encoded bytes for backward compatibility. Users should use instead standalone hash match action
utf16_hash_match_action = []
bench = []
match_validation = []

[dependencies]
ahash = "0.8.7"
# Overriding with fix repo due to: https://github.com/seiflotfy/rust-farmhash/pull/16
farmhash = { git = "https://github.com/fuchsnj/rust-farmhash", rev = "82d80b689d65fbd378b13deff10cdd07794df64e" }
nom = "7.1.3"
regex = "1.9.5"
regex-automata = "0.4.4"
regex-syntax = "0.7.5"
serde = { version = "1.0", features = ["derive"] }
serde_with = "3.6.1"
thiserror = "1.0.58"
metrics = "0.22.3"
metrics-util = "0.16.3"
crc32fast = "1.4.0"
base62 = "2.0.2"
iban_validate = "4"
async-trait = "0.1.82"

# This is deprecated and may switch to `serde_yml` in the future. Waiting for it to mature a bit first.
serde_yaml = "0.9.34"
lazy_static = "1.5.0"
futures = "0.3.30"
async-std = "1.13.0"
reqwest = "0.12"
aws-sign-v4 = "0.3.0"
chrono = { version = "0.4", features = ["serde"] }
slotmap = "1.0.7"

[dev-dependencies]
rand = "0.8.5"
regex_generate = "0.2.3"
criterion = { version = "0.5.1", features = ["html_reports"] }
luhn = "1.0.1"
serde_json = "1.0.114"
serde_test = "1.0.176"
httpmock = "0.7.0"
tokio = {version = "1", features = ["full"]}
<<<<<<< HEAD
=======
dd-sds = {path=".", features = ["bench"]}
>>>>>>> ed8dd18f
threadpool = "1.8.1"

[target.'cfg(target_arch = "x86_64")'.dev-dependencies]
hyperscan = { version = "0.3.2", features = ["static"] }

[[bench]]
name = "bench"
harness = false

[[bench]]
name = "multithreaded_scanning"
harness = false<|MERGE_RESOLUTION|>--- conflicted
+++ resolved
@@ -54,11 +54,7 @@
 serde_test = "1.0.176"
 httpmock = "0.7.0"
 tokio = {version = "1", features = ["full"]}
-<<<<<<< HEAD
-=======
 dd-sds = {path=".", features = ["bench"]}
->>>>>>> ed8dd18f
-threadpool = "1.8.1"
 
 [target.'cfg(target_arch = "x86_64")'.dev-dependencies]
 hyperscan = { version = "0.3.2", features = ["static"] }

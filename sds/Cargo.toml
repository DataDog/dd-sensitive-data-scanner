[package]
name = "dd-sds"
version = "0.1.2"
edition = "2021"
publish = false
license = "Apache-2.0"

[workspace]
members = ["tools/fuzz"]

[features]
default = []
testing = []

# Deprecated - Support hash from UTF-16 encoded bytes for backward compatibility. Users should use instead standalone hash match action
utf16_hash_match_action = []
bench = []
match_validation = []

[dependencies]
ahash = "0.8.7"
# Overriding with fix repo due to: https://github.com/seiflotfy/rust-farmhash/pull/16
farmhash = { git = "https://github.com/fuchsnj/rust-farmhash", rev = "82d80b689d65fbd378b13deff10cdd07794df64e" }
nom = "7.1.3"
regex = "1.9.5"
regex-automata = "0.4.7"
# Switch over to the original repo when this issue is resolved: https://github.com/rust-lang/regex/issues/1241
regex-automata-fork = { git = "https://github.com/fbryden/regex", rev = "6952250af962ca3e364da47382b16dba9c703431", package = "regex-automata" }
regex-syntax = "0.7.5"
serde = { version = "1.0", features = ["derive"] }
serde_with = "3.6.1"
strum = { version = "0.25", features = ["derive"] }
thiserror = "1.0.58"
metrics = "0.24.0"
metrics-util = "0.18.0"
crc32fast = "1.4.0"
base62 = "2.0.2"
iban_validate = "4"
num_cpus = "1.16.0"
ethereum-types = "0.12.1"

lazy_static = "1.5.0"
reqwest = { version = "0.12", default-features = false, features = ["blocking", "charset", "http2", "rustls-tls-native-roots"] }
aws-sign-v4 = "0.3.0"
chrono = { version = "0.4", features = ["serde"] }
slotmap = "1.0.7"
base64 = "0.22.1"
serde_json = "1.0.114"
rayon = "1.10.0"
bitcoin = "0.32.6"
iso_iec_7064 = "0.1.1"
ethaddr = "0.2.2"
<<<<<<< HEAD
monero = "0.21.0"
=======
>>>>>>> f630165b

[dev-dependencies]
criterion = { version = "0.5.1", features = ["html_reports"] }
serde_json = "1.0.114"
serde_test = "1.0.176"
httpmock = "0.7.0"
dd-sds = { path = ".", features = ["bench"] }
threadpool = "1.8.1"

[[bench]]
name = "bench"
harness = false

[[bench]]
name = "multithreaded_scanning"
harness = false<|MERGE_RESOLUTION|>--- conflicted
+++ resolved
@@ -50,10 +50,7 @@
 bitcoin = "0.32.6"
 iso_iec_7064 = "0.1.1"
 ethaddr = "0.2.2"
-<<<<<<< HEAD
 monero = "0.21.0"
-=======
->>>>>>> f630165b
 
 [dev-dependencies]
 criterion = { version = "0.5.1", features = ["html_reports"] }

--- conflicted
+++ resolved
@@ -49,11 +49,8 @@
 base64 = "0.22.1"
 serde_json = "1.0.114"
 rayon = "1.10.0"
-<<<<<<< HEAD
 bitcoin = "0.32.6"
-=======
 iso_iec_7064 = "0.1.1"
->>>>>>> 7d1cc72c
 
 [dev-dependencies]
 rand = "0.8.5"

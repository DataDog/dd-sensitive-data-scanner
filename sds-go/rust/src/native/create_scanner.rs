--- conflicted
+++ resolved
@@ -2,12 +2,8 @@
 use std::mem::ManuallyDrop;
 use std::sync::Arc;
 
-<<<<<<< HEAD
-use dd_sds::{RegexRuleConfig, Scanner};
 use crate::RuleList;
-=======
 use dd_sds::{RegexRuleConfig, RuleConfig, Scanner};
->>>>>>> ffc0fad9
 
 use super::convert_panic_to_error;
 
@@ -27,15 +23,12 @@
         // 
         // // parse the json
         // let rules: Vec<RegexRuleConfig> = serde_json::from_str(&val).unwrap();
-        let rules = ManuallyDrop::new(unsafe {RuleList::from_raw(rules as usize as *const _)}).lock().unwrap();
+        let rules_mutex = ManuallyDrop::new(unsafe {RuleList::from_raw(rules as usize as *const _)});
+        
+        let rules = rules_mutex.lock().unwrap();
 
         // create the scanner
-        let scanner = match Scanner::builder(
-            &rules
-                .into_iter()
-                .map(|x| Arc::new(x) as Arc<dyn RuleConfig>)
-                .collect::<Vec<_>>(),
-        )
+        let scanner = match Scanner::builder(&rules)
         .with_keywords_should_match_event_paths(should_keywords_match_event_paths)
         .build()
         {
